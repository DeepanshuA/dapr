--- conflicted
+++ resolved
@@ -147,7 +147,6 @@
 	return namespace
 }
 
-<<<<<<< HEAD
 // IsControlPlaneService returns true if the id corresponds to a Dapr
 // control plane service.
 func IsControlPlaneService(id string) bool {
@@ -160,12 +159,12 @@
 	default:
 		return false
 	}
-=======
+}
+
 func ParseServiceAddr(val string) []string {
 	p := strings.Split(val, ",")
 	for i, v := range p {
 		p[i] = strings.TrimSpace(v)
 	}
 	return p
->>>>>>> 43d9f5ab
 }