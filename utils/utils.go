--- conflicted
+++ resolved
@@ -16,11 +16,7 @@
 import (
 	"os"
 	"path/filepath"
-<<<<<<< HEAD
-	"regexp"
 	"strconv"
-=======
->>>>>>> 9da16f4a
 	"strings"
 	"time"
 
