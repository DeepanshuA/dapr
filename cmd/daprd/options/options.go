--- conflicted
+++ resolved
@@ -119,10 +119,6 @@
 	fs.StringVar(&opts.SentryAddress, "sentry-address", "", "Address for the Sentry CA service")
 	fs.StringVar(&opts.ControlPlaneTrustDomain, "control-plane-trust-domain", "localhost", "Trust domain of the Dapr control plane")
 	fs.StringVar(&opts.ControlPlaneNamespace, "control-plane-namespace", "default", "Namespace of the Dapr control plane")
-<<<<<<< HEAD
-=======
-	fs.StringVar(&opts.PlacementServiceHostAddr, "placement-host-address", "", "Addresses for Dapr Actor Placement servers")
->>>>>>> ace5b645
 	fs.StringVar(&opts.AllowedOrigins, "allowed-origins", cors.DefaultAllowedOrigins, "Allowed HTTP origins")
 	fs.BoolVar(&opts.EnableProfiling, "enable-profiling", false, "Enable profiling")
 	fs.BoolVar(&opts.RuntimeVersion, "version", false, "Prints the runtime version")
@@ -146,7 +142,6 @@
 	fs.IntVar(&opts.AppHealthThreshold, "app-health-threshold", int(config.AppHealthConfigDefaultThreshold), "Number of consecutive failures for the app to be considered unhealthy")
 	fs.StringVar(&opts.AppChannelAddress, "app-channel-address", runtime.DefaultChannelAddress, "The network address the application listens on")
 
-<<<<<<< HEAD
 	// Add flags for actors, placement, and reminders
 	// --placement-host-address is a legacy (but not deprecated) flag that is translated to the actors-service flag
 	var placementServiceHostAddr string
@@ -154,8 +149,6 @@
 	fs.StringVar(&opts.ActorsService, "actors-service", "", "Type and address of the actors service, in the format 'type:address'")
 	fs.StringVar(&opts.RemindersService, "reminders-service", "", "Type and address of the reminders service, in the format 'type:address'")
 
-=======
->>>>>>> ace5b645
 	// Add flags for logger and metrics
 	opts.Logger = logger.DefaultOptions()
 	opts.Logger.AttachCmdFlags(fs.StringVar, fs.BoolVar)
@@ -172,14 +165,11 @@
 		opts.EnableAPILogging = nil
 	}
 
-<<<<<<< HEAD
-	// If placement-host-address is set, that takes priority over actors-service
+	// If placement-host-address is set, that always takes priority over actors-service
 	if placementServiceHostAddr != "" {
 		opts.ActorsService = "placement:" + placementServiceHostAddr
 	}
 
-=======
->>>>>>> ace5b645
 	opts.TrustAnchors = []byte(os.Getenv(consts.TrustAnchorsEnvVar))
 
 	if !fs.Changed("control-plane-namespace") {
