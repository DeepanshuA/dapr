--- conflicted
+++ resolved
@@ -4835,17 +4835,16 @@
 	return nil
 }
 
-<<<<<<< HEAD
 func (l *fakeWorkflowComponent) Pause(ctx context.Context, req *workflowContrib.WorkflowReference) error {
 	return nil
 }
 
 func (l *fakeWorkflowComponent) Resume(ctx context.Context, req *workflowContrib.WorkflowReference) error {
 	return nil
-=======
+}
+
 func (l *fakeWorkflowComponent) GetComponentMetadata() map[string]string {
 	return map[string]string{}
->>>>>>> ccec8b8d
 }
 
 func TestV1HealthzEndpoint(t *testing.T) {
