/*
Copyright 2021 The Dapr Authors
Licensed under the Apache License, Version 2.0 (the "License");
you may not use this file except in compliance with the License.
You may obtain a copy of the License at
    http://www.apache.org/licenses/LICENSE-2.0
Unless required by applicable law or agreed to in writing, software
distributed under the License is distributed on an "AS IS" BASIS,
WITHOUT WARRANTIES OR CONDITIONS OF ANY KIND, either express or implied.
See the License for the specific language governing permissions and
limitations under the License.
*/

package injector

import (
	"context"
	"encoding/json"
	"fmt"
	"path"
	"strconv"
	"strings"

	"github.com/pkg/errors"
	v1 "k8s.io/api/admission/v1"
	corev1 "k8s.io/api/core/v1"
	"k8s.io/apimachinery/pkg/api/resource"
	meta_v1 "k8s.io/apimachinery/pkg/apis/meta/v1"
	"k8s.io/apimachinery/pkg/util/intstr"
	"k8s.io/client-go/kubernetes"

	scheme "github.com/dapr/dapr/pkg/client/clientset/versioned"
	"github.com/dapr/dapr/pkg/credentials"
	auth "github.com/dapr/dapr/pkg/runtime/security"
	"github.com/dapr/dapr/pkg/sentry/certs"
	"github.com/dapr/dapr/pkg/validation"
	"github.com/dapr/dapr/utils"
)

const (
	sidecarContainerName              = "daprd"
	daprEnabledKey                    = "dapr.io/enabled"
	daprAppPortKey                    = "dapr.io/app-port"
	daprConfigKey                     = "dapr.io/config"
	daprAppProtocolKey                = "dapr.io/app-protocol"
	appIDKey                          = "dapr.io/app-id"
	daprEnableProfilingKey            = "dapr.io/enable-profiling"
	daprLogLevel                      = "dapr.io/log-level"
	daprAPITokenSecret                = "dapr.io/api-token-secret" /* #nosec */
	daprAppTokenSecret                = "dapr.io/app-token-secret" /* #nosec */
	daprLogAsJSON                     = "dapr.io/log-as-json"
	daprAppMaxConcurrencyKey          = "dapr.io/app-max-concurrency"
	daprEnableMetricsKey              = "dapr.io/enable-metrics"
	daprMetricsPortKey                = "dapr.io/metrics-port"
	daprEnableDebugKey                = "dapr.io/enable-debug"
	daprDebugPortKey                  = "dapr.io/debug-port"
	daprEnvKey                        = "dapr.io/env"
	daprCPULimitKey                   = "dapr.io/sidecar-cpu-limit"
	daprMemoryLimitKey                = "dapr.io/sidecar-memory-limit"
	daprCPURequestKey                 = "dapr.io/sidecar-cpu-request"
	daprMemoryRequestKey              = "dapr.io/sidecar-memory-request"
	daprListenAddresses               = "dapr.io/sidecar-listen-addresses"
	daprLivenessProbeDelayKey         = "dapr.io/sidecar-liveness-probe-delay-seconds"
	daprLivenessProbeTimeoutKey       = "dapr.io/sidecar-liveness-probe-timeout-seconds"
	daprLivenessProbePeriodKey        = "dapr.io/sidecar-liveness-probe-period-seconds"
	daprLivenessProbeThresholdKey     = "dapr.io/sidecar-liveness-probe-threshold"
	daprReadinessProbeDelayKey        = "dapr.io/sidecar-readiness-probe-delay-seconds"
	daprReadinessProbeTimeoutKey      = "dapr.io/sidecar-readiness-probe-timeout-seconds"
	daprReadinessProbePeriodKey       = "dapr.io/sidecar-readiness-probe-period-seconds"
	daprReadinessProbeThresholdKey    = "dapr.io/sidecar-readiness-probe-threshold"
	daprImage                         = "dapr.io/sidecar-image"
	daprAppSSLKey                     = "dapr.io/app-ssl"
	daprMaxRequestBodySize            = "dapr.io/http-max-request-size"
	daprReadBufferSize                = "dapr.io/http-read-buffer-size"
	daprHTTPStreamRequestBody         = "dapr.io/http-stream-request-body"
<<<<<<< HEAD
	daprResiliencyKey                 = "dapr.io/resiliency"
=======
	daprGracefulShutdownSeconds       = "dapr.io/graceful-shutdown-seconds"
>>>>>>> 9d199c2b
	containersPath                    = "/spec/containers"
	sidecarHTTPPort                   = 3500
	sidecarAPIGRPCPort                = 50001
	sidecarInternalGRPCPort           = 50002
	sidecarPublicPort                 = 3501
	userContainerDaprHTTPPortName     = "DAPR_HTTP_PORT"
	userContainerDaprGRPCPortName     = "DAPR_GRPC_PORT"
	apiAddress                        = "dapr-api"
	placementService                  = "dapr-placement-server"
	sentryService                     = "dapr-sentry"
	apiPort                           = 80
	placementServicePort              = 50005
	sentryServicePort                 = 80
	sidecarHTTPPortName               = "dapr-http"
	sidecarGRPCPortName               = "dapr-grpc"
	sidecarInternalGRPCPortName       = "dapr-internal"
	sidecarMetricsPortName            = "dapr-metrics"
	sidecarDebugPortName              = "dapr-debug"
	defaultLogLevel                   = "info"
	defaultLogAsJSON                  = false
	defaultAppSSL                     = false
	kubernetesMountPath               = "/var/run/secrets/kubernetes.io/serviceaccount"
	defaultConfig                     = "daprsystem"
	defaultEnabledMetric              = true
	defaultMetricsPort                = 9090
	defaultSidecarDebug               = false
	defaultSidecarDebugPort           = 40000
	defaultSidecarListenAddresses     = "[::1],127.0.0.1"
	sidecarHealthzPath                = "healthz"
	defaultHealthzProbeDelaySeconds   = 3
	defaultHealthzProbeTimeoutSeconds = 3
	defaultHealthzProbePeriodSeconds  = 6
	defaultHealthzProbeThreshold      = 3
	apiVersionV1                      = "v1.0"
	defaultMtlsEnabled                = true
	trueString                        = "true"
	defaultDaprHTTPStreamRequestBody  = false
)

func (i *injector) getPodPatchOperations(ar *v1.AdmissionReview,
	namespace, image, imagePullPolicy string, kubeClient kubernetes.Interface, daprClient scheme.Interface) ([]PatchOperation, error) {
	req := ar.Request
	var pod corev1.Pod
	if err := json.Unmarshal(req.Object.Raw, &pod); err != nil {
		errors.Wrap(err, "could not unmarshal raw object")
		return nil, err
	}

	log.Infof(
		"AdmissionReview for Kind=%v, Namespace=%v Name=%v (%v) UID=%v "+
			"patchOperation=%v UserInfo=%v",
		req.Kind,
		req.Namespace,
		req.Name,
		pod.Name,
		req.UID,
		req.Operation,
		req.UserInfo,
	)

	if !isResourceDaprEnabled(pod.Annotations) || podContainsSidecarContainer(&pod) {
		return nil, nil
	}

	id := getAppID(pod)
	err := validation.ValidateKubernetesAppID(id)
	if err != nil {
		return nil, err
	}

	// Keep DNS resolution outside of getSidecarContainer for unit testing.
	placementAddress := getServiceAddress(placementService, namespace, i.config.KubeClusterDomain, placementServicePort)
	sentryAddress := getServiceAddress(sentryService, namespace, i.config.KubeClusterDomain, sentryServicePort)
	apiSvcAddress := getServiceAddress(apiAddress, namespace, i.config.KubeClusterDomain, apiPort)

	var trustAnchors string
	var certChain string
	var certKey string
	var identity string

	mtlsEnabled := mTLSEnabled(daprClient)
	trustAnchors, certChain, certKey = getTrustAnchorsAndCertChain(kubeClient, namespace)
	identity = fmt.Sprintf("%s:%s", req.Namespace, pod.Spec.ServiceAccountName)

	tokenMount := getTokenVolumeMount(pod)
	sidecarContainer, err := getSidecarContainer(pod.Annotations, id, image, imagePullPolicy, req.Namespace, apiSvcAddress, placementAddress, tokenMount, trustAnchors, certChain, certKey, sentryAddress, mtlsEnabled, identity)
	if err != nil {
		return nil, err
	}

	patchOps := []PatchOperation{}
	envPatchOps := []PatchOperation{}
	var path string
	var value interface{}
	if len(pod.Spec.Containers) == 0 {
		path = containersPath
		value = []corev1.Container{*sidecarContainer}
	} else {
		envPatchOps = addDaprEnvVarsToContainers(pod.Spec.Containers)
		path = "/spec/containers/-"
		value = sidecarContainer
	}

	patchOps = append(
		patchOps,
		PatchOperation{
			Op:    "add",
			Path:  path,
			Value: value,
		},
	)
	patchOps = append(patchOps, envPatchOps...)

	return patchOps, nil
}

// This function add Dapr environment variables to all the containers in any Dapr enabled pod.
// The containers can be injected or user defined.
func addDaprEnvVarsToContainers(containers []corev1.Container) []PatchOperation {
	portEnv := []corev1.EnvVar{
		{
			Name:  userContainerDaprHTTPPortName,
			Value: strconv.Itoa(sidecarHTTPPort),
		},
		{
			Name:  userContainerDaprGRPCPortName,
			Value: strconv.Itoa(sidecarAPIGRPCPort),
		},
	}
	envPatchOps := make([]PatchOperation, 0, len(containers))
	for i, container := range containers {
		path := fmt.Sprintf("%s/%d/env", containersPath, i)
		patchOps := getEnvPatchOperations(container.Env, portEnv, path)
		envPatchOps = append(envPatchOps, patchOps...)
	}
	return envPatchOps
}

// This function only add new environment variables if they do not exist.
// It does not override existing values for those variables if they have been defined already.
func getEnvPatchOperations(envs []corev1.EnvVar, addEnv []corev1.EnvVar, path string) []PatchOperation {
	if len(envs) == 0 {
		// If there are no environment variables defined in the container, we initialize a slice of environment vars.
		return []PatchOperation{
			{
				Op:    "add",
				Path:  path,
				Value: addEnv,
			},
		}
	}
	// If there are existing env vars, then we are adding to an existing slice of env vars.
	path += "/-"

	var patchOps []PatchOperation
LoopEnv:
	for _, env := range addEnv {
		for _, actual := range envs {
			if actual.Name == env.Name {
				// Add only env vars that do not conflict with existing user defined/injected env vars.
				continue LoopEnv
			}
		}
		patchOps = append(patchOps, PatchOperation{
			Op:    "add",
			Path:  path,
			Value: env,
		})
	}
	return patchOps
}

func getTrustAnchorsAndCertChain(kubeClient kubernetes.Interface, namespace string) (string, string, string) {
	secret, err := kubeClient.CoreV1().Secrets(namespace).Get(context.TODO(), certs.KubeScrtName, meta_v1.GetOptions{})
	if err != nil {
		return "", "", ""
	}
	rootCert := secret.Data[credentials.RootCertFilename]
	certChain := secret.Data[credentials.IssuerCertFilename]
	certKey := secret.Data[credentials.IssuerKeyFilename]
	return string(rootCert), string(certChain), string(certKey)
}

func mTLSEnabled(daprClient scheme.Interface) bool {
	resp, err := daprClient.ConfigurationV1alpha1().Configurations(meta_v1.NamespaceAll).List(meta_v1.ListOptions{})
	if err != nil {
		log.Errorf("Failed to load dapr configuration from k8s, use default value %t for mTLSEnabled: %s", defaultMtlsEnabled, err)
		return defaultMtlsEnabled
	}

	for _, c := range resp.Items {
		if c.GetName() == defaultConfig {
			return c.Spec.MTLSSpec.Enabled
		}
	}
	log.Infof("Dapr system configuration (%s) is not found, use default value %t for mTLSEnabled", defaultConfig, defaultMtlsEnabled)
	return defaultMtlsEnabled
}

func getTokenVolumeMount(pod corev1.Pod) *corev1.VolumeMount {
	for _, c := range pod.Spec.Containers {
		for _, v := range c.VolumeMounts {
			if v.MountPath == kubernetesMountPath {
				return &v
			}
		}
	}
	return nil
}

func podContainsSidecarContainer(pod *corev1.Pod) bool {
	for _, c := range pod.Spec.Containers {
		if c.Name == sidecarContainerName {
			return true
		}
	}
	return false
}

func getMaxConcurrency(annotations map[string]string) (int32, error) {
	return getInt32Annotation(annotations, daprAppMaxConcurrencyKey)
}

func getAppPort(annotations map[string]string) (int32, error) {
	return getInt32Annotation(annotations, daprAppPortKey)
}

func getConfig(annotations map[string]string) string {
	return getStringAnnotation(annotations, daprConfigKey)
}

func getResiliency(annotations map[string]string) string {
	return getStringAnnotation(annotations, daprResiliencyKey)
}

func getProtocol(annotations map[string]string) string {
	return getStringAnnotationOrDefault(annotations, daprAppProtocolKey, "http")
}

func getEnableMetrics(annotations map[string]string) bool {
	return getBoolAnnotationOrDefault(annotations, daprEnableMetricsKey, defaultEnabledMetric)
}

func getMetricsPort(annotations map[string]string) int {
	return int(getInt32AnnotationOrDefault(annotations, daprMetricsPortKey, defaultMetricsPort))
}

func getEnableDebug(annotations map[string]string) bool {
	return getBoolAnnotationOrDefault(annotations, daprEnableDebugKey, defaultSidecarDebug)
}

func getDebugPort(annotations map[string]string) int {
	return int(getInt32AnnotationOrDefault(annotations, daprDebugPortKey, defaultSidecarDebugPort))
}

func getAppID(pod corev1.Pod) string {
	return getStringAnnotationOrDefault(pod.Annotations, appIDKey, pod.GetName())
}

func getLogLevel(annotations map[string]string) string {
	return getStringAnnotationOrDefault(annotations, daprLogLevel, defaultLogLevel)
}

func logAsJSONEnabled(annotations map[string]string) bool {
	return getBoolAnnotationOrDefault(annotations, daprLogAsJSON, defaultLogAsJSON)
}

func profilingEnabled(annotations map[string]string) bool {
	return getBoolAnnotationOrDefault(annotations, daprEnableProfilingKey, false)
}

func appSSLEnabled(annotations map[string]string) bool {
	return getBoolAnnotationOrDefault(annotations, daprAppSSLKey, defaultAppSSL)
}

func getAPITokenSecret(annotations map[string]string) string {
	return getStringAnnotationOrDefault(annotations, daprAPITokenSecret, "")
}

func GetAppTokenSecret(annotations map[string]string) string {
	return getStringAnnotationOrDefault(annotations, daprAppTokenSecret, "")
}

func getMaxRequestBodySize(annotations map[string]string) (int32, error) {
	return getInt32Annotation(annotations, daprMaxRequestBodySize)
}

func getListenAddresses(annotations map[string]string) string {
	return getStringAnnotationOrDefault(annotations, daprListenAddresses, defaultSidecarListenAddresses)
}

func getReadBufferSize(annotations map[string]string) (int32, error) {
	return getInt32Annotation(annotations, daprReadBufferSize)
}

func getGracefulShutdownSeconds(annotations map[string]string) (int32, error) {
	return getInt32Annotation(annotations, daprGracefulShutdownSeconds)
}

func HTTPStreamRequestBodyEnabled(annotations map[string]string) bool {
	return getBoolAnnotationOrDefault(annotations, daprHTTPStreamRequestBody, defaultDaprHTTPStreamRequestBody)
}

func getBoolAnnotationOrDefault(annotations map[string]string, key string, defaultValue bool) bool {
	enabled, ok := annotations[key]
	if !ok {
		return defaultValue
	}
	s := strings.ToLower(enabled)
	// trueString is used to silence a lint error.
	return (s == "y") || (s == "yes") || (s == trueString) || (s == "on") || (s == "1")
}

func getStringAnnotationOrDefault(annotations map[string]string, key, defaultValue string) string {
	if val, ok := annotations[key]; ok && val != "" {
		return val
	}
	return defaultValue
}

func getStringAnnotation(annotations map[string]string, key string) string {
	return annotations[key]
}

func getInt32AnnotationOrDefault(annotations map[string]string, key string, defaultValue int) int32 {
	s, ok := annotations[key]
	if !ok {
		return int32(defaultValue)
	}
	value, err := strconv.ParseInt(s, 10, 32)
	if err != nil {
		return int32(defaultValue)
	}
	return int32(value)
}

func getInt32Annotation(annotations map[string]string, key string) (int32, error) {
	s, ok := annotations[key]
	if !ok {
		return -1, nil
	}
	value, err := strconv.ParseInt(s, 10, 32)
	if err != nil {
		return -1, errors.Wrapf(err, "error parsing %s int value %s ", key, s)
	}
	return int32(value), nil
}

func getProbeHTTPHandler(port int32, pathElements ...string) corev1.Handler {
	return corev1.Handler{
		HTTPGet: &corev1.HTTPGetAction{
			Path: formatProbePath(pathElements...),
			Port: intstr.IntOrString{IntVal: port},
		},
	}
}

func formatProbePath(elements ...string) string {
	pathStr := path.Join(elements...)
	if !strings.HasPrefix(pathStr, "/") {
		pathStr = fmt.Sprintf("/%s", pathStr)
	}
	return pathStr
}

func appendQuantityToResourceList(quantity string, resourceName corev1.ResourceName, resourceList corev1.ResourceList) (*corev1.ResourceList, error) {
	q, err := resource.ParseQuantity(quantity)
	if err != nil {
		return nil, err
	}
	resourceList[resourceName] = q
	return &resourceList, nil
}

func getResourceRequirements(annotations map[string]string) (*corev1.ResourceRequirements, error) {
	r := corev1.ResourceRequirements{
		Limits:   corev1.ResourceList{},
		Requests: corev1.ResourceList{},
	}
	cpuLimit, ok := annotations[daprCPULimitKey]
	if ok {
		list, err := appendQuantityToResourceList(cpuLimit, corev1.ResourceCPU, r.Limits)
		if err != nil {
			return nil, errors.Wrap(err, "error parsing sidecar cpu limit")
		}
		r.Limits = *list
	}
	memLimit, ok := annotations[daprMemoryLimitKey]
	if ok {
		list, err := appendQuantityToResourceList(memLimit, corev1.ResourceMemory, r.Limits)
		if err != nil {
			return nil, errors.Wrap(err, "error parsing sidecar memory limit")
		}
		r.Limits = *list
	}
	cpuRequest, ok := annotations[daprCPURequestKey]
	if ok {
		list, err := appendQuantityToResourceList(cpuRequest, corev1.ResourceCPU, r.Requests)
		if err != nil {
			return nil, errors.Wrap(err, "error parsing sidecar cpu request")
		}
		r.Requests = *list
	}
	memRequest, ok := annotations[daprMemoryRequestKey]
	if ok {
		list, err := appendQuantityToResourceList(memRequest, corev1.ResourceMemory, r.Requests)
		if err != nil {
			return nil, errors.Wrap(err, "error parsing sidecar memory request")
		}
		r.Requests = *list
	}

	if len(r.Limits) > 0 || len(r.Requests) > 0 {
		return &r, nil
	}
	return nil, nil
}

func isResourceDaprEnabled(annotations map[string]string) bool {
	return getBoolAnnotationOrDefault(annotations, daprEnabledKey, false)
}

func getServiceAddress(name, namespace, clusterDomain string, port int) string {
	return fmt.Sprintf("%s.%s.svc.%s:%d", name, namespace, clusterDomain, port)
}

func getPullPolicy(pullPolicy string) corev1.PullPolicy {
	switch pullPolicy {
	case "Always":
		return corev1.PullAlways
	case "Never":
		return corev1.PullNever
	case "IfNotPresent":
		return corev1.PullIfNotPresent
	default:
		return corev1.PullIfNotPresent
	}
}

func getSidecarContainer(annotations map[string]string, id, daprSidecarImage, imagePullPolicy, namespace, controlPlaneAddress, placementServiceAddress string, tokenVolumeMount *corev1.VolumeMount, trustAnchors, certChain, certKey, sentryAddress string, mtlsEnabled bool, identity string) (*corev1.Container, error) {
	appPort, err := getAppPort(annotations)
	if err != nil {
		return nil, err
	}
	appPortStr := ""
	if appPort > 0 {
		appPortStr = fmt.Sprintf("%v", appPort)
	}

	metricsEnabled := getEnableMetrics(annotations)
	metricsPort := getMetricsPort(annotations)
	maxConcurrency, err := getMaxConcurrency(annotations)
	sidecarListenAddresses := getListenAddresses(annotations)
	if err != nil {
		log.Warn(err)
	}

	sslEnabled := appSSLEnabled(annotations)

	pullPolicy := getPullPolicy(imagePullPolicy)

	httpHandler := getProbeHTTPHandler(sidecarPublicPort, apiVersionV1, sidecarHealthzPath)

	allowPrivilegeEscalation := false

	requestBodySize, err := getMaxRequestBodySize(annotations)
	if err != nil {
		log.Warn(err)
	}

	readBufferSize, err := getReadBufferSize(annotations)
	if err != nil {
		log.Warn(err)
	}

	gracefulShutdownSeconds, err := getGracefulShutdownSeconds(annotations)
	if err != nil {
		log.Warn(err)
	}

	HTTPStreamRequestBodyEnabled := HTTPStreamRequestBodyEnabled(annotations)

	ports := []corev1.ContainerPort{
		{
			ContainerPort: int32(sidecarHTTPPort),
			Name:          sidecarHTTPPortName,
		},
		{
			ContainerPort: int32(sidecarAPIGRPCPort),
			Name:          sidecarGRPCPortName,
		},
		{
			ContainerPort: int32(sidecarInternalGRPCPort),
			Name:          sidecarInternalGRPCPortName,
		},
		{
			ContainerPort: int32(metricsPort),
			Name:          sidecarMetricsPortName,
		},
	}

	cmd := []string{"/daprd"}

	args := []string{
		"--mode", "kubernetes",
		"--dapr-http-port", fmt.Sprintf("%v", sidecarHTTPPort),
		"--dapr-grpc-port", fmt.Sprintf("%v", sidecarAPIGRPCPort),
		"--dapr-internal-grpc-port", fmt.Sprintf("%v", sidecarInternalGRPCPort),
		"--dapr-listen-addresses", sidecarListenAddresses,
		"--dapr-public-port", fmt.Sprintf("%v", sidecarPublicPort),
		"--app-port", appPortStr,
		"--app-id", id,
		"--control-plane-address", controlPlaneAddress,
		"--app-protocol", getProtocol(annotations),
		"--placement-host-address", placementServiceAddress,
		"--config", getConfig(annotations),
		"--log-level", getLogLevel(annotations),
		"--app-max-concurrency", fmt.Sprintf("%v", maxConcurrency),
		"--sentry-address", sentryAddress,
		fmt.Sprintf("--enable-metrics=%t", metricsEnabled),
		"--metrics-port", fmt.Sprintf("%v", metricsPort),
		"--dapr-http-max-request-size", fmt.Sprintf("%v", requestBodySize),
		"--dapr-http-read-buffer-size", fmt.Sprintf("%v", readBufferSize),
<<<<<<< HEAD
		"--resiliency", getResiliency(annotations),
=======
		"--dapr-graceful-shutdown-seconds", fmt.Sprintf("%v", gracefulShutdownSeconds),
>>>>>>> 9d199c2b
	}

	debugEnabled := getEnableDebug(annotations)
	debugPort := getDebugPort(annotations)
	if debugEnabled {
		ports = append(ports, corev1.ContainerPort{
			Name:          sidecarDebugPortName,
			ContainerPort: int32(debugPort),
		})

		cmd = []string{"/dlv"}

		args = append([]string{
			fmt.Sprintf("--listen=:%v", debugPort),
			"--accept-multiclient",
			"--headless=true",
			"--log",
			"--api-version=2",
			"exec",
			"/daprd",
			"--",
		}, args...)
	}

	if image := getStringAnnotation(annotations, daprImage); image != "" {
		daprSidecarImage = image
	}

	c := &corev1.Container{
		Name:            sidecarContainerName,
		Image:           daprSidecarImage,
		ImagePullPolicy: pullPolicy,
		SecurityContext: &corev1.SecurityContext{
			AllowPrivilegeEscalation: &allowPrivilegeEscalation,
		},
		Ports:   ports,
		Command: cmd,
		Env: []corev1.EnvVar{
			{
				Name:  "NAMESPACE",
				Value: namespace,
			},
		},
		Args: args,
		ReadinessProbe: &corev1.Probe{
			Handler:             httpHandler,
			InitialDelaySeconds: getInt32AnnotationOrDefault(annotations, daprReadinessProbeDelayKey, defaultHealthzProbeDelaySeconds),
			TimeoutSeconds:      getInt32AnnotationOrDefault(annotations, daprReadinessProbeTimeoutKey, defaultHealthzProbeTimeoutSeconds),
			PeriodSeconds:       getInt32AnnotationOrDefault(annotations, daprReadinessProbePeriodKey, defaultHealthzProbePeriodSeconds),
			FailureThreshold:    getInt32AnnotationOrDefault(annotations, daprReadinessProbeThresholdKey, defaultHealthzProbeThreshold),
		},
		LivenessProbe: &corev1.Probe{
			Handler:             httpHandler,
			InitialDelaySeconds: getInt32AnnotationOrDefault(annotations, daprLivenessProbeDelayKey, defaultHealthzProbeDelaySeconds),
			TimeoutSeconds:      getInt32AnnotationOrDefault(annotations, daprLivenessProbeTimeoutKey, defaultHealthzProbeTimeoutSeconds),
			PeriodSeconds:       getInt32AnnotationOrDefault(annotations, daprLivenessProbePeriodKey, defaultHealthzProbePeriodSeconds),
			FailureThreshold:    getInt32AnnotationOrDefault(annotations, daprLivenessProbeThresholdKey, defaultHealthzProbeThreshold),
		},
	}

	c.Env = append(c.Env, utils.ParseEnvString(annotations[daprEnvKey])...)

	if tokenVolumeMount != nil {
		c.VolumeMounts = []corev1.VolumeMount{
			*tokenVolumeMount,
		}
	}

	if logAsJSONEnabled(annotations) {
		c.Args = append(c.Args, "--log-as-json")
	}

	if profilingEnabled(annotations) {
		c.Args = append(c.Args, "--enable-profiling")
	}

	c.Env = append(c.Env, corev1.EnvVar{
		Name:  certs.TrustAnchorsEnvVar,
		Value: trustAnchors,
	},
		corev1.EnvVar{
			Name:  certs.CertChainEnvVar,
			Value: certChain,
		},
		corev1.EnvVar{
			Name:  certs.CertKeyEnvVar,
			Value: certKey,
		},
		corev1.EnvVar{
			Name:  "SENTRY_LOCAL_IDENTITY",
			Value: identity,
		})

	if mtlsEnabled {
		c.Args = append(c.Args, "--enable-mtls")
	}

	if sslEnabled {
		c.Args = append(c.Args, "--app-ssl")
	}

	if HTTPStreamRequestBodyEnabled {
		c.Args = append(c.Args, "--http-stream-request-body")
	}

	secret := getAPITokenSecret(annotations)
	if secret != "" {
		c.Env = append(c.Env, corev1.EnvVar{
			Name: auth.APITokenEnvVar,
			ValueFrom: &corev1.EnvVarSource{
				SecretKeyRef: &corev1.SecretKeySelector{
					Key: "token",
					LocalObjectReference: corev1.LocalObjectReference{
						Name: secret,
					},
				},
			},
		})
	}

	appSecret := GetAppTokenSecret(annotations)
	if appSecret != "" {
		c.Env = append(c.Env, corev1.EnvVar{
			Name: auth.AppAPITokenEnvVar,
			ValueFrom: &corev1.EnvVarSource{
				SecretKeyRef: &corev1.SecretKeySelector{
					Key: "token",
					LocalObjectReference: corev1.LocalObjectReference{
						Name: appSecret,
					},
				},
			},
		})
	}

	resources, err := getResourceRequirements(annotations)
	if err != nil {
		log.Warnf("couldn't set container resource requirements: %s. using defaults", err)
	}
	if resources != nil {
		c.Resources = *resources
	}
	return c, nil
}<|MERGE_RESOLUTION|>--- conflicted
+++ resolved
@@ -73,11 +73,7 @@
 	daprMaxRequestBodySize            = "dapr.io/http-max-request-size"
 	daprReadBufferSize                = "dapr.io/http-read-buffer-size"
 	daprHTTPStreamRequestBody         = "dapr.io/http-stream-request-body"
-<<<<<<< HEAD
-	daprResiliencyKey                 = "dapr.io/resiliency"
-=======
 	daprGracefulShutdownSeconds       = "dapr.io/graceful-shutdown-seconds"
->>>>>>> 9d199c2b
 	containersPath                    = "/spec/containers"
 	sidecarHTTPPort                   = 3500
 	sidecarAPIGRPCPort                = 50001
@@ -601,11 +597,7 @@
 		"--metrics-port", fmt.Sprintf("%v", metricsPort),
 		"--dapr-http-max-request-size", fmt.Sprintf("%v", requestBodySize),
 		"--dapr-http-read-buffer-size", fmt.Sprintf("%v", readBufferSize),
-<<<<<<< HEAD
-		"--resiliency", getResiliency(annotations),
-=======
 		"--dapr-graceful-shutdown-seconds", fmt.Sprintf("%v", gracefulShutdownSeconds),
->>>>>>> 9d199c2b
 	}
 
 	debugEnabled := getEnableDebug(annotations)
