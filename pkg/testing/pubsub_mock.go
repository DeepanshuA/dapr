--- conflicted
+++ resolved
@@ -131,10 +131,7 @@
 	if ok && t.send != nil {
 		send = t.send
 	}
-<<<<<<< HEAD
-
-=======
->>>>>>> 65710122
+
 	if send != nil {
 		send <- &pubsub.NewMessage{
 			Data:        req.Data,
