package diagnostics

import (
	"context"
	"fmt"
	"time"

	"go.opencensus.io/stats"
	"go.opencensus.io/stats/view"
	"go.opencensus.io/tag"

	diagUtils "github.com/dapr/dapr/pkg/diagnostics/utils"
)

var (
	processStatusKey = tag.MustNewKey("process_status")
	successKey       = tag.MustNewKey("success")
	topicKey         = tag.MustNewKey("topic")
)

const (
	Delete                   = "delete"
	Get                      = "get"
	Set                      = "set"
	StateQuery               = "query"
	ConfigurationSubscribe   = "subscribe"
	ConfigurationUnsubscribe = "unsubscribe"
	StateTransaction         = "transaction"
	BulkGet                  = "bulk_get"
	BulkDelete               = "bulk_delete"
)

// componentMetrics holds dapr runtime metrics for components.
type componentMetrics struct {
<<<<<<< HEAD
	pubsubIngressCount          *stats.Int64Measure
	pubsubIngressLatency        *stats.Float64Measure
	bulkPubsubIngressCount      *stats.Int64Measure
	bulkPubsubEventIngressCount *stats.Int64Measure
	bulkPubsubIngressLatency    *stats.Float64Measure
	pubsubEgressCount           *stats.Int64Measure
	pubsubEgressLatency         *stats.Float64Measure
=======
	pubsubIngressCount         *stats.Int64Measure
	pubsubIngressLatency       *stats.Float64Measure
	bulkPubsubEgressCount      *stats.Int64Measure
	bulkPubsubEventEgressCount *stats.Int64Measure
	bulkPubsubEgressLatency    *stats.Float64Measure
	pubsubEgressCount          *stats.Int64Measure
	pubsubEgressLatency        *stats.Float64Measure
>>>>>>> 76c27bfe

	inputBindingCount    *stats.Int64Measure
	inputBindingLatency  *stats.Float64Measure
	outputBindingCount   *stats.Int64Measure
	outputBindingLatency *stats.Float64Measure

	stateCount   *stats.Int64Measure
	stateLatency *stats.Float64Measure

	configurationCount   *stats.Int64Measure
	configurationLatency *stats.Float64Measure

	secretCount   *stats.Int64Measure
	secretLatency *stats.Float64Measure

	appID     string
	enabled   bool
	namespace string
}

// newComponentMetrics returns a componentMetrics instance with default stats.
func newComponentMetrics() *componentMetrics {
	return &componentMetrics{
		pubsubIngressCount: stats.Int64(
			"component/pubsub_ingress/count",
			"The number of incoming messages arriving from the pub/sub component.",
			stats.UnitDimensionless),
		pubsubIngressLatency: stats.Float64(
			"component/pubsub_ingress/latencies",
			"The consuming app event processing latency.",
			stats.UnitMilliseconds),
		bulkPubsubIngressCount: stats.Int64(
			"component/pubsub_ingress/bulk/count",
			"The number of incoming bulk subscribe calls arriving from the bulk pub/sub component.",
			stats.UnitDimensionless),
		bulkPubsubEventIngressCount: stats.Int64(
			"component/pubsub_ingress/bulk/event_count",
			"Total number of incoming messages arriving from the bulk pub/sub component via Bulk Subscribe.",
			stats.UnitDimensionless),
		bulkPubsubIngressLatency: stats.Float64(
			"component/pubsub_ingress/bulk/latencies",
			"The consuming app event processing latency for the bulk pub/sub component.",
			stats.UnitMilliseconds),
		pubsubEgressCount: stats.Int64(
			"component/pubsub_egress/count",
			"The number of outgoing messages published to the pub/sub component.",
			stats.UnitDimensionless),
		pubsubEgressLatency: stats.Float64(
			"component/pubsub_egress/latencies",
			"The latency of the response from the pub/sub component.",
			stats.UnitMilliseconds),
		bulkPubsubEgressCount: stats.Int64(
			"component/pubsub_egress/bulk/count",
			"The number of bulk publish calls to the pub/sub component.",
			stats.UnitDimensionless),
		bulkPubsubEventEgressCount: stats.Int64(
			"component/pubsub_egress/bulk/event_count",
			"The number of outgoing messages to the pub/sub component published through bulk publish API.",
			stats.UnitDimensionless),
		bulkPubsubEgressLatency: stats.Float64(
			"component/pubsub_egress/bulk/latencies",
			"The latency of the response for the bulk publish call from the pub/sub component.",
			stats.UnitMilliseconds),
		inputBindingCount: stats.Int64(
			"component/input_binding/count",
			"The number of incoming events arriving from the input binding component.",
			stats.UnitDimensionless),
		inputBindingLatency: stats.Float64(
			"component/input_binding/latencies",
			"The triggered app event processing latency.",
			stats.UnitMilliseconds),
		outputBindingCount: stats.Int64(
			"component/output_binding/count",
			"The number of operations invoked on the output binding component.",
			stats.UnitDimensionless),
		outputBindingLatency: stats.Float64(
			"component/output_binding/latencies",
			"The latency of the response from the output binding component.",
			stats.UnitMilliseconds),
		stateCount: stats.Int64(
			"component/state/count",
			"The number of operations performed on the state component.",
			stats.UnitDimensionless),
		stateLatency: stats.Float64(
			"component/state/latencies",
			"The latency of the response from the state component.",
			stats.UnitMilliseconds),
		configurationCount: stats.Int64(
			"component/configuration/count",
			"The number of operations performed on the configuration component.",
			stats.UnitDimensionless),
		configurationLatency: stats.Float64(
			"component/configuration/latencies",
			"The latency of the response from the configuration component.",
			stats.UnitMilliseconds),
		secretCount: stats.Int64(
			"component/secret/count",
			"The number of operations performed on the secret component.",
			stats.UnitDimensionless),
		secretLatency: stats.Float64(
			"component/secret/latencies",
			"The latency of the response from the secret component.",
			stats.UnitMilliseconds),
	}
}

// Init registers the component metrics views.
func (c *componentMetrics) Init(appID, namespace string) error {
	c.appID = appID
	c.enabled = true
	c.namespace = namespace

	return view.Register(
		diagUtils.NewMeasureView(c.pubsubIngressLatency, []tag.Key{appIDKey, componentKey, namespaceKey, processStatusKey, topicKey}, defaultLatencyDistribution),
		diagUtils.NewMeasureView(c.pubsubIngressCount, []tag.Key{appIDKey, componentKey, namespaceKey, processStatusKey, topicKey}, view.Count()),
		diagUtils.NewMeasureView(c.bulkPubsubIngressLatency, []tag.Key{appIDKey, componentKey, namespaceKey, processStatusKey, topicKey}, defaultLatencyDistribution),
		diagUtils.NewMeasureView(c.bulkPubsubIngressCount, []tag.Key{appIDKey, componentKey, namespaceKey, processStatusKey, topicKey}, view.Count()),
		diagUtils.NewMeasureView(c.bulkPubsubEventIngressCount, []tag.Key{appIDKey, componentKey, namespaceKey, processStatusKey, topicKey}, view.Count()),
		diagUtils.NewMeasureView(c.pubsubEgressLatency, []tag.Key{appIDKey, componentKey, namespaceKey, successKey, topicKey}, defaultLatencyDistribution),
		diagUtils.NewMeasureView(c.pubsubEgressCount, []tag.Key{appIDKey, componentKey, namespaceKey, successKey, topicKey}, view.Count()),
		diagUtils.NewMeasureView(c.inputBindingLatency, []tag.Key{appIDKey, componentKey, namespaceKey, successKey}, defaultLatencyDistribution),
		diagUtils.NewMeasureView(c.inputBindingCount, []tag.Key{appIDKey, componentKey, namespaceKey, successKey}, view.Count()),
		diagUtils.NewMeasureView(c.outputBindingLatency, []tag.Key{appIDKey, componentKey, namespaceKey, operationKey, successKey}, defaultLatencyDistribution),
		diagUtils.NewMeasureView(c.outputBindingCount, []tag.Key{appIDKey, componentKey, namespaceKey, operationKey, successKey}, view.Count()),
		diagUtils.NewMeasureView(c.stateLatency, []tag.Key{appIDKey, componentKey, namespaceKey, operationKey, successKey}, defaultLatencyDistribution),
		diagUtils.NewMeasureView(c.stateCount, []tag.Key{appIDKey, componentKey, namespaceKey, operationKey, successKey}, view.Count()),
		diagUtils.NewMeasureView(c.configurationLatency, []tag.Key{appIDKey, componentKey, namespaceKey, operationKey, successKey}, defaultLatencyDistribution),
		diagUtils.NewMeasureView(c.configurationCount, []tag.Key{appIDKey, componentKey, namespaceKey, operationKey, successKey}, view.Count()),
		diagUtils.NewMeasureView(c.secretLatency, []tag.Key{appIDKey, componentKey, namespaceKey, operationKey, successKey}, defaultLatencyDistribution),
		diagUtils.NewMeasureView(c.secretCount, []tag.Key{appIDKey, componentKey, namespaceKey, operationKey, successKey}, view.Count()),
	)
}

// PubsubIngressEvent records the metrics for a pub/sub ingress event.
func (c *componentMetrics) PubsubIngressEvent(ctx context.Context, component, processStatus, topic string, elapsed float64) {
	if c.enabled {
		stats.RecordWithTags(
			ctx,
			diagUtils.WithTags(appIDKey, c.appID, componentKey, component, namespaceKey, c.namespace, processStatusKey, processStatus, topicKey, topic),
			c.pubsubIngressCount.M(1))

		if elapsed > 0 {
			stats.RecordWithTags(
				ctx,
				diagUtils.WithTags(appIDKey, c.appID, componentKey, component, namespaceKey, c.namespace, processStatusKey, processStatus, topicKey, topic),
				c.pubsubIngressLatency.M(elapsed))
		}
	}
}

<<<<<<< HEAD
// BulkPubsubIngressEvent records the metrics for a bulk pub/sub ingress event.
func (c *componentMetrics) BulkPubsubIngressEvent(ctx context.Context, component, topic string, elapsed float64) {
	if c.enabled {
		stats.RecordWithTags(
			ctx,
			diagUtils.WithTags(appIDKey, c.appID, componentKey, component, namespaceKey, c.namespace, topicKey, topic),
			c.bulkPubsubIngressCount.M(1))

		if elapsed > 0 {
			stats.RecordWithTags(
				ctx,
				diagUtils.WithTags(appIDKey, c.appID, componentKey, component, namespaceKey, c.namespace, topicKey, topic),
				c.bulkPubsubIngressLatency.M(elapsed))
		}
	}
}

// BulkPubsubIngressEventEntries records the metrics for entries inside a bulk pub/sub ingress event.
func (c *componentMetrics) BulkPubsubIngressEventEntries(ctx context.Context, component, topic string, processStatus string, eventCount int64) {
	if c.enabled {
		if eventCount > 0 {
			stats.RecordWithTags(
				ctx,
				diagUtils.WithTags(appIDKey, c.appID, componentKey, component, namespaceKey, c.namespace, processStatusKey, processStatus, topicKey, topic),
				c.bulkPubsubEventIngressCount.M(eventCount))
=======
// BulkPubsubEgressEvent records the metris for a pub/sub egress event.
// eventCount if greater than zero implies successful publish of few/all events in the bulk publish call
func (c *componentMetrics) BulkPubsubEgressEvent(ctx context.Context, component, topic string, success bool, eventCount int64, elapsed float64) {
	if c.enabled {
		stats.RecordWithTags(
			ctx,
			diagUtils.WithTags(appIDKey, c.appID, componentKey, component, namespaceKey, c.namespace, successKey, fmt.Sprintf("%v", success), topicKey, topic),
			c.bulkPubsubEgressCount.M(1))
		if eventCount > 0 {
			// There is at leaset one success in the bulk publish call even if overall success of the call might be a failure
			stats.RecordWithTags(
				ctx,
				diagUtils.WithTags(appIDKey, c.appID, componentKey, component, namespaceKey, c.namespace, successKey, true, topicKey, topic),
				c.bulkPubsubEventEgressCount.M(eventCount))
		}
		if elapsed > 0 {
			stats.RecordWithTags(
				ctx,
				diagUtils.WithTags(appIDKey, c.appID, componentKey, component, namespaceKey, c.namespace, successKey, fmt.Sprintf("%v", success), topicKey, topic),
				c.bulkPubsubEgressLatency.M(elapsed))
>>>>>>> 76c27bfe
		}
	}
}

// PubsubEgressEvent records the metris for a pub/sub egress event.
func (c *componentMetrics) PubsubEgressEvent(ctx context.Context, component, topic string, success bool, elapsed float64) {
	if c.enabled {
		stats.RecordWithTags(
			ctx,
			diagUtils.WithTags(appIDKey, c.appID, componentKey, component, namespaceKey, c.namespace, successKey, fmt.Sprintf("%v", success), topicKey, topic),
			c.pubsubEgressCount.M(1))

		if elapsed > 0 {
			stats.RecordWithTags(
				ctx,
				diagUtils.WithTags(appIDKey, c.appID, componentKey, component, namespaceKey, c.namespace, successKey, fmt.Sprintf("%v", success), topicKey, topic),
				c.pubsubEgressLatency.M(elapsed))
		}
	}
}

// InputBindingEvent records the metrics for an input binding event.
func (c *componentMetrics) InputBindingEvent(ctx context.Context, component string, success bool, elapsed float64) {
	if c.enabled {
		stats.RecordWithTags(
			ctx,
			diagUtils.WithTags(appIDKey, c.appID, componentKey, component, namespaceKey, c.namespace, successKey, fmt.Sprintf("%v", success)),
			c.inputBindingCount.M(1))

		if elapsed > 0 {
			stats.RecordWithTags(
				ctx,
				diagUtils.WithTags(appIDKey, c.appID, componentKey, component, namespaceKey, c.namespace, successKey, fmt.Sprintf("%v", success)),
				c.inputBindingLatency.M(elapsed))
		}
	}
}

// OutputBindingEvent records the metrics for an output binding event.
func (c *componentMetrics) OutputBindingEvent(ctx context.Context, component, operation string, success bool, elapsed float64) {
	if c.enabled {
		stats.RecordWithTags(
			ctx,
			diagUtils.WithTags(appIDKey, c.appID, componentKey, component, namespaceKey, c.namespace, operationKey, operation, successKey, fmt.Sprintf("%v", success)),
			c.outputBindingCount.M(1))

		if elapsed > 0 {
			stats.RecordWithTags(
				ctx,
				diagUtils.WithTags(appIDKey, c.appID, componentKey, component, namespaceKey, c.namespace, operationKey, operation, successKey, fmt.Sprintf("%v", success)),
				c.outputBindingLatency.M(elapsed))
		}
	}
}

// StateInvoked records the metrics for a state event.
func (c *componentMetrics) StateInvoked(ctx context.Context, component, operation string, success bool, elapsed float64) {
	if c.enabled {
		stats.RecordWithTags(
			ctx,
			diagUtils.WithTags(appIDKey, c.appID, componentKey, component, namespaceKey, c.namespace, operationKey, operation, successKey, fmt.Sprintf("%v", success)),
			c.stateCount.M(1))

		if elapsed > 0 {
			stats.RecordWithTags(
				ctx,
				diagUtils.WithTags(appIDKey, c.appID, componentKey, component, namespaceKey, c.namespace, operationKey, operation, successKey, fmt.Sprintf("%v", success)),
				c.stateLatency.M(elapsed))
		}
	}
}

// ConfigurationInvoked records the metrics for a configuration event.
func (c *componentMetrics) ConfigurationInvoked(ctx context.Context, component, operation string, success bool, elapsed float64) {
	if c.enabled {
		stats.RecordWithTags(
			ctx,
			diagUtils.WithTags(appIDKey, c.appID, componentKey, component, namespaceKey, c.namespace, operationKey, operation, successKey, fmt.Sprintf("%v", success)),
			c.configurationCount.M(1))

		if elapsed > 0 {
			stats.RecordWithTags(
				ctx,
				diagUtils.WithTags(appIDKey, c.appID, componentKey, component, namespaceKey, c.namespace, operationKey, operation, successKey, fmt.Sprintf("%v", success)),
				c.configurationLatency.M(elapsed))
		}
	}
}

// SecretInvoked records the metrics for a secret event.
func (c *componentMetrics) SecretInvoked(ctx context.Context, component, operation string, success bool, elapsed float64) {
	if c.enabled {
		stats.RecordWithTags(
			ctx,
			diagUtils.WithTags(appIDKey, c.appID, componentKey, component, namespaceKey, c.namespace, operationKey, operation, successKey, fmt.Sprintf("%v", success)),
			c.secretCount.M(1))

		if elapsed > 0 {
			stats.RecordWithTags(
				ctx,
				diagUtils.WithTags(appIDKey, c.appID, componentKey, component, namespaceKey, c.namespace, operationKey, operation, successKey, fmt.Sprintf("%v", success)),
				c.secretLatency.M(elapsed))
		}
	}
}

func ElapsedSince(start time.Time) float64 {
	return float64(time.Since(start) / time.Millisecond)
}<|MERGE_RESOLUTION|>--- conflicted
+++ resolved
@@ -32,7 +32,6 @@
 
 // componentMetrics holds dapr runtime metrics for components.
 type componentMetrics struct {
-<<<<<<< HEAD
 	pubsubIngressCount          *stats.Int64Measure
 	pubsubIngressLatency        *stats.Float64Measure
 	bulkPubsubIngressCount      *stats.Int64Measure
@@ -40,15 +39,9 @@
 	bulkPubsubIngressLatency    *stats.Float64Measure
 	pubsubEgressCount           *stats.Int64Measure
 	pubsubEgressLatency         *stats.Float64Measure
-=======
-	pubsubIngressCount         *stats.Int64Measure
-	pubsubIngressLatency       *stats.Float64Measure
-	bulkPubsubEgressCount      *stats.Int64Measure
-	bulkPubsubEventEgressCount *stats.Int64Measure
-	bulkPubsubEgressLatency    *stats.Float64Measure
-	pubsubEgressCount          *stats.Int64Measure
-	pubsubEgressLatency        *stats.Float64Measure
->>>>>>> 76c27bfe
+	bulkPubsubEgressCount       *stats.Int64Measure
+	bulkPubsubEventEgressCount  *stats.Int64Measure
+	bulkPubsubEgressLatency     *stats.Float64Measure
 
 	inputBindingCount    *stats.Int64Measure
 	inputBindingLatency  *stats.Float64Measure
@@ -199,7 +192,6 @@
 	}
 }
 
-<<<<<<< HEAD
 // BulkPubsubIngressEvent records the metrics for a bulk pub/sub ingress event.
 func (c *componentMetrics) BulkPubsubIngressEvent(ctx context.Context, component, topic string, elapsed float64) {
 	if c.enabled {
@@ -225,7 +217,10 @@
 				ctx,
 				diagUtils.WithTags(appIDKey, c.appID, componentKey, component, namespaceKey, c.namespace, processStatusKey, processStatus, topicKey, topic),
 				c.bulkPubsubEventIngressCount.M(eventCount))
-=======
+		}
+	}
+}
+
 // BulkPubsubEgressEvent records the metris for a pub/sub egress event.
 // eventCount if greater than zero implies successful publish of few/all events in the bulk publish call
 func (c *componentMetrics) BulkPubsubEgressEvent(ctx context.Context, component, topic string, success bool, eventCount int64, elapsed float64) {
@@ -246,7 +241,6 @@
 				ctx,
 				diagUtils.WithTags(appIDKey, c.appID, componentKey, component, namespaceKey, c.namespace, successKey, fmt.Sprintf("%v", success), topicKey, topic),
 				c.bulkPubsubEgressLatency.M(elapsed))
->>>>>>> 76c27bfe
 		}
 	}
 }
