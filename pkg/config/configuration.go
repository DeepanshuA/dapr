/*
Copyright 2021 The Dapr Authors
Licensed under the Apache License, Version 2.0 (the "License");
you may not use this file except in compliance with the License.
You may obtain a copy of the License at
    http://www.apache.org/licenses/LICENSE-2.0
Unless required by applicable law or agreed to in writing, software
distributed under the License is distributed on an "AS IS" BASIS,
WITHOUT WARRANTIES OR CONDITIONS OF ANY KIND, either express or implied.
See the License for the specific language governing permissions and
limitations under the License.
*/

package config

import (
	"context"
	"encoding/json"
	"fmt"
	"os"
	"sort"
	"strings"
	"time"

	env "github.com/dapr/dapr/pkg/config/env"

	grpcRetry "github.com/grpc-ecosystem/go-grpc-middleware/retry"
	"github.com/spf13/cast"
	yaml "gopkg.in/yaml.v3"
	metav1 "k8s.io/apimachinery/pkg/apis/meta/v1"
	"k8s.io/apimachinery/pkg/util/sets"

	"github.com/dapr/dapr/pkg/buildinfo"
	operatorv1pb "github.com/dapr/dapr/pkg/proto/operator/v1"
	"github.com/dapr/dapr/utils"
	"github.com/dapr/kit/ptr"
)

// Feature Flags section

type Feature string

const (
<<<<<<< HEAD
	// Enables support for setting TTL on Actor state keys. Remove this flag in
	// Dapr 1.12.
=======
	// Disables enforcing minimum TLS version 1.2 in AppChannel, which is insecure.
	// TODO: Remove this feature flag in Dapr 1.13.
	AppChannelAllowInsecureTLS Feature = "AppChannelAllowInsecureTLS"
	// Enables support for setting TTL on Actor state keys.
>>>>>>> d7775f8f
	ActorStateTTL Feature = "ActorStateTTL"
)

// end feature flags section

const (
	operatorCallTimeout = time.Second * 5
	operatorMaxRetries  = 100
	AllowAccess         = "allow"
	DenyAccess          = "deny"
	DefaultTrustDomain  = "public"
	DefaultNamespace    = "default"
	ActionPolicyApp     = "app"
	ActionPolicyGlobal  = "global"

	defaultMaxWorkflowConcurrentInvocations = 100
	defaultMaxActivityConcurrentInvocations = 100
)

// Configuration is an internal (and duplicate) representation of Dapr's Configuration CRD.
type Configuration struct {
	metav1.TypeMeta `json:",inline" yaml:",inline"`
	// See https://github.com/kubernetes/community/blob/master/contributors/devel/sig-architecture/api-conventions.md#metadata
	metav1.ObjectMeta `json:"metadata,omitempty" yaml:"metadata,omitempty"`
	// See https://github.com/kubernetes/community/blob/master/contributors/devel/sig-architecture/api-conventions.md#spec-and-status
	Spec ConfigurationSpec `json:"spec" yaml:"spec"`

	// Internal fields
	featuresEnabled map[Feature]struct{}
}

// AccessControlList is an in-memory access control list config for fast lookup.
type AccessControlList struct {
	DefaultAction string
	TrustDomain   string
	PolicySpec    map[string]AccessControlListPolicySpec
}

// AccessControlListPolicySpec is an in-memory access control list config per app for fast lookup.
type AccessControlListPolicySpec struct {
	AppName             string
	DefaultAction       string
	TrustDomain         string
	Namespace           string
	AppOperationActions *Trie
}

// AccessControlListOperationAction is an in-memory access control list config per operation for fast lookup.
type AccessControlListOperationAction struct {
	VerbAction      map[string]string
	OperationName   string
	OperationAction string
}

type ConfigurationSpec struct {
	HTTPPipelineSpec    *PipelineSpec       `json:"httpPipeline,omitempty"    yaml:"httpPipeline,omitempty"`
	AppHTTPPipelineSpec *PipelineSpec       `json:"appHttpPipeline,omitempty" yaml:"appHttpPipeline,omitempty"`
	TracingSpec         *TracingSpec        `json:"tracing,omitempty"         yaml:"tracing,omitempty"`
	MTLSSpec            *MTLSSpec           `json:"mtls,omitempty"            yaml:"mtls,omitempty"`
	MetricSpec          *MetricSpec         `json:"metric,omitempty"          yaml:"metric,omitempty"`
	MetricsSpec         *MetricSpec         `json:"metrics,omitempty"         yaml:"metrics,omitempty"`
	Secrets             *SecretsSpec        `json:"secrets,omitempty"         yaml:"secrets,omitempty"`
	AccessControlSpec   *AccessControlSpec  `json:"accessControl,omitempty"   yaml:"accessControl,omitempty"`
	NameResolutionSpec  *NameResolutionSpec `json:"nameResolution,omitempty"  yaml:"nameResolution,omitempty"`
	Features            []FeatureSpec       `json:"features,omitempty"        yaml:"features,omitempty"`
	APISpec             *APISpec            `json:"api,omitempty"             yaml:"api,omitempty"`
	ComponentsSpec      *ComponentsSpec     `json:"components,omitempty"      yaml:"components,omitempty"`
	LoggingSpec         *LoggingSpec        `json:"logging,omitempty"         yaml:"logging,omitempty"`
	WasmSpec            *WasmSpec           `json:"wasm,omitempty"            yaml:"wasm,omitempty"`
	WorkflowSpec        *WorkflowSpec       `json:"workflow,omitempty"        yaml:"workflow,omitempty"`
}

// WorkflowSpec defines the configuration for Dapr workflows.
type WorkflowSpec struct {
	// maxConcurrentWorkflowInvocations is the maximum number of concurrent workflow invocations that can be scheduled by a single Dapr instance.
	// Attempted invocations beyond this will be queued until the number of concurrent invocations drops below this value.
	// If omitted, the default value of 100 will be used.
	MaxConcurrentWorkflowInvocations int32 `json:"maxConcurrentWorkflowInvocations,omitempty" yaml:"maxConcurrentWorkflowInvocations,omitempty"`
	// maxConcurrentActivityInvocations is the maximum number of concurrent activities that can be processed by a single Dapr instance.
	// Attempted invocations beyond this will be queued until the number of concurrent invocations drops below this value.
	// If omitted, the default value of 100 will be used.
	MaxConcurrentActivityInvocations int32 `json:"maxConcurrentActivityInvocations,omitempty" yaml:"maxConcurrentActivityInvocations,omitempty"`
}

func (w *WorkflowSpec) GetMaxConcurrentWorkflowInvocations() int32 {
	if w == nil || w.MaxConcurrentWorkflowInvocations <= 0 {
		return defaultMaxWorkflowConcurrentInvocations
	}
	return w.MaxConcurrentWorkflowInvocations
}

func (w *WorkflowSpec) GetMaxConcurrentActivityInvocations() int32 {
	if w == nil || w.MaxConcurrentActivityInvocations <= 0 {
		return defaultMaxActivityConcurrentInvocations
	}
	return w.MaxConcurrentActivityInvocations
}

type SecretsSpec struct {
	Scopes []SecretsScope `json:"scopes,omitempty"`
}

// SecretsScope defines the scope for secrets.
type SecretsScope struct {
	DefaultAccess  string   `json:"defaultAccess,omitempty"  yaml:"defaultAccess,omitempty"`
	StoreName      string   `json:"storeName,omitempty"      yaml:"storeName,omitempty"`
	AllowedSecrets []string `json:"allowedSecrets,omitempty" yaml:"allowedSecrets,omitempty"`
	DeniedSecrets  []string `json:"deniedSecrets,omitempty"  yaml:"deniedSecrets,omitempty"`
}

type PipelineSpec struct {
	Handlers []HandlerSpec `json:"handlers,omitempty" yaml:"handlers,omitempty"`
}

// APISpec describes the configuration for Dapr APIs.
type APISpec struct {
	// List of allowed APIs. Can be used in conjunction with denied.
	Allowed APIAccessRules `json:"allowed,omitempty"`
	// List of denied APIs. Can be used in conjunction with allowed.
	Denied APIAccessRules `json:"denied,omitempty"`
}

// APIAccessRule describes an access rule for allowing a Dapr API to be enabled and accessible by an app.
type APIAccessRule struct {
	Name     string                `json:"name"`
	Version  string                `json:"version"`
	Protocol APIAccessRuleProtocol `json:"protocol"`
}

// APIAccessRules is a list of API access rules (allowlist or denylist).
type APIAccessRules []APIAccessRule

// APIAccessRuleProtocol is the type for the protocol in APIAccessRules
type APIAccessRuleProtocol string

const (
	APIAccessRuleProtocolHTTP APIAccessRuleProtocol = "http"
	APIAccessRuleProtocolGRPC APIAccessRuleProtocol = "grpc"
)

// GetRulesByProtocol returns a list of APIAccessRule objects for a protocol
// The result is a map where the key is in the format "<version>/<endpoint>"
func (r APIAccessRules) GetRulesByProtocol(protocol APIAccessRuleProtocol) map[string]struct{} {
	res := make(map[string]struct{}, len(r))
	for _, v := range r {
		//nolint:gocritic
		if strings.ToLower(string(v.Protocol)) == string(protocol) {
			key := v.Version + "/" + v.Name
			res[key] = struct{}{}
		}
	}
	return res
}

type HandlerSpec struct {
	Name         string       `json:"name,omitempty"     yaml:"name,omitempty"`
	Type         string       `json:"type,omitempty"     yaml:"type,omitempty"`
	Version      string       `json:"version,omitempty"  yaml:"version,omitempty"`
	SelectorSpec SelectorSpec `json:"selector,omitempty" yaml:"selector,omitempty"`
}

// LogName returns the name of the handler that can be used in logging.
func (h HandlerSpec) LogName() string {
	return utils.ComponentLogName(h.Name, h.Type, h.Version)
}

type SelectorSpec struct {
	Fields []SelectorField `json:"fields,omitempty" yaml:"fields,omitempty"`
}

type SelectorField struct {
	Field string `json:"field" yaml:"field"`
	Value string `json:"value" yaml:"value"`
}

type TracingSpec struct {
	SamplingRate string      `json:"samplingRate,omitempty" yaml:"samplingRate,omitempty"`
	Stdout       bool        `json:"stdout,omitempty"       yaml:"stdout,omitempty"`
	Zipkin       *ZipkinSpec `json:"zipkin,omitempty"       yaml:"zipkin,omitempty"`
	Otel         *OtelSpec   `json:"otel,omitempty"         yaml:"otel,omitempty"`
}

// ZipkinSpec defines Zipkin exporter configurations.
type ZipkinSpec struct {
	EndpointAddress string `json:"endpointAddress,omitempty" yaml:"endpointAddress,omitempty"`
}

// OtelSpec defines Otel exporter configurations.
type OtelSpec struct {
	Protocol        string `json:"protocol,omitempty"        yaml:"protocol,omitempty"`
	EndpointAddress string `json:"endpointAddress,omitempty" yaml:"endpointAddress,omitempty"`
	// Defaults to true
	IsSecure *bool `json:"isSecure,omitempty" yaml:"isSecure,omitempty"`
}

// GetIsSecure returns true if the connection should be secured.
func (o OtelSpec) GetIsSecure() bool {
	// Defaults to true if nil
	return o.IsSecure == nil || *o.IsSecure
}

// MetricSpec configuration for metrics.
type MetricSpec struct {
	// Defaults to true
	Enabled *bool         `json:"enabled,omitempty" yaml:"enabled,omitempty"`
	Rules   []MetricsRule `json:"rules,omitempty"   yaml:"rules,omitempty"`
}

// GetEnabled returns true if metrics are enabled.
func (m MetricSpec) GetEnabled() bool {
	// Defaults to true if nil
	return m.Enabled == nil || *m.Enabled
}

// MetricsRu le defines configuration options for a metric.
type MetricsRule struct {
	Name   string        `json:"name,omitempty"   yaml:"name,omitempty"`
	Labels []MetricLabel `json:"labels,omitempty" yaml:"labels,omitempty"`
}

// MetricsLabel defines an object that allows to set regex expressions for a label.
type MetricLabel struct {
	Name  string            `json:"name,omitempty"  yaml:"name,omitempty"`
	Regex map[string]string `json:"regex,omitempty" yaml:"regex,omitempty"`
}

// AppPolicySpec defines the policy data structure for each app.
type AppPolicySpec struct {
	AppName             string         `json:"appId,omitempty"         yaml:"appId,omitempty"`
	DefaultAction       string         `json:"defaultAction,omitempty" yaml:"defaultAction,omitempty"`
	TrustDomain         string         `json:"trustDomain,omitempty"   yaml:"trustDomain,omitempty"`
	Namespace           string         `json:"namespace,omitempty"     yaml:"namespace,omitempty"`
	AppOperationActions []AppOperation `json:"operations,omitempty"    yaml:"operations,omitempty"`
}

// AppOperation defines the data structure for each app operation.
type AppOperation struct {
	Operation string   `json:"name,omitempty"     yaml:"name,omitempty"`
	HTTPVerb  []string `json:"httpVerb,omitempty" yaml:"httpVerb,omitempty"`
	Action    string   `json:"action,omitempty"   yaml:"action,omitempty"`
}

// AccessControlSpec is the spec object in ConfigurationSpec.
type AccessControlSpec struct {
	DefaultAction string          `json:"defaultAction,omitempty" yaml:"defaultAction,omitempty"`
	TrustDomain   string          `json:"trustDomain,omitempty"   yaml:"trustDomain,omitempty"`
	AppPolicies   []AppPolicySpec `json:"policies,omitempty"      yaml:"policies,omitempty"`
}

type NameResolutionSpec struct {
	Component     string `json:"component,omitempty"     yaml:"component,omitempty"`
	Version       string `json:"version,omitempty"       yaml:"version,omitempty"`
	Configuration any    `json:"configuration,omitempty" yaml:"configuration,omitempty"`
}

// MTLSSpec defines mTLS configuration.
type MTLSSpec struct {
	Enabled                 bool   `json:"enabled,omitempty"                 yaml:"enabled,omitempty"`
	WorkloadCertTTL         string `json:"workloadCertTTL,omitempty"         yaml:"workloadCertTTL,omitempty"`
	AllowedClockSkew        string `json:"allowedClockSkew,omitempty"        yaml:"allowedClockSkew,omitempty"`
	SentryAddress           string `json:"sentryAddress,omitempty"           yaml:"sentryAddress,omitempty"`
	ControlPlaneTrustDomain string `json:"controlPlaneTrustDomain,omitempty" yaml:"controlPlaneTrustDomain,omitempty"`
	// Additional token validators to use.
	// When Dapr is running in Kubernetes mode, this is in addition to the built-in "kubernetes" validator.
	// In self-hosted mode, enabling a custom validator will disable the built-in "insecure" validator.
	TokenValidators []ValidatorSpec `json:"tokenValidators,omitempty" yaml:"tokenValidators,omitempty"`
}

// ValidatorSpec contains additional token validators to use.
type ValidatorSpec struct {
	// Name of the validator
	Name string `json:"name"`
	// Options for the validator, if any
	Options any `json:"options,omitempty"`
}

// OptionsMap returns the validator options as a map[string]string.
// If the options are empty, or if the conversion fails, returns nil.
func (v ValidatorSpec) OptionsMap() map[string]string {
	if v.Options == nil {
		return nil
	}

	return cast.ToStringMapString(v.Options)
}

// FeatureSpec defines which preview features are enabled.
type FeatureSpec struct {
	Name    Feature `json:"name"    yaml:"name"`
	Enabled bool    `json:"enabled" yaml:"enabled"`
}

// ComponentsSpec describes the configuration for Dapr components
type ComponentsSpec struct {
	// Denylist of component types that cannot be instantiated
	Deny []string `json:"deny,omitempty" yaml:"deny,omitempty"`
}

// WasmSpec describes the security profile for all Dapr Wasm components.
type WasmSpec struct {
	// Force enabling strict sandbox mode for all WASM components.
	// When this is enabled, WASM components always run in strict mode regardless of their configuration.
	// Strict mode enhances security of the WASM sandbox by limiting access to certain capabilities such as real-time clocks and random number generators.
	StrictSandbox bool `json:"strictSandbox,omitempty" yaml:"strictSandbox,omitempty"`
}

// GetStrictSandbox returns the value of StrictSandbox, with nil-checks.
func (w *WasmSpec) GetStrictSandbox() bool {
	return w != nil && w.StrictSandbox
}

// LoggingSpec defines the configuration for logging.
type LoggingSpec struct {
	// Configure API logging.
	APILogging *APILoggingSpec `json:"apiLogging,omitempty" yaml:"apiLogging,omitempty"`
}

// APILoggingSpec defines the configuration for API logging.
type APILoggingSpec struct {
	// Default value for enabling API logging. Sidecars can always override this by setting `--enable-api-logging` to true or false explicitly.
	// The default value is false.
	Enabled bool `json:"enabled,omitempty" yaml:"enabled,omitempty"`
	// When enabled, obfuscates the values of URLs in HTTP API logs, logging the route name rather than the full path being invoked, which could contain PII.
	// Default: false.
	// This option has no effect if API logging is disabled.
	ObfuscateURLs bool `json:"obfuscateURLs,omitempty" yaml:"obfuscateURLs,omitempty"`
	// If true, health checks are not reported in API logs. Default: false.
	// This option has no effect if API logging is disabled.
	OmitHealthChecks bool `json:"omitHealthChecks,omitempty" yaml:"omitHealthChecks,omitempty"`
}

// LoadDefaultConfiguration returns the default config.
func LoadDefaultConfiguration() *Configuration {
	return &Configuration{
		Spec: ConfigurationSpec{
			TracingSpec: &TracingSpec{
				Otel: &OtelSpec{
					IsSecure: ptr.Of(true),
				},
			},
			MetricSpec: &MetricSpec{
				Enabled: ptr.Of(true),
			},
			AccessControlSpec: &AccessControlSpec{
				DefaultAction: AllowAccess,
				TrustDomain:   "public",
			},
			WorkflowSpec: &WorkflowSpec{
				MaxConcurrentWorkflowInvocations: defaultMaxWorkflowConcurrentInvocations,
				MaxConcurrentActivityInvocations: defaultMaxActivityConcurrentInvocations,
			},
		},
	}
}

// LoadStandaloneConfiguration gets the path to a config file and loads it into a configuration.
func LoadStandaloneConfiguration(configs ...string) (*Configuration, error) {
	conf := LoadDefaultConfiguration()

	// Load all config files and apply them on top of the default config
	for _, config := range configs {
		_, err := os.Stat(config)
		if err != nil {
			return nil, err
		}

		b, err := os.ReadFile(config)
		if err != nil {
			return nil, err
		}

		// Parse environment variables from yaml
		b = []byte(os.ExpandEnv(string(b)))

		err = yaml.Unmarshal(b, conf)
		if err != nil {
			return nil, err
		}
	}

	err := conf.sortAndValidateSecretsConfiguration()
	if err != nil {
		return nil, err
	}

	conf.sortMetricsSpec()
	return conf, nil
}

// LoadKubernetesConfiguration gets configuration from the Kubernetes operator with a given name.
func LoadKubernetesConfiguration(config string, namespace string, podName string, operatorClient operatorv1pb.OperatorClient) (*Configuration, error) {
	resp, err := operatorClient.GetConfiguration(context.Background(), &operatorv1pb.GetConfigurationRequest{
		Name:      config,
		Namespace: namespace,
		PodName:   podName,
	}, grpcRetry.WithMax(operatorMaxRetries), grpcRetry.WithPerRetryTimeout(operatorCallTimeout))
	if err != nil {
		return nil, err
	}
	b := resp.GetConfiguration()
	if len(b) == 0 {
		return nil, fmt.Errorf("configuration %s not found", config)
	}
	conf := LoadDefaultConfiguration()
	err = json.Unmarshal(b, conf)
	if err != nil {
		return nil, err
	}

	err = conf.sortAndValidateSecretsConfiguration()
	if err != nil {
		return nil, err
	}

	conf.sortMetricsSpec()
	return conf, nil
}

// Update configuration from Otlp Environment Variables, if they exist.
func SetTracingSpecFromEnv(conf *Configuration) {
	// If Otel Endpoint is already set, then don't override.
	if conf.Spec.TracingSpec.Otel.EndpointAddress != "" {
		return
	}

	if endpoint := os.Getenv(env.OtlpExporterEndpoint); endpoint != "" {
		// remove "http://" or "https://" from the endpoint
		endpoint = strings.TrimPrefix(endpoint, "http://")
		endpoint = strings.TrimPrefix(endpoint, "https://")

		conf.Spec.TracingSpec.Otel.EndpointAddress = endpoint

		if conf.Spec.TracingSpec.SamplingRate == "" {
			conf.Spec.TracingSpec.SamplingRate = "1"
		}

		// The OTLP attribute allows 'grpc', 'http/protobuf', or 'http/json'.
		// Dapr setting can only be 'grpc' or 'http'.
		if protocol := os.Getenv(env.OtlpExporterProtocol); strings.HasPrefix(protocol, "http") {
			conf.Spec.TracingSpec.Otel.Protocol = "http"
		} else {
			conf.Spec.TracingSpec.Otel.Protocol = "grpc"
		}

		if insecure := os.Getenv(env.OtlpExporterInsecure); insecure == "true" {
			conf.Spec.TracingSpec.Otel.IsSecure = ptr.Of(false)
		}
	}
}

// IsSecretAllowed Check if the secret is allowed to be accessed.
func (c SecretsScope) IsSecretAllowed(key string) bool {
	// By default, set allow access for the secret store.
	access := AllowAccess
	// Check and set deny access.
	if strings.EqualFold(c.DefaultAccess, DenyAccess) {
		access = DenyAccess
	}

	// If the allowedSecrets list is not empty then check if the access is specifically allowed for this key.
	if len(c.AllowedSecrets) != 0 {
		return containsKey(c.AllowedSecrets, key)
	}

	// Check key in deny list if deny list is present for the secret store.
	// If the specific key is denied, then alone deny access.
	if deny := containsKey(c.DeniedSecrets, key); deny {
		return !deny
	}

	// Check if defined default access is allow.
	return access == AllowAccess
}

// Runs Binary Search on a sorted list of strings to find a key.
func containsKey(s []string, key string) bool {
	index := sort.SearchStrings(s, key)

	return index < len(s) && s[index] == key
}

// LoadFeatures loads the list of enabled features, from the Configuration spec and from the buildinfo.
func (c *Configuration) LoadFeatures() {
	forced := buildinfo.Features()
	c.featuresEnabled = make(map[Feature]struct{}, len(c.Spec.Features)+len(forced))
	for _, feature := range c.Spec.Features {
		if feature.Name == "" || !feature.Enabled {
			continue
		}
		c.featuresEnabled[feature.Name] = struct{}{}
	}
	for _, v := range forced {
		if v == "" {
			continue
		}
		c.featuresEnabled[Feature(v)] = struct{}{}
	}
}

// IsFeatureEnabled returns true if a Feature (such as a preview) is enabled.
func (c Configuration) IsFeatureEnabled(target Feature) (enabled bool) {
	_, enabled = c.featuresEnabled[target]
	return enabled
}

// EnabledFeatures returns the list of features that have been enabled.
func (c Configuration) EnabledFeatures() []string {
	features := make([]string, len(c.featuresEnabled))
	i := 0
	for f := range c.featuresEnabled {
		features[i] = string(f)
		i++
	}
	return features[:i]
}

// GetTracingSpec returns the tracing spec.
// It's a short-hand that includes nil-checks for safety.
func (c Configuration) GetTracingSpec() TracingSpec {
	if c.Spec.TracingSpec == nil {
		return TracingSpec{}
	}
	return *c.Spec.TracingSpec
}

// GetMTLSSpec returns the mTLS spec.
// It's a short-hand that includes nil-checks for safety.
func (c Configuration) GetMTLSSpec() MTLSSpec {
	if c.Spec.MTLSSpec == nil {
		return MTLSSpec{}
	}
	return *c.Spec.MTLSSpec
}

// GetMetricsSpec returns the metrics spec.
// It's a short-hand that includes nil-checks for safety.
func (c Configuration) GetMetricsSpec() MetricSpec {
	if c.Spec.MetricSpec == nil {
		return MetricSpec{}
	}
	return *c.Spec.MetricSpec
}

// GetAPISpec returns the API spec.
// It's a short-hand that includes nil-checks for safety.
func (c Configuration) GetAPISpec() APISpec {
	if c.Spec.APISpec == nil {
		return APISpec{}
	}
	return *c.Spec.APISpec
}

// GetLoggingSpec returns the Logging spec.
// It's a short-hand that includes nil-checks for safety.
func (c Configuration) GetLoggingSpec() LoggingSpec {
	if c.Spec.LoggingSpec == nil {
		return LoggingSpec{}
	}
	return *c.Spec.LoggingSpec
}

// GetLoggingSpec returns the Logging.APILogging spec.
// It's a short-hand that includes nil-checks for safety.
func (c Configuration) GetAPILoggingSpec() APILoggingSpec {
	if c.Spec.LoggingSpec == nil || c.Spec.LoggingSpec.APILogging == nil {
		return APILoggingSpec{}
	}
	return *c.Spec.LoggingSpec.APILogging
}

// GetWorkflowSpec returns the Workflow spec.
// It's a short-hand that includes nil-checks for safety.
func (c *Configuration) GetWorkflowSpec() WorkflowSpec {
	if c == nil || c.Spec.WorkflowSpec == nil {
		return WorkflowSpec{
			MaxConcurrentWorkflowInvocations: defaultMaxWorkflowConcurrentInvocations,
			MaxConcurrentActivityInvocations: defaultMaxActivityConcurrentInvocations,
		}
	}
	return *c.Spec.WorkflowSpec
}

// ToYAML returns the Configuration represented as YAML.
func (c *Configuration) ToYAML() (string, error) {
	b, err := yaml.Marshal(c)
	if err != nil {
		return "", err
	}
	return string(b), nil
}

// String implements fmt.Stringer and is used for debugging. It returns the Configuration object encoded as YAML.
func (c *Configuration) String() string {
	enc, err := c.ToYAML()
	if err != nil {
		return "Failed to marshal Configuration object to YAML: " + err.Error()
	}
	return enc
}

// Apply .metrics if set. If not, retain .metric.
func (c *Configuration) sortMetricsSpec() {
	if c.Spec.MetricsSpec != nil {
		if c.Spec.MetricsSpec.Enabled != nil {
			c.Spec.MetricSpec.Enabled = c.Spec.MetricsSpec.Enabled
		}

		if len(c.Spec.MetricsSpec.Rules) > 0 {
			c.Spec.MetricSpec.Rules = c.Spec.MetricsSpec.Rules
		}
	}
}

// Validate the secrets configuration and sort to the allowed and denied lists if present.
func (c *Configuration) sortAndValidateSecretsConfiguration() error {
	if c.Spec.Secrets == nil {
		return nil
	}

	set := sets.NewString()
	for _, scope := range c.Spec.Secrets.Scopes {
		// validate scope
		if set.Has(scope.StoreName) {
			return fmt.Errorf("%s storeName is repeated in secrets configuration", scope.StoreName)
		}
		if scope.DefaultAccess != "" &&
			!strings.EqualFold(scope.DefaultAccess, AllowAccess) &&
			!strings.EqualFold(scope.DefaultAccess, DenyAccess) {
			return fmt.Errorf("defaultAccess %s can be either allow or deny", scope.DefaultAccess)
		}
		set.Insert(scope.StoreName)

		// modify scope
		sort.Strings(scope.AllowedSecrets)
		sort.Strings(scope.DeniedSecrets)
	}

	return nil
}

// ToYAML returns the ConfigurationSpec represented as YAML.
func (c ConfigurationSpec) ToYAML() (string, error) {
	b, err := yaml.Marshal(&c)
	if err != nil {
		return "", err
	}
	return string(b), nil
}

// String implements fmt.Stringer and is used for debugging. It returns the Configuration object encoded as YAML.
func (c ConfigurationSpec) String() string {
	enc, err := c.ToYAML()
	if err != nil {
		return fmt.Sprintf("Failed to marshal ConfigurationSpec object to YAML: %v", err)
	}
	return enc
}<|MERGE_RESOLUTION|>--- conflicted
+++ resolved
@@ -41,15 +41,6 @@
 type Feature string
 
 const (
-<<<<<<< HEAD
-	// Enables support for setting TTL on Actor state keys. Remove this flag in
-	// Dapr 1.12.
-=======
-	// Disables enforcing minimum TLS version 1.2 in AppChannel, which is insecure.
-	// TODO: Remove this feature flag in Dapr 1.13.
-	AppChannelAllowInsecureTLS Feature = "AppChannelAllowInsecureTLS"
-	// Enables support for setting TTL on Actor state keys.
->>>>>>> d7775f8f
 	ActorStateTTL Feature = "ActorStateTTL"
 )
 
