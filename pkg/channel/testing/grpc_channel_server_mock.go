--- conflicted
+++ resolved
@@ -30,9 +30,8 @@
 //
 //nolint:nosnakecase
 type MockServer struct {
-<<<<<<< HEAD
 	Error                          error
-	Subscriptions                  []*commonv1pb.TopicSubscription
+	Subscriptions                  []*runtimev1pb.TopicSubscription
 	Bindings                       []string
 	BindingEventResponse           runtimev1pb.BindingEventResponse
 	TopicEventResponseStatus       runtimev1pb.TopicEventResponse_TopicEventResponseStatus
@@ -45,13 +44,6 @@
 func (m *MockServer) Init() {
 	m.initialized = true
 	m.RequestsReceived = make(map[string]*runtimev1pb.TopicEventBulkRequest)
-=======
-	Error                    error
-	Subscriptions            []*runtimev1pb.TopicSubscription
-	Bindings                 []string
-	BindingEventResponse     runtimev1pb.BindingEventResponse
-	TopicEventResponseStatus runtimev1pb.TopicEventResponse_TopicEventResponseStatus
->>>>>>> 23748754
 }
 
 func (m *MockServer) OnInvoke(ctx context.Context, in *commonv1pb.InvokeRequest) (*commonv1pb.InvokeResponse, error) {
