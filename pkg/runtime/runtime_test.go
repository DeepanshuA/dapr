/*
Copyright 2021 The Dapr Authors
Licensed under the Apache License, Version 2.0 (the "License");
you may not use this file except in compliance with the License.
You may obtain a copy of the License at
    http://www.apache.org/licenses/LICENSE-2.0
Unless required by applicable law or agreed to in writing, software
distributed under the License is distributed on an "AS IS" BASIS,
WITHOUT WARRANTIES OR CONDITIONS OF ANY KIND, either express or implied.
See the License for the specific language governing permissions and
limitations under the License.
*/

//nolint:nosnakecase
package runtime

import (
	"context"
	"crypto/rand"
	"encoding/base64"
	"encoding/hex"
	"encoding/json"
	"fmt"
	"io"
	"net"
	"net/http"
	"net/http/httptest"
	"net/url"
	"os"
	"reflect"
	"sort"
	"strconv"
	"strings"
	"sync"
	"testing"
	"time"

	"github.com/golang/mock/gomock"
	"github.com/valyala/fasthttp"

	"github.com/dapr/components-contrib/lock"
	"github.com/dapr/components-contrib/middleware"
	httpMiddleware "github.com/dapr/dapr/pkg/middleware/http"

	bindingsLoader "github.com/dapr/dapr/pkg/components/bindings"
	configurationLoader "github.com/dapr/dapr/pkg/components/configuration"
	lockLoader "github.com/dapr/dapr/pkg/components/lock"
	httpMiddlewareLoader "github.com/dapr/dapr/pkg/components/middleware/http"
	pubsubLoader "github.com/dapr/dapr/pkg/components/pubsub"
	stateLoader "github.com/dapr/dapr/pkg/components/state"

	"github.com/ghodss/yaml"
	"github.com/google/uuid"
	"github.com/hashicorp/go-multierror"
	"github.com/phayes/freeport"
	"github.com/pkg/errors"
	"github.com/stretchr/testify/assert"
	"github.com/stretchr/testify/mock"
	"github.com/stretchr/testify/require"
	"go.opentelemetry.io/otel/exporters/otlp/otlptrace"
	"go.opentelemetry.io/otel/exporters/zipkin"
	sdktrace "go.opentelemetry.io/otel/sdk/trace"
	"google.golang.org/grpc"
	"google.golang.org/grpc/codes"
	"google.golang.org/grpc/credentials/insecure"
	"google.golang.org/grpc/metadata"
	"google.golang.org/grpc/status"
	v1 "k8s.io/apiextensions-apiserver/pkg/apis/apiextensions/v1"
	metaV1 "k8s.io/apimachinery/pkg/apis/meta/v1"

	"github.com/dapr/components-contrib/bindings"
	"github.com/dapr/components-contrib/contenttype"
	mdata "github.com/dapr/components-contrib/metadata"
	"github.com/dapr/components-contrib/nameresolution"
	"github.com/dapr/components-contrib/pubsub"
	"github.com/dapr/components-contrib/secretstores"
	"github.com/dapr/components-contrib/state"

	"github.com/dapr/kit/logger"

	componentsV1alpha1 "github.com/dapr/dapr/pkg/apis/components/v1alpha1"
	"github.com/dapr/dapr/pkg/apis/resiliency/v1alpha1"
	subscriptionsapi "github.com/dapr/dapr/pkg/apis/subscriptions/v1alpha1"
	channelt "github.com/dapr/dapr/pkg/channel/testing"
	nrLoader "github.com/dapr/dapr/pkg/components/nameresolution"
	secretstoresLoader "github.com/dapr/dapr/pkg/components/secretstores"
	"github.com/dapr/dapr/pkg/config"
	"github.com/dapr/dapr/pkg/cors"
	diagUtils "github.com/dapr/dapr/pkg/diagnostics/utils"
	"github.com/dapr/dapr/pkg/encryption"
	"github.com/dapr/dapr/pkg/expr"
	pb "github.com/dapr/dapr/pkg/grpc/proxy/testservice"
	invokev1 "github.com/dapr/dapr/pkg/messaging/v1"
	"github.com/dapr/dapr/pkg/modes"
	operatorv1pb "github.com/dapr/dapr/pkg/proto/operator/v1"
	runtimev1pb "github.com/dapr/dapr/pkg/proto/runtime/v1"
	"github.com/dapr/dapr/pkg/resiliency"
	runtimePubsub "github.com/dapr/dapr/pkg/runtime/pubsub"
	"github.com/dapr/dapr/pkg/runtime/security"
	"github.com/dapr/dapr/pkg/scopes"
	sentryConsts "github.com/dapr/dapr/pkg/sentry/consts"
	daprt "github.com/dapr/dapr/pkg/testing"
)

const (
	TestRuntimeConfigID  = "consumer0"
	TestPubsubName       = "testpubsub"
	TestSecondPubsubName = "testpubsub2"
	TestLockName         = "testlock"
	componentsDir        = "./components"
	maxGRPCServerUptime  = 200 * time.Millisecond
)

var (
	testCertRoot = `-----BEGIN CERTIFICATE-----
MIIBjjCCATOgAwIBAgIQdZeGNuAHZhXSmb37Pnx2QzAKBggqhkjOPQQDAjAYMRYw
FAYDVQQDEw1jbHVzdGVyLmxvY2FsMB4XDTIwMDIwMTAwMzUzNFoXDTMwMDEyOTAw
MzUzNFowGDEWMBQGA1UEAxMNY2x1c3Rlci5sb2NhbDBZMBMGByqGSM49AgEGCCqG
SM49AwEHA0IABAeMFRst4JhcFpebfgEs1MvJdD7h5QkCbLwChRHVEUoaDqd1aYjm
bX5SuNBXz5TBEhHfTV3Objh6LQ2N+CBoCeOjXzBdMA4GA1UdDwEB/wQEAwIBBjAS
BgNVHRMBAf8ECDAGAQH/AgEBMB0GA1UdDgQWBBRBWthv5ZQ3vALl2zXWwAXSmZ+m
qTAYBgNVHREEETAPgg1jbHVzdGVyLmxvY2FsMAoGCCqGSM49BAMCA0kAMEYCIQDN
rQNOck4ENOhmLROE/wqH0MKGjE6P8yzesgnp9fQI3AIhAJaVPrZloxl1dWCgmNWo
Iklq0JnMgJU7nS+VpVvlgBN8
-----END CERTIFICATE-----`

	testInputBindingData = []byte("fakedata")
)

var testResiliency = &v1alpha1.Resiliency{
	Spec: v1alpha1.ResiliencySpec{
		Policies: v1alpha1.Policies{
			Retries: map[string]v1alpha1.Retry{
				"singleRetry": {
					MaxRetries:  1,
					MaxInterval: "100ms",
					Policy:      "constant",
					Duration:    "10ms",
				},
			},
			Timeouts: map[string]string{
				"fast": "100ms",
			},
		},
		Targets: v1alpha1.Targets{
			Components: map[string]v1alpha1.ComponentPolicyNames{
				"failOutput": {
					Outbound: v1alpha1.PolicyNames{
						Retry:   "singleRetry",
						Timeout: "fast",
					},
				},
				"failPubsub": {
					Outbound: v1alpha1.PolicyNames{
						Retry:   "singleRetry",
						Timeout: "fast",
					},
					Inbound: v1alpha1.PolicyNames{
						Retry:   "singleRetry",
						Timeout: "fast",
					},
				},
				"failingInputBinding": {
					Inbound: v1alpha1.PolicyNames{
						Retry:   "singleRetry",
						Timeout: "fast",
					},
				},
			},
		},
	},
}

type MockKubernetesStateStore struct {
	callback func()
}

func (m *MockKubernetesStateStore) Init(metadata secretstores.Metadata) error {
	if m.callback != nil {
		m.callback()
	}
	return nil
}

func (m *MockKubernetesStateStore) GetSecret(ctx context.Context, req secretstores.GetSecretRequest) (secretstores.GetSecretResponse, error) {
	return secretstores.GetSecretResponse{
		Data: map[string]string{
			"key1":   "value1",
			"_value": "_value_data",
			"name1":  "value1",
		},
	}, nil
}

func (m *MockKubernetesStateStore) BulkGetSecret(ctx context.Context, req secretstores.BulkGetSecretRequest) (secretstores.BulkGetSecretResponse, error) {
	response := map[string]map[string]string{}
	response["k8s-secret"] = map[string]string{
		"key1":   "value1",
		"_value": "_value_data",
		"name1":  "value1",
	}
	return secretstores.BulkGetSecretResponse{
		Data: response,
	}, nil
}

func (m *MockKubernetesStateStore) Close() error {
	return nil
}

func (m *MockKubernetesStateStore) Features() []secretstores.Feature {
	return []secretstores.Feature{}
}

func NewMockKubernetesStore() secretstores.SecretStore {
	return &MockKubernetesStateStore{}
}

func NewMockKubernetesStoreWithInitCallback(cb func()) secretstores.SecretStore {
	return &MockKubernetesStateStore{callback: cb}
}

func TestNewRuntime(t *testing.T) {
	// act
	r := NewDaprRuntime(&Config{}, &config.Configuration{}, &config.AccessControlList{}, resiliency.New(logger.NewLogger("test")))

	// assert
	assert.NotNil(t, r, "runtime must be initiated")
}

// writeComponentToDisk the given content into a file inside components directory.
func writeComponentToDisk(content any, fileName string) (cleanup func(), error error) {
	filePath := fmt.Sprintf("%s/%s", componentsDir, fileName)
	b, err := yaml.Marshal(content)
	if err != nil {
		return nil, err
	}
	return func() {
		os.Remove(filePath)
	}, os.WriteFile(filePath, b, 0o600)
}

// helper to populate subscription array for 2 pubsubs.
// 'topics' are the topics for the first pubsub.
// 'topics2' are the topics for the second pubsub.
func getSubscriptionsJSONString(topics []string, topics2 []string) string {
	s := []runtimePubsub.SubscriptionJSON{}
	for _, t := range topics {
		s = append(s, runtimePubsub.SubscriptionJSON{
			PubsubName: TestPubsubName,
			Topic:      t,
			Routes: runtimePubsub.RoutesJSON{
				Default: t,
			},
		})
	}

	for _, t := range topics2 {
		s = append(s, runtimePubsub.SubscriptionJSON{
			PubsubName: TestSecondPubsubName,
			Topic:      t,
			Routes: runtimePubsub.RoutesJSON{
				Default: t,
			},
		})
	}
	b, _ := json.Marshal(&s)

	return string(b)
}

func getSubscriptionCustom(topic, path string) string {
	s := []runtimePubsub.SubscriptionJSON{
		{
			PubsubName: TestPubsubName,
			Topic:      topic,
			Routes: runtimePubsub.RoutesJSON{
				Default: path,
			},
		},
	}
	b, _ := json.Marshal(&s)
	return string(b)
}

func testDeclarativeSubscription() subscriptionsapi.Subscription {
	return subscriptionsapi.Subscription{
		TypeMeta: metaV1.TypeMeta{
			Kind:       "Subscription",
			APIVersion: "v1alpha1",
		},
		Spec: subscriptionsapi.SubscriptionSpec{
			Topic:      "topic1",
			Route:      "myroute",
			Pubsubname: "pubsub",
		},
	}
}

func TestProcessComponentsAndDependents(t *testing.T) {
	rt := NewTestDaprRuntime(modes.StandaloneMode)
	defer stopRuntime(t, rt)

	incorrectComponentType := componentsV1alpha1.Component{
		ObjectMeta: metaV1.ObjectMeta{
			Name: TestPubsubName,
		},
		Spec: componentsV1alpha1.ComponentSpec{
			Type:     "pubsubs.mockPubSub",
			Version:  "v1",
			Metadata: getFakeMetadataItems(),
		},
	}

	t.Run("test incorrect type", func(t *testing.T) {
		err := rt.processComponentAndDependents(incorrectComponentType)
		assert.Error(t, err, "expected an error")
		assert.Equal(t, "incorrect type pubsubs.mockPubSub", err.Error(), "expected error strings to match")
	})
}

func TestDoProcessComponent(t *testing.T) {
	rt := NewTestDaprRuntime(modes.StandaloneMode)
	defer stopRuntime(t, rt)

	pubsubComponent := componentsV1alpha1.Component{
		ObjectMeta: metaV1.ObjectMeta{
			Name: TestPubsubName,
		},
		Spec: componentsV1alpha1.ComponentSpec{
			Type:     "pubsub.mockPubSub",
			Version:  "v1",
			Metadata: getFakeMetadataItems(),
		},
	}

	lockComponent := componentsV1alpha1.Component{
		ObjectMeta: metaV1.ObjectMeta{
			Name: TestLockName,
		},
		Spec: componentsV1alpha1.ComponentSpec{
			Type:    "lock.mockLock",
			Version: "v1",
		},
	}

	t.Run("test error on lock init", func(t *testing.T) {
		// setup
		ctrl := gomock.NewController(t)
		mockLockStore := daprt.NewMockStore(ctrl)
		mockLockStore.EXPECT().InitLockStore(gomock.Any()).Return(assert.AnError)

		rt.lockStoreRegistry.RegisterComponent(
			func(_ logger.Logger) lock.Store {
				return mockLockStore
			},
			"mockLock",
		)

		// act
		err := rt.doProcessOneComponent(ComponentCategory("lock"), lockComponent)

		// assert
		assert.Error(t, err, "expected an error")
		assert.Equal(t, err.Error(), NewInitError(InitComponentFailure, "testlock (lock.mockLock/v1)", assert.AnError).Error(), "expected error strings to match")
	})

	t.Run("test error when lock version invalid", func(t *testing.T) {
		// setup
		ctrl := gomock.NewController(t)
		mockLockStore := daprt.NewMockStore(ctrl)

		rt.lockStoreRegistry.RegisterComponent(
			func(_ logger.Logger) lock.Store {
				return mockLockStore
			},
			"mockLock",
		)

		lockComponentV3 := lockComponent
		lockComponentV3.Spec.Version = "v3"

		// act
		err := rt.doProcessOneComponent(ComponentCategory("lock"), lockComponentV3)

		// assert
		assert.Error(t, err, "expected an error")
		assert.Equal(t, err.Error(), NewInitError(CreateComponentFailure, "testlock (lock.mockLock/v3)", fmt.Errorf("couldn't find lock store lock.mockLock/v3")).Error())
	})

	t.Run("test error when lock prefix strategy invalid", func(t *testing.T) {
		// setup
		ctrl := gomock.NewController(t)
		mockLockStore := daprt.NewMockStore(ctrl)
		mockLockStore.EXPECT().InitLockStore(gomock.Any()).Return(nil)

		rt.lockStoreRegistry.RegisterComponent(
			func(_ logger.Logger) lock.Store {
				return mockLockStore
			},
			"mockLock",
		)

		lockComponentWithWrongStrategy := lockComponent
		lockComponentWithWrongStrategy.Spec.Metadata = []componentsV1alpha1.MetadataItem{
			{
				Name: "keyPrefix",
				Value: componentsV1alpha1.DynamicValue{
					JSON: v1.JSON{Raw: []byte("||")},
				},
			},
		}
		// act
		err := rt.doProcessOneComponent(ComponentCategory("lock"), lockComponentWithWrongStrategy)
		// assert
		assert.Error(t, err)
	})

	t.Run("lock init successfully and set right strategy", func(t *testing.T) {
		// setup
		ctrl := gomock.NewController(t)
		mockLockStore := daprt.NewMockStore(ctrl)
		mockLockStore.EXPECT().InitLockStore(gomock.Any()).Return(nil)

		rt.lockStoreRegistry.RegisterComponent(
			func(_ logger.Logger) lock.Store {
				return mockLockStore
			},
			"mockLock",
		)

		// act
		err := rt.doProcessOneComponent(ComponentCategory("lock"), lockComponent)
		// assert
		assert.Nil(t, err, "unexpected error")
		// get modified key
		key, err := lockLoader.GetModifiedLockKey("test", "mockLock", "appid-1")
		assert.Nil(t, err, "unexpected error")
		assert.Equal(t, key, "lock||appid-1||test")
	})

	t.Run("test error on pubsub init", func(t *testing.T) {
		// setup
		mockPubSub := new(daprt.MockPubSub)

		rt.pubSubRegistry.RegisterComponent(
			func(_ logger.Logger) pubsub.PubSub {
				return mockPubSub
			},
			"mockPubSub",
		)
		expectedMetadata := pubsub.Metadata{
			Base: mdata.Base{
				Name:       TestPubsubName,
				Properties: getFakeProperties(),
			},
		}

		mockPubSub.On("Init", expectedMetadata).Return(assert.AnError)

		// act
		err := rt.doProcessOneComponent(ComponentCategory("pubsub"), pubsubComponent)

		// assert
		assert.Error(t, err, "expected an error")
		assert.Equal(t, err.Error(), NewInitError(InitComponentFailure, "testpubsub (pubsub.mockPubSub/v1)", assert.AnError).Error(), "expected error strings to match")
	})

	t.Run("test invalid category component", func(t *testing.T) {
		// act
		err := rt.doProcessOneComponent(ComponentCategory("invalid"), pubsubComponent)

		// assert
		assert.NoError(t, err, "no error expected")
	})
}

// mockOperatorClient is a mock implementation of operatorv1pb.OperatorClient.
// It is used to test `beginComponentsUpdates`.
type mockOperatorClient struct {
	operatorv1pb.OperatorClient

	lock                      sync.RWMutex
	compsByName               map[string]*componentsV1alpha1.Component
	clientStreams             []*mockOperatorComponentUpdateClientStream
	clientStreamCreateWait    chan struct{}
	clientStreamCreatedNotify chan struct{}
}

func newMockOperatorClient() *mockOperatorClient {
	mockOpCli := &mockOperatorClient{
		compsByName:               make(map[string]*componentsV1alpha1.Component),
		clientStreams:             make([]*mockOperatorComponentUpdateClientStream, 0, 1),
		clientStreamCreateWait:    make(chan struct{}, 1),
		clientStreamCreatedNotify: make(chan struct{}, 1),
	}
	return mockOpCli
}

func (c *mockOperatorClient) ComponentUpdate(ctx context.Context, in *operatorv1pb.ComponentUpdateRequest, opts ...grpc.CallOption) (operatorv1pb.Operator_ComponentUpdateClient, error) {
	// Used to block stream creation.
	<-c.clientStreamCreateWait

	cs := &mockOperatorComponentUpdateClientStream{
		updateCh: make(chan *operatorv1pb.ComponentUpdateEvent, 1),
	}

	c.lock.Lock()
	c.clientStreams = append(c.clientStreams, cs)
	c.lock.Unlock()

	c.clientStreamCreatedNotify <- struct{}{}

	return cs, nil
}

func (c *mockOperatorClient) ListComponents(ctx context.Context, in *operatorv1pb.ListComponentsRequest, opts ...grpc.CallOption) (*operatorv1pb.ListComponentResponse, error) {
	c.lock.RLock()
	defer c.lock.RUnlock()

	resp := &operatorv1pb.ListComponentResponse{
		Components: [][]byte{},
	}
	for _, comp := range c.compsByName {
		b, err := json.Marshal(comp)
		if err != nil {
			continue
		}
		resp.Components = append(resp.Components, b)
	}
	return resp, nil
}

func (c *mockOperatorClient) ClientStreamCount() int {
	c.lock.RLock()
	defer c.lock.RUnlock()

	return len(c.clientStreams)
}

func (c *mockOperatorClient) AllowOneNewClientStreamCreate() {
	c.clientStreamCreateWait <- struct{}{}
}

func (c *mockOperatorClient) WaitOneNewClientStreamCreated(ctx context.Context) error {
	select {
	case <-c.clientStreamCreatedNotify:
		return nil
	case <-ctx.Done():
		return ctx.Err()
	}
}

func (c *mockOperatorClient) CloseAllClientStreams() {
	c.lock.Lock()
	defer c.lock.Unlock()

	for _, cs := range c.clientStreams {
		close(cs.updateCh)
	}
	c.clientStreams = []*mockOperatorComponentUpdateClientStream{}
}

func (c *mockOperatorClient) UpdateComponent(comp *componentsV1alpha1.Component) {
	b, err := json.Marshal(comp)
	if err != nil {
		return
	}

	c.lock.Lock()
	defer c.lock.Unlock()

	c.compsByName[comp.Name] = comp
	for _, cs := range c.clientStreams {
		cs.updateCh <- &operatorv1pb.ComponentUpdateEvent{Component: b}
	}
}

type mockOperatorComponentUpdateClientStream struct {
	operatorv1pb.Operator_ComponentUpdateClient

	updateCh chan *operatorv1pb.ComponentUpdateEvent
}

func (cs *mockOperatorComponentUpdateClientStream) Recv() (*operatorv1pb.ComponentUpdateEvent, error) {
	e, ok := <-cs.updateCh
	if !ok {
		return nil, fmt.Errorf("stream closed")
	}
	return e, nil
}

func TestComponentsUpdate(t *testing.T) {
	rt := NewTestDaprRuntime(modes.KubernetesMode)
	defer stopRuntime(t, rt)

	mockOpCli := newMockOperatorClient()
	rt.operatorClient = mockOpCli

	processedCh := make(chan struct{}, 1)
	mockProcessComponents := func() {
		for comp := range rt.pendingComponents {
			if comp.Name == "" {
				continue
			}
			rt.appendOrReplaceComponents(comp)
			processedCh <- struct{}{}
		}
	}
	go mockProcessComponents()

	go rt.beginComponentsUpdates()

	comp1 := &componentsV1alpha1.Component{
		ObjectMeta: metaV1.ObjectMeta{
			Name: "mockPubSub1",
		},
		Spec: componentsV1alpha1.ComponentSpec{
			Type:    "pubsub.mockPubSub1",
			Version: "v1",
		},
	}
	comp2 := &componentsV1alpha1.Component{
		ObjectMeta: metaV1.ObjectMeta{
			Name: "mockPubSub2",
		},
		Spec: componentsV1alpha1.ComponentSpec{
			Type:    "pubsub.mockPubSub2",
			Version: "v1",
		},
	}
	comp3 := &componentsV1alpha1.Component{
		ObjectMeta: metaV1.ObjectMeta{
			Name: "mockPubSub3",
		},
		Spec: componentsV1alpha1.ComponentSpec{
			Type:    "pubsub.mockPubSub3",
			Version: "v1",
		},
	}

	// Allow a new stream to create.
	mockOpCli.AllowOneNewClientStreamCreate()
	// Wait a new stream created.
	waitCtx, cancel := context.WithTimeout(context.Background(), time.Second*3)
	defer cancel()
	if err := mockOpCli.WaitOneNewClientStreamCreated(waitCtx); err != nil {
		t.Errorf("Wait new stream err: %s", err.Error())
		t.FailNow()
	}

	// Wait comp1 received and processed.
	mockOpCli.UpdateComponent(comp1)
	select {
	case <-processedCh:
	case <-time.After(time.Second * 10):
		t.Errorf("Expect component [comp1] processed.")
		t.FailNow()
	}
	_, exists := rt.getComponent(comp1.Spec.Type, comp1.Name)
	assert.True(t, exists, fmt.Sprintf("expect component, type: %s, name: %s", comp1.Spec.Type, comp1.Name))

	// Close all client streams to trigger an stream error in `beginComponentsUpdates`
	mockOpCli.CloseAllClientStreams()

	// Update during stream error.
	mockOpCli.UpdateComponent(comp2)

	// Assert no client stream created.
	assert.Equal(t, mockOpCli.ClientStreamCount(), 0, "Expect 0 client stream")

	// Allow a new stream to create.
	mockOpCli.AllowOneNewClientStreamCreate()
	// Wait a new stream created.
	waitCtx, cancel = context.WithTimeout(context.Background(), time.Second*3)
	defer cancel()
	if err := mockOpCli.WaitOneNewClientStreamCreated(waitCtx); err != nil {
		t.Errorf("Wait new stream err: %s", err.Error())
		t.FailNow()
	}

	// Wait comp2 received and processed.
	select {
	case <-processedCh:
	case <-time.After(time.Second * 10):
		t.Errorf("Expect component [comp2] processed.")
		t.FailNow()
	}
	_, exists = rt.getComponent(comp2.Spec.Type, comp2.Name)
	assert.True(t, exists, fmt.Sprintf("Expect component, type: %s, name: %s", comp2.Spec.Type, comp2.Name))

	mockOpCli.UpdateComponent(comp3)

	// Wait comp3 received and processed.
	select {
	case <-processedCh:
	case <-time.After(time.Second * 10):
		t.Errorf("Expect component [comp3] processed.")
		t.FailNow()
	}
	_, exists = rt.getComponent(comp3.Spec.Type, comp3.Name)
	assert.True(t, exists, fmt.Sprintf("Expect component, type: %s, name: %s", comp3.Spec.Type, comp3.Name))
}

func TestInitState(t *testing.T) {
	rt := NewTestDaprRuntime(modes.StandaloneMode)
	defer stopRuntime(t, rt)

	bytes := make([]byte, 32)
	rand.Read(bytes)

	primaryKey := hex.EncodeToString(bytes)

	mockStateComponent := componentsV1alpha1.Component{
		ObjectMeta: metaV1.ObjectMeta{
			Name: TestPubsubName,
		},
		Spec: componentsV1alpha1.ComponentSpec{
			Type:    "state.mockState",
			Version: "v1",
			Metadata: []componentsV1alpha1.MetadataItem{
				{
					Name: "actorStateStore",
					Value: componentsV1alpha1.DynamicValue{
						JSON: v1.JSON{Raw: []byte("true")},
					},
				},
				{
					Name: "primaryEncryptionKey",
					Value: componentsV1alpha1.DynamicValue{
						JSON: v1.JSON{Raw: []byte(primaryKey)},
					},
				},
			},
		},
		Auth: componentsV1alpha1.Auth{
			SecretStore: "mockSecretStore",
		},
	}

	initMockStateStoreForRuntime := func(rt *DaprRuntime, e error) *daprt.MockStateStore {
		mockStateStore := new(daprt.MockStateStore)

		rt.stateStoreRegistry.RegisterComponent(
			func(_ logger.Logger) state.Store {
				return mockStateStore
			},
			"mockState",
		)

		expectedMetadata := state.Metadata{Base: mdata.Base{
			Name: TestPubsubName,
			Properties: map[string]string{
				actorStateStore:        "true",
				"primaryEncryptionKey": primaryKey,
			},
		}}

		mockStateStore.On("Init", expectedMetadata).Return(e)

		return mockStateStore
	}

	t.Run("test init state store", func(t *testing.T) {
		// setup
		initMockStateStoreForRuntime(rt, nil)

		// act
		err := rt.initState(mockStateComponent)

		// assert
		assert.NoError(t, err, "expected no error")
	})

	t.Run("test init state store error", func(t *testing.T) {
		// setup
		initMockStateStoreForRuntime(rt, assert.AnError)

		// act
		err := rt.initState(mockStateComponent)

		// assert
		assert.Error(t, err, "expected error")
		assert.Equal(t, err.Error(), NewInitError(InitComponentFailure, "testpubsub (state.mockState/v1)", assert.AnError).Error(), "expected error strings to match")
	})

	t.Run("test init state store, encryption not enabled", func(t *testing.T) {
		// setup
		initMockStateStoreForRuntime(rt, nil)

		// act
		err := rt.initState(mockStateComponent)
		ok := encryption.EncryptedStateStore("mockState")

		// assert
		assert.NoError(t, err)
		assert.False(t, ok)
	})

	t.Run("test init state store, encryption enabled", func(t *testing.T) {
		// setup
		initMockStateStoreForRuntime(rt, nil)

		rt.secretStores["mockSecretStore"] = &mockSecretStore{}

		err := rt.initState(mockStateComponent)
		ok := encryption.EncryptedStateStore("testpubsub")

		// assert
		assert.NoError(t, err)
		assert.True(t, ok)
	})
}

func TestInitNameResolution(t *testing.T) {
	initMockResolverForRuntime := func(rt *DaprRuntime, resolverName string, e error) *daprt.MockResolver {
		mockResolver := new(daprt.MockResolver)

		rt.nameResolutionRegistry.RegisterComponent(
			func(_ logger.Logger) nameresolution.Resolver {
				return mockResolver
			},
			resolverName,
		)

		expectedMetadata := nameresolution.Metadata{Base: mdata.Base{
			Name: resolverName,
			Properties: map[string]string{
				nameresolution.DaprHTTPPort:        strconv.Itoa(rt.runtimeConfig.HTTPPort),
				nameresolution.DaprPort:            strconv.Itoa(rt.runtimeConfig.InternalGRPCPort),
				nameresolution.AppPort:             strconv.Itoa(rt.runtimeConfig.ApplicationPort),
				nameresolution.HostAddress:         rt.hostAddress,
				nameresolution.AppID:               rt.runtimeConfig.ID,
				nameresolution.MDNSInstanceName:    rt.runtimeConfig.ID,
				nameresolution.MDNSInstanceAddress: rt.hostAddress,
				nameresolution.MDNSInstancePort:    strconv.Itoa(rt.runtimeConfig.InternalGRPCPort),
			},
		}}

		mockResolver.On("Init", expectedMetadata).Return(e)

		return mockResolver
	}

	t.Run("error on unknown resolver", func(t *testing.T) {
		// given
		rt := NewTestDaprRuntime(modes.StandaloneMode)

		// target resolver
		rt.globalConfig.Spec.NameResolutionSpec.Component = "targetResolver"

		// registered resolver
		initMockResolverForRuntime(rt, "anotherResolver", nil)

		// act
		err := rt.initNameResolution()

		// assert
		assert.Error(t, err)
	})

	t.Run("test init nameresolution", func(t *testing.T) {
		// given
		rt := NewTestDaprRuntime(modes.StandaloneMode)

		// target resolver
		rt.globalConfig.Spec.NameResolutionSpec.Component = "someResolver"

		// registered resolver
		initMockResolverForRuntime(rt, "someResolver", nil)

		// act
		err := rt.initNameResolution()

		// assert
		assert.NoError(t, err, "expected no error")
	})

	t.Run("test init nameresolution default in StandaloneMode", func(t *testing.T) {
		// given
		rt := NewTestDaprRuntime(modes.StandaloneMode)

		// target resolver
		rt.globalConfig.Spec.NameResolutionSpec.Component = ""

		// registered resolver
		initMockResolverForRuntime(rt, "mdns", nil)

		// act
		err := rt.initNameResolution()

		// assert
		assert.NoError(t, err, "expected no error")
	})

	t.Run("test init nameresolution default in KubernetesMode", func(t *testing.T) {
		// given
		rt := NewTestDaprRuntime(modes.KubernetesMode)

		// target resolver
		rt.globalConfig.Spec.NameResolutionSpec.Component = ""

		// registered resolver
		initMockResolverForRuntime(rt, "kubernetes", nil)

		// act
		err := rt.initNameResolution()

		// assert
		assert.NoError(t, err, "expected no error")
	})
}

func TestSetupTracing(t *testing.T) {
	testcases := []struct {
		name              string
		tracingConfig     config.TracingSpec
		hostAddress       string
		expectedExporters []sdktrace.SpanExporter
		expectedErr       string
	}{{
		name:          "no trace exporter",
		tracingConfig: config.TracingSpec{},
	}, {
		name: "bad host address, failing zipkin",
		tracingConfig: config.TracingSpec{
			Zipkin: config.ZipkinSpec{
				EndpointAddress: "localhost",
			},
		},
		expectedErr: "invalid collector URL \"localhost\": no scheme or host",
	}, {
		name: "zipkin trace exporter",
		tracingConfig: config.TracingSpec{
			Zipkin: config.ZipkinSpec{
				EndpointAddress: "http://foo.bar",
			},
		},
		expectedExporters: []sdktrace.SpanExporter{&zipkin.Exporter{}},
	}, {
		name: "otel trace http exporter",
		tracingConfig: config.TracingSpec{
			Otel: config.OtelSpec{
				EndpointAddress: "foo.bar",
				IsSecure:        false,
				Protocol:        "http",
			},
		},
		expectedExporters: []sdktrace.SpanExporter{&otlptrace.Exporter{}},
	}, {
		name: "invalid otel trace exporter protocol",
		tracingConfig: config.TracingSpec{
			Otel: config.OtelSpec{
				EndpointAddress: "foo.bar",
				IsSecure:        false,
				Protocol:        "tcp",
			},
		},
		expectedErr: "invalid protocol tcp provided for Otel endpoint",
	}, {
		name: "stdout trace exporter",
		tracingConfig: config.TracingSpec{
			Stdout: true,
		},
		expectedExporters: []sdktrace.SpanExporter{&diagUtils.StdoutExporter{}},
	}, {
		name: "all trace exporters",
		tracingConfig: config.TracingSpec{
			Otel: config.OtelSpec{
				EndpointAddress: "http://foo.bar",
				IsSecure:        false,
				Protocol:        "http",
			},
			Zipkin: config.ZipkinSpec{
				EndpointAddress: "http://foo.bar",
			},
			Stdout: true,
		},
		expectedExporters: []sdktrace.SpanExporter{&diagUtils.StdoutExporter{}, &zipkin.Exporter{}, &otlptrace.Exporter{}},
	}}

	for _, tc := range testcases {
		t.Run(tc.name, func(t *testing.T) {
			rt := NewTestDaprRuntime(modes.StandaloneMode)
			defer stopRuntime(t, rt)
			rt.globalConfig.Spec.TracingSpec = tc.tracingConfig
			if tc.hostAddress != "" {
				rt.hostAddress = tc.hostAddress
			}
			// Setup tracing with the fake tracer provider  store to confirm
			// the right exporter was registered.
			tpStore := newFakeTracerProviderStore()
			if err := rt.setupTracing(rt.hostAddress, tpStore); tc.expectedErr != "" {
				assert.Contains(t, err.Error(), tc.expectedErr)
			} else {
				assert.Nil(t, err)
			}
			for i, exporter := range tpStore.exporters {
				// Exporter types don't expose internals, so we can only validate that
				// the right type of  exporter was registered.
				assert.Equal(t, reflect.TypeOf(tc.expectedExporters[i]), reflect.TypeOf(exporter))
			}
			// Setup tracing with the OpenTelemetry trace provider store.
			// We have no way to validate the result, but we can at least
			// confirm that nothing blows up.
			if tc.expectedErr == "" {
				rt.setupTracing(rt.hostAddress, newOpentelemetryTracerProviderStore())
			}
		})
	}
}

func TestMetadataUUID(t *testing.T) {
	pubsubComponent := componentsV1alpha1.Component{
		ObjectMeta: metaV1.ObjectMeta{
			Name: TestPubsubName,
		},
		Spec: componentsV1alpha1.ComponentSpec{
			Type:     "pubsub.mockPubSub",
			Version:  "v1",
			Metadata: getFakeMetadataItems(),
		},
	}

	pubsubComponent.Spec.Metadata = append(
		pubsubComponent.Spec.Metadata,
		componentsV1alpha1.MetadataItem{
			Name: "consumerID",
			Value: componentsV1alpha1.DynamicValue{
				JSON: v1.JSON{
					Raw: []byte("{uuid}"),
				},
			},
		}, componentsV1alpha1.MetadataItem{
			Name: "twoUUIDs",
			Value: componentsV1alpha1.DynamicValue{
				JSON: v1.JSON{
					Raw: []byte("{uuid} {uuid}"),
				},
			},
		})
	rt := NewTestDaprRuntime(modes.StandaloneMode)
	defer stopRuntime(t, rt)
	mockPubSub := new(daprt.MockPubSub)

	rt.pubSubRegistry.RegisterComponent(
		func(_ logger.Logger) pubsub.PubSub {
			return mockPubSub
		},
		"mockPubSub",
	)

	mockPubSub.On("Init", mock.Anything).Return(nil).Run(func(args mock.Arguments) {
		metadata := args.Get(0).(pubsub.Metadata)
		consumerID := metadata.Properties["consumerID"]
		uuid0, err := uuid.Parse(consumerID)
		assert.Nil(t, err)

		twoUUIDs := metadata.Properties["twoUUIDs"]
		uuids := strings.Split(twoUUIDs, " ")
		assert.Equal(t, 2, len(uuids))
		uuid1, err := uuid.Parse(uuids[0])
		assert.Nil(t, err)
		uuid2, err := uuid.Parse(uuids[1])
		assert.Nil(t, err)

		assert.NotEqual(t, uuid0, uuid1)
		assert.NotEqual(t, uuid0, uuid2)
		assert.NotEqual(t, uuid1, uuid2)
	})

	err := rt.processComponentAndDependents(pubsubComponent)
	assert.Nil(t, err)
}

func TestMetadataPodName(t *testing.T) {
	pubsubComponent := componentsV1alpha1.Component{
		ObjectMeta: metaV1.ObjectMeta{
			Name: TestPubsubName,
		},
		Spec: componentsV1alpha1.ComponentSpec{
			Type:     "pubsub.mockPubSub",
			Version:  "v1",
			Metadata: getFakeMetadataItems(),
		},
	}

	pubsubComponent.Spec.Metadata = append(
		pubsubComponent.Spec.Metadata,
		componentsV1alpha1.MetadataItem{
			Name: "consumerID",
			Value: componentsV1alpha1.DynamicValue{
				JSON: v1.JSON{
					Raw: []byte("{podName}"),
				},
			},
		})
	rt := NewTestDaprRuntime(modes.KubernetesMode)
	defer stopRuntime(t, rt)
	mockPubSub := new(daprt.MockPubSub)

	rt.pubSubRegistry.RegisterComponent(
		func(_ logger.Logger) pubsub.PubSub {
			return mockPubSub
		},
		"mockPubSub",
	)

	rt.podName = "testPodName"

	mockPubSub.On("Init", mock.Anything).Return(nil).Run(func(args mock.Arguments) {
		metadata := args.Get(0).(pubsub.Metadata)
		consumerID := metadata.Properties["consumerID"]

		assert.Equal(t, "testPodName", consumerID)
	})

	err := rt.processComponentAndDependents(pubsubComponent)
	assert.Nil(t, err)
}

func TestMetadataNamespace(t *testing.T) {
	pubsubComponent := componentsV1alpha1.Component{
		ObjectMeta: metaV1.ObjectMeta{
			Name: TestPubsubName,
		},
		Spec: componentsV1alpha1.ComponentSpec{
			Type:     "pubsub.mockPubSub",
			Version:  "v1",
			Metadata: getFakeMetadataItems(),
		},
	}

	pubsubComponent.Spec.Metadata = append(
		pubsubComponent.Spec.Metadata,
		componentsV1alpha1.MetadataItem{
			Name: "consumerID",
			Value: componentsV1alpha1.DynamicValue{
				JSON: v1.JSON{
					Raw: []byte("{namespace}"),
				},
			},
		})
	rt := NewTestDaprRuntime(modes.KubernetesMode)
	rt.namespace = "test"
	rt.runtimeConfig.ID = "app1"

	defer stopRuntime(t, rt)
	mockPubSub := new(daprt.MockPubSub)

	rt.pubSubRegistry.RegisterComponent(
		func(_ logger.Logger) pubsub.PubSub {
			return mockPubSub
		},
		"mockPubSub",
	)

	mockPubSub.On("Init", mock.Anything).Return(nil).Run(func(args mock.Arguments) {
		metadata := args.Get(0).(pubsub.Metadata)
		consumerID := metadata.Properties["consumerID"]

		assert.Equal(t, "test.app1", consumerID)
	})

	err := rt.processComponentAndDependents(pubsubComponent)
	assert.Nil(t, err)
}

func TestOnComponentUpdated(t *testing.T) {
	t.Run("component spec changed, component is updated", func(t *testing.T) {
		rt := NewTestDaprRuntime(modes.KubernetesMode)
		rt.components = append(rt.components, componentsV1alpha1.Component{
			ObjectMeta: metaV1.ObjectMeta{
				Name: "test",
			},
			Spec: componentsV1alpha1.ComponentSpec{
				Type:    "pubsub.mockPubSub",
				Version: "v1",
				Metadata: []componentsV1alpha1.MetadataItem{
					{
						Name: "name1",
						Value: componentsV1alpha1.DynamicValue{
							JSON: v1.JSON{
								Raw: []byte("value1"),
							},
						},
					},
				},
			},
		})

		go func() {
			<-rt.pendingComponents
		}()

		updated := rt.onComponentUpdated(componentsV1alpha1.Component{
			ObjectMeta: metaV1.ObjectMeta{
				Name: "test",
			},
			Spec: componentsV1alpha1.ComponentSpec{
				Type:    "pubsub.mockPubSub",
				Version: "v1",
				Metadata: []componentsV1alpha1.MetadataItem{
					{
						Name: "name1",
						Value: componentsV1alpha1.DynamicValue{
							JSON: v1.JSON{
								Raw: []byte("value2"),
							},
						},
					},
				},
			},
		})

		assert.True(t, updated)
	})

	t.Run("component spec unchanged, component is skipped", func(t *testing.T) {
		rt := NewTestDaprRuntime(modes.KubernetesMode)
		rt.components = append(rt.components, componentsV1alpha1.Component{
			ObjectMeta: metaV1.ObjectMeta{
				Name: "test",
			},
			Spec: componentsV1alpha1.ComponentSpec{
				Type:    "pubsub.mockPubSub",
				Version: "v1",
				Metadata: []componentsV1alpha1.MetadataItem{
					{
						Name: "name1",
						Value: componentsV1alpha1.DynamicValue{
							JSON: v1.JSON{
								Raw: []byte("value1"),
							},
						},
					},
				},
			},
		})

		go func() {
			<-rt.pendingComponents
		}()

		updated := rt.onComponentUpdated(componentsV1alpha1.Component{
			ObjectMeta: metaV1.ObjectMeta{
				Name: "test",
			},
			Spec: componentsV1alpha1.ComponentSpec{
				Type:    "pubsub.mockPubSub",
				Version: "v1",
				Metadata: []componentsV1alpha1.MetadataItem{
					{
						Name: "name1",
						Value: componentsV1alpha1.DynamicValue{
							JSON: v1.JSON{
								Raw: []byte("value1"),
							},
						},
					},
				},
			},
		})

		assert.False(t, updated)
	})
}

func TestConsumerID(t *testing.T) {
	metadata := []componentsV1alpha1.MetadataItem{
		{
			Name: "host",
			Value: componentsV1alpha1.DynamicValue{
				JSON: v1.JSON{
					Raw: []byte("localhost"),
				},
			},
		},
		{
			Name: "password",
			Value: componentsV1alpha1.DynamicValue{
				JSON: v1.JSON{
					Raw: []byte("fakePassword"),
				},
			},
		},
	}
	pubsubComponent := componentsV1alpha1.Component{
		ObjectMeta: metaV1.ObjectMeta{
			Name: TestPubsubName,
		},
		Spec: componentsV1alpha1.ComponentSpec{
			Type:     "pubsub.mockPubSub",
			Version:  "v1",
			Metadata: metadata,
		},
	}

	rt := NewTestDaprRuntime(modes.StandaloneMode)
	defer stopRuntime(t, rt)
	mockPubSub := new(daprt.MockPubSub)

	rt.pubSubRegistry.RegisterComponent(
		func(_ logger.Logger) pubsub.PubSub {
			return mockPubSub
		},
		"mockPubSub",
	)

	mockPubSub.On("Init", mock.Anything).Return(nil).Run(func(args mock.Arguments) {
		metadata := args.Get(0).(pubsub.Metadata)
		consumerID := metadata.Properties["consumerID"]
		assert.Equal(t, TestRuntimeConfigID, consumerID)
	})

	err := rt.processComponentAndDependents(pubsubComponent)
	assert.Nil(t, err)
}

func TestPluggableComponents(t *testing.T) {
	t.Run("load pluggable components", func(t *testing.T) {
		rts := NewTestDaprRuntime(modes.StandaloneMode)
		defer stopRuntime(t, rts)

		require.NoError(t, os.Mkdir(componentsDir, 0o777))
		defer os.RemoveAll(componentsDir)

		const fakeType, fakeVersion, fakeName = "state", "v1", "mypluggable"
		s := componentsV1alpha1.PluggableComponent{
			ObjectMeta: metaV1.ObjectMeta{
				Name: fakeName,
			},
			TypeMeta: metaV1.TypeMeta{
				Kind: "PluggableComponent",
			},
			Spec: componentsV1alpha1.PluggableComponentSpec{
				Type:    fakeType,
				Version: fakeVersion,
			},
		}

		cleanup, err := writeComponentToDisk(s, "pluggable.yaml")
		require.NoError(t, err)
		defer cleanup()

		rts.runtimeConfig.Standalone.ComponentsPath = componentsDir
		pluggableComponents, err := rts.loadPluggableComponents()

		require.NoError(t, err)
		assert.Len(t, pluggableComponents, 1)
		assert.Equal(t, fakeName, pluggableComponents[0].Name)
		assert.Equal(t, fakeType, string(pluggableComponents[0].Type))
		assert.Equal(t, fakeVersion, pluggableComponents[0].Version)
	})

	t.Run("init pluggable components call register", func(t *testing.T) {
		require.NoError(t, os.Mkdir(componentsDir, 0o777))
		defer os.RemoveAll(componentsDir)

		const fakeType, fakeVersion, fakeName = "state", "v1", "mypluggable"
		s := componentsV1alpha1.PluggableComponent{
			ObjectMeta: metaV1.ObjectMeta{
				Name: fakeName,
			},
			TypeMeta: metaV1.TypeMeta{
				Kind: "PluggableComponent",
			},
			Spec: componentsV1alpha1.PluggableComponentSpec{
				Type:    fakeType,
				Version: fakeVersion,
			},
		}

		t.Run("when flag is enabled", func(t *testing.T) {
			rts := NewTestDaprRuntime(modes.StandaloneMode)
			rts.globalConfig.Spec.Features = append(rts.globalConfig.Spec.Features, config.FeatureSpec{
				Name:    config.PluggableComponents,
				Enabled: true,
			})

			defer stopRuntime(t, rts)

			cleanup, err := writeComponentToDisk(s, "pluggable.yaml")
			require.NoError(t, err)
			defer cleanup()

			rts.runtimeConfig.Standalone.ComponentsPath = componentsDir
			rts.initPluggableComponents()

			_, err = stateLoader.DefaultRegistry.Create("state.mypluggable", "v1")
			require.NoError(t, err)
		})

		t.Run("when flag is disabled", func(t *testing.T) {
			rts := NewTestDaprRuntime(modes.StandaloneMode)
			rts.globalConfig.Spec.Features = append(rts.globalConfig.Spec.Features, config.FeatureSpec{
				Name:    config.PluggableComponents,
				Enabled: false,
			})

			defer stopRuntime(t, rts)

			s.Name = "my-pluggable-new"
			cleanup, err := writeComponentToDisk(s, "pluggable-feature-enabled.yaml")
			require.NoError(t, err)
			defer cleanup()

			rts.runtimeConfig.Standalone.ComponentsPath = componentsDir
			rts.initPluggableComponents()

			require.NoError(t, err)
			_, err = stateLoader.DefaultRegistry.Create("state.my-pluggable-new", "v1")
			assert.NotNil(t, err)
		})
	})
}

func TestInitPubSub(t *testing.T) {
	rt := NewTestDaprRuntime(modes.StandaloneMode)
	defer stopRuntime(t, rt)

	pubsubComponents := []componentsV1alpha1.Component{
		{
			ObjectMeta: metaV1.ObjectMeta{
				Name: TestPubsubName,
			},
			Spec: componentsV1alpha1.ComponentSpec{
				Type:     "pubsub.mockPubSub",
				Version:  "v1",
				Metadata: getFakeMetadataItems(),
			},
		}, {
			ObjectMeta: metaV1.ObjectMeta{
				Name: TestSecondPubsubName,
			},
			Spec: componentsV1alpha1.ComponentSpec{
				Type:     "pubsub.mockPubSub2",
				Version:  "v1",
				Metadata: getFakeMetadataItems(),
			},
		},
	}

	initMockPubSubForRuntime := func(rt *DaprRuntime) (*daprt.MockPubSub, *daprt.MockPubSub) {
		mockPubSub := new(daprt.MockPubSub)

		mockPubSub2 := new(daprt.MockPubSub)

		rt.pubSubRegistry.RegisterComponent(func(_ logger.Logger) pubsub.PubSub {
			return mockPubSub
		}, "mockPubSub")
		rt.pubSubRegistry.RegisterComponent(func(_ logger.Logger) pubsub.PubSub {
			return mockPubSub2
		}, "mockPubSub2")

		expectedMetadata := pubsub.Metadata{
			Base: mdata.Base{
				Name:       TestPubsubName,
				Properties: getFakeProperties(),
			},
		}

		mockPubSub.On("Init", expectedMetadata).Return(nil)
		mockPubSub.On(
			"Subscribe",
			mock.AnythingOfType("pubsub.SubscribeRequest"),
			mock.AnythingOfType("pubsub.Handler")).Return(nil)

		expectedSecondPubsubMetadata := pubsub.Metadata{
			Base: mdata.Base{
				Name:       TestSecondPubsubName,
				Properties: getFakeProperties(),
			},
		}
		mockPubSub2.On("Init", expectedSecondPubsubMetadata).Return(nil)
		mockPubSub2.On(
			"Subscribe",
			mock.AnythingOfType("pubsub.SubscribeRequest"),
			mock.AnythingOfType("pubsub.Handler")).Return(nil)

		mockAppChannel := new(channelt.MockAppChannel)
		rt.appChannel = mockAppChannel
		rt.topicRoutes = nil
		rt.pubSubs = make(map[string]pubsubItem)

		return mockPubSub, mockPubSub2
	}

	t.Run("subscribe 2 topics", func(t *testing.T) {
		mockPubSub, mockPubSub2 := initMockPubSubForRuntime(rt)

		mockAppChannel := new(channelt.MockAppChannel)
		rt.appChannel = mockAppChannel

		// User App subscribes 2 topics via http app channel
		fakeReq := invokev1.NewInvokeMethodRequest("dapr/subscribe")
		fakeReq.WithHTTPExtension(http.MethodGet, "")
		fakeReq.WithRawData(nil, "application/json")

		fakeResp := invokev1.NewInvokeMethodResponse(200, "OK", nil)
		subs := getSubscriptionsJSONString(
			[]string{"topic0", "topic1"}, // first pubsub
			[]string{"topic0"})           // second pubsub
		fakeResp.WithRawData([]byte(subs), "application/json")

		mockAppChannel.On("InvokeMethod", mock.AnythingOfType("*context.emptyCtx"), fakeReq).Return(fakeResp, nil)

		// act
		for _, comp := range pubsubComponents {
			err := rt.processComponentAndDependents(comp)
			assert.Nil(t, err)
		}

		rt.startSubscriptions()

		// assert
		mockPubSub.AssertNumberOfCalls(t, "Init", 1)
		mockPubSub2.AssertNumberOfCalls(t, "Init", 1)

		mockPubSub.AssertNumberOfCalls(t, "Subscribe", 2)
		mockPubSub2.AssertNumberOfCalls(t, "Subscribe", 1)
		mockAppChannel.AssertNumberOfCalls(t, "InvokeMethod", 1)
	})

	t.Run("subscribe to topic with custom route", func(t *testing.T) {
		mockPubSub, _ := initMockPubSubForRuntime(rt)

		mockAppChannel := new(channelt.MockAppChannel)
		rt.appChannel = mockAppChannel

		// User App subscribes to a topic via http app channel
		fakeReq := invokev1.NewInvokeMethodRequest("dapr/subscribe")
		fakeReq.WithHTTPExtension(http.MethodGet, "")
		fakeReq.WithRawData(nil, "application/json")

		fakeResp := invokev1.NewInvokeMethodResponse(200, "OK", nil)
		sub := getSubscriptionCustom("topic0", "customroute/topic0")
		fakeResp.WithRawData([]byte(sub), "application/json")

		mockAppChannel.On("InvokeMethod", mock.AnythingOfType("*context.emptyCtx"), fakeReq).Return(fakeResp, nil)

		// act
		for _, comp := range pubsubComponents {
			err := rt.processComponentAndDependents(comp)
			assert.Nil(t, err)
		}

		rt.startSubscriptions()

		// assert
		mockPubSub.AssertNumberOfCalls(t, "Init", 1)

		mockPubSub.AssertNumberOfCalls(t, "Subscribe", 1)
		mockAppChannel.AssertNumberOfCalls(t, "InvokeMethod", 1)
	})

	t.Run("subscribe 0 topics unless user app provides topic list", func(t *testing.T) {
		mockPubSub, _ := initMockPubSubForRuntime(rt)

		mockAppChannel := new(channelt.MockAppChannel)
		rt.appChannel = mockAppChannel

		fakeReq := invokev1.NewInvokeMethodRequest("dapr/subscribe")
		fakeReq.WithHTTPExtension(http.MethodGet, "")
		fakeReq.WithRawData(nil, "application/json")
		fakeResp := invokev1.NewInvokeMethodResponse(404, "Not Found", nil)

		mockAppChannel.On("InvokeMethod", mock.AnythingOfType("*context.emptyCtx"), fakeReq).Return(fakeResp, nil)

		// act
		for _, comp := range pubsubComponents {
			err := rt.processComponentAndDependents(comp)
			assert.Nil(t, err)
		}

		rt.startSubscriptions()

		// assert
		mockPubSub.AssertNumberOfCalls(t, "Init", 1)

		mockPubSub.AssertNumberOfCalls(t, "Subscribe", 0)
		mockAppChannel.AssertNumberOfCalls(t, "InvokeMethod", 1)
	})

	t.Run("publish adapter is nil, no pub sub component", func(t *testing.T) {
		rts := NewTestDaprRuntime(modes.StandaloneMode)
		defer stopRuntime(t, rts)
		a := rts.getPublishAdapter()
		assert.Nil(t, a)
	})

	t.Run("publish adapter not nil, with pub sub component", func(t *testing.T) {
		rts := NewTestDaprRuntime(modes.StandaloneMode)
		defer stopRuntime(t, rts)
		ps, _ := initMockPubSubForRuntime(rts)
		rts.pubSubs[TestPubsubName] = pubsubItem{
			component: ps,
		}
		a := rts.getPublishAdapter()
		assert.NotNil(t, a)
	})

	t.Run("get topic routes but app channel is nil", func(t *testing.T) {
		rts := NewTestDaprRuntime(modes.StandaloneMode)
		rts.appChannel = nil
		routes, err := rts.getTopicRoutes()
		assert.Nil(t, err)
		assert.Equal(t, 0, len(routes))
	})

	t.Run("load declarative subscription, no scopes", func(t *testing.T) {
		rts := NewTestDaprRuntime(modes.StandaloneMode)
		defer stopRuntime(t, rts)

		require.NoError(t, os.Mkdir(componentsDir, 0o777))
		defer os.RemoveAll(componentsDir)

		s := testDeclarativeSubscription()

		cleanup, err := writeComponentToDisk(s, "sub.yaml")
		assert.Nil(t, err)
		defer cleanup()

		rts.runtimeConfig.Standalone.ComponentsPath = componentsDir
		subs := rts.getDeclarativeSubscriptions()
		if assert.Len(t, subs, 1) {
			assert.Equal(t, "topic1", subs[0].Topic)
			if assert.Len(t, subs[0].Rules, 1) {
				assert.Equal(t, "myroute", subs[0].Rules[0].Path)
			}
			assert.Equal(t, "pubsub", subs[0].PubsubName)
		}
	})

	t.Run("load declarative subscription, in scopes", func(t *testing.T) {
		rts := NewTestDaprRuntime(modes.StandaloneMode)
		defer stopRuntime(t, rts)

		require.NoError(t, os.Mkdir(componentsDir, 0o777))
		defer os.RemoveAll(componentsDir)

		s := testDeclarativeSubscription()
		s.Scopes = []string{TestRuntimeConfigID}

		cleanup, err := writeComponentToDisk(s, "sub.yaml")
		assert.Nil(t, err)
		defer cleanup()

		rts.runtimeConfig.Standalone.ComponentsPath = componentsDir
		subs := rts.getDeclarativeSubscriptions()
		if assert.Len(t, subs, 1) {
			assert.Equal(t, "topic1", subs[0].Topic)
			if assert.Len(t, subs[0].Rules, 1) {
				assert.Equal(t, "myroute", subs[0].Rules[0].Path)
			}
			assert.Equal(t, "pubsub", subs[0].PubsubName)
			assert.Equal(t, TestRuntimeConfigID, subs[0].Scopes[0])
		}
	})

	t.Run("load declarative subscription, not in scopes", func(t *testing.T) {
		rts := NewTestDaprRuntime(modes.StandaloneMode)
		defer stopRuntime(t, rts)

		require.NoError(t, os.Mkdir(componentsDir, 0o777))
		defer os.RemoveAll(componentsDir)

		s := testDeclarativeSubscription()
		s.Scopes = []string{"scope1"}

		cleanup, err := writeComponentToDisk(s, "sub.yaml")
		assert.Nil(t, err)
		defer cleanup()

		rts.runtimeConfig.Standalone.ComponentsPath = componentsDir
		subs := rts.getDeclarativeSubscriptions()
		assert.Len(t, subs, 0)
	})

	t.Run("test subscribe, app allowed 1 topic", func(t *testing.T) {
		mockPubSub, mockPubSub2 := initMockPubSubForRuntime(rt)

		mockAppChannel := new(channelt.MockAppChannel)
		rt.appChannel = mockAppChannel

		fakeReq := invokev1.NewInvokeMethodRequest("dapr/subscribe")
		fakeReq.WithHTTPExtension(http.MethodGet, "")
		fakeReq.WithRawData(nil, "application/json")

		// User App subscribes 1 topics via http app channel
		fakeResp := invokev1.NewInvokeMethodResponse(200, "OK", nil)
		subs := getSubscriptionsJSONString([]string{"topic0"}, []string{"topic1"})
		fakeResp.WithRawData([]byte(subs), "application/json")
		mockAppChannel.On("InvokeMethod", mock.AnythingOfType("*context.emptyCtx"), fakeReq).Return(fakeResp, nil)

		// act
		for _, comp := range pubsubComponents {
			err := rt.processComponentAndDependents(comp)
			assert.Nil(t, err)
		}

		rt.startSubscriptions()

		// assert
		mockPubSub.AssertNumberOfCalls(t, "Init", 1)
		mockPubSub2.AssertNumberOfCalls(t, "Init", 1)

		mockPubSub.AssertNumberOfCalls(t, "Subscribe", 1)
		mockPubSub2.AssertNumberOfCalls(t, "Subscribe", 1)
	})

	t.Run("test subscribe, app allowed 2 topic", func(t *testing.T) {
		mockPubSub, mockPubSub2 := initMockPubSubForRuntime(rt)

		mockAppChannel := new(channelt.MockAppChannel)
		rt.appChannel = mockAppChannel

		fakeReq := invokev1.NewInvokeMethodRequest("dapr/subscribe")
		fakeReq.WithHTTPExtension(http.MethodGet, "")
		fakeReq.WithRawData(nil, "application/json")

		// User App subscribes 2 topics via http app channel
		fakeResp := invokev1.NewInvokeMethodResponse(200, "OK", nil)
		subs := getSubscriptionsJSONString([]string{"topic0", "topic1"}, []string{"topic0"})
		fakeResp.WithRawData([]byte(subs), "application/json")
		mockAppChannel.On("InvokeMethod", mock.AnythingOfType("*context.emptyCtx"), fakeReq).Return(fakeResp, nil)

		// act
		for _, comp := range pubsubComponents {
			err := rt.processComponentAndDependents(comp)
			assert.Nil(t, err)
		}

		rt.startSubscriptions()

		// assert
		mockPubSub.AssertNumberOfCalls(t, "Init", 1)
		mockPubSub2.AssertNumberOfCalls(t, "Init", 1)

		mockPubSub.AssertNumberOfCalls(t, "Subscribe", 2)
		mockPubSub2.AssertNumberOfCalls(t, "Subscribe", 1)
	})

	t.Run("test subscribe, app not allowed 1 topic", func(t *testing.T) {
		mockPubSub, mockPubSub2 := initMockPubSubForRuntime(rt)

		mockAppChannel := new(channelt.MockAppChannel)
		rt.appChannel = mockAppChannel

		fakeReq := invokev1.NewInvokeMethodRequest("dapr/subscribe")
		fakeReq.WithHTTPExtension(http.MethodGet, "")
		fakeReq.WithRawData(nil, "application/json")

		// User App subscribes 1 topics via http app channel
		fakeResp := invokev1.NewInvokeMethodResponse(200, "OK", nil)
		subs := getSubscriptionsJSONString([]string{"topic3"}, []string{"topic5"})
		fakeResp.WithRawData([]byte(subs), "application/json")
		mockAppChannel.On("InvokeMethod", mock.AnythingOfType("*context.emptyCtx"), fakeReq).Return(fakeResp, nil)

		// act
		for _, comp := range pubsubComponents {
			err := rt.processComponentAndDependents(comp)
			assert.Nil(t, err)
		}

		// assert
		mockPubSub.AssertNumberOfCalls(t, "Init", 1)
		mockPubSub.AssertNumberOfCalls(t, "Subscribe", 0)

		mockPubSub2.AssertNumberOfCalls(t, "Init", 1)
		mockPubSub2.AssertNumberOfCalls(t, "Subscribe", 0)
	})

	t.Run("test subscribe, app not allowed 1 topic, allowed one topic", func(t *testing.T) {
		mockPubSub, mockPubSub2 := initMockPubSubForRuntime(rt)

		mockAppChannel := new(channelt.MockAppChannel)
		rt.appChannel = mockAppChannel

		fakeReq := invokev1.NewInvokeMethodRequest("dapr/subscribe")
		fakeReq.WithHTTPExtension(http.MethodGet, "")
		fakeReq.WithRawData(nil, "application/json")

		// User App subscribes 1 topics via http app channel
		fakeResp := invokev1.NewInvokeMethodResponse(200, "OK", nil)

		// topic0 is allowed, topic3 and topic5 are not
		subs := getSubscriptionsJSONString([]string{"topic0", "topic3"}, []string{"topic0", "topic5"})
		fakeResp.WithRawData([]byte(subs), "application/json")
		mockAppChannel.On("InvokeMethod", mock.AnythingOfType("*context.emptyCtx"), fakeReq).Return(fakeResp, nil)

		// act
		for _, comp := range pubsubComponents {
			err := rt.processComponentAndDependents(comp)
			assert.Nil(t, err)
		}

		rt.startSubscriptions()

		// assert
		mockPubSub.AssertNumberOfCalls(t, "Init", 1)
		mockPubSub2.AssertNumberOfCalls(t, "Init", 1)

		mockPubSub.AssertNumberOfCalls(t, "Subscribe", 1)
		mockPubSub2.AssertNumberOfCalls(t, "Subscribe", 1)
	})

	t.Run("test bulk publish, topic allowed", func(t *testing.T) {
		initMockPubSubForRuntime(rt)

		// act
		for _, comp := range pubsubComponents {
			err := rt.processComponentAndDependents(comp)
			assert.Nil(t, err)
		}

		rt.pubSubs[TestPubsubName] = pubsubItem{component: &mockPublishPubSub{}}
		md := make(map[string]string, 2)
		md["key"] = "v3"
		res, err := rt.BulkPublish(&pubsub.BulkPublishRequest{
			PubsubName: TestPubsubName,
			Topic:      "topic0",
			Metadata:   md,
			Entries: []pubsub.BulkMessageEntry{
				{
					EntryID:     "1",
					Event:       []byte("test"),
					Metadata:    md,
					ContentType: "text/plain",
				},
			},
		})

		assert.Nil(t, err)
		assert.Equal(t, 1, len(res.Statuses))
		assert.Equal(t, "1", res.Statuses[0].EntryID)
		assert.Equal(t, pubsub.PublishSucceeded, res.Statuses[0].Status)

		rt.pubSubs[TestSecondPubsubName] = pubsubItem{component: &mockPublishPubSub{}}
		res, err = rt.BulkPublish(&pubsub.BulkPublishRequest{
			PubsubName: TestPubsubName,
			Topic:      "topic1",
			Entries: []pubsub.BulkMessageEntry{
				{
					EntryID:     "1",
					Event:       []byte("test"),
					ContentType: "text/plain",
				},
				{
					EntryID:     "2",
					Event:       []byte("test 2"),
					ContentType: "text/plain",
				},
			},
		})

		assert.Nil(t, err)
		assert.Equal(t, 2, len(res.Statuses))
		expectedIds := []string{"1", "2"}
		assert.Contains(t, expectedIds, res.Statuses[0].EntryID)
		assert.Equal(t, pubsub.PublishSucceeded, res.Statuses[0].Status)
		assert.Contains(t, expectedIds, res.Statuses[1].EntryID)
		assert.Equal(t, pubsub.PublishSucceeded, res.Statuses[1].Status)
	})

	t.Run("test bulk publish, topic not allowed", func(t *testing.T) {
		initMockPubSubForRuntime(rt)

		// act
		for _, comp := range pubsubComponents {
			err := rt.processComponentAndDependents(comp)
			require.Nil(t, err)
		}

		rt.pubSubs[TestPubsubName] = pubsubItem{
			component:     &mockPublishPubSub{},
			allowedTopics: []string{"topic1"},
		}

		md := make(map[string]string, 2)
		md["key"] = "v3"
		res, err := rt.BulkPublish(&pubsub.BulkPublishRequest{
			PubsubName: TestPubsubName,
			Topic:      "topic5",
			Metadata:   md,
			Entries: []pubsub.BulkMessageEntry{
				{
					EntryID:     "1",
					Event:       []byte("test"),
					Metadata:    md,
					ContentType: "text/plain",
				},
			},
		})
		assert.NotNil(t, err)
		assert.Empty(t, res)

		rt.pubSubs[TestPubsubName] = pubsubItem{
			component:     &mockPublishPubSub{},
			allowedTopics: []string{"topic1"},
		}
		res, err = rt.BulkPublish(&pubsub.BulkPublishRequest{
			PubsubName: TestSecondPubsubName,
			Topic:      "topic5",
			Metadata:   md,
			Entries: []pubsub.BulkMessageEntry{
				{
					EntryID:     "1",
					Event:       []byte("test"),
					Metadata:    md,
					ContentType: "text/plain",
				},
			},
		})
		assert.NotNil(t, err)
		assert.Empty(t, res)
	})

	t.Run("test publish, topic allowed", func(t *testing.T) {
		initMockPubSubForRuntime(rt)

		mockAppChannel := new(channelt.MockAppChannel)
		rt.appChannel = mockAppChannel

		fakeReq := invokev1.NewInvokeMethodRequest("dapr/subscribe")
		fakeReq.WithHTTPExtension(http.MethodGet, "")
		fakeReq.WithRawData(nil, "application/json")

		// User App subscribes 1 topics via http app channel
		fakeResp := invokev1.NewInvokeMethodResponse(200, "OK", nil)
		subs := getSubscriptionsJSONString([]string{"topic0"}, []string{"topic1"})
		fakeResp.WithRawData([]byte(subs), "application/json")
		mockAppChannel.On("InvokeMethod", mock.AnythingOfType("*context.emptyCtx"), fakeReq).Return(fakeResp, nil)

		// act
		for _, comp := range pubsubComponents {
			err := rt.processComponentAndDependents(comp)
			assert.Nil(t, err)
		}

		rt.pubSubs[TestPubsubName] = pubsubItem{component: &mockPublishPubSub{}}
		md := make(map[string]string, 2)
		md["key"] = "v3"
		err := rt.Publish(&pubsub.PublishRequest{
			PubsubName: TestPubsubName,
			Topic:      "topic0",
			Metadata:   md,
		})

		assert.Nil(t, err)

		rt.pubSubs[TestSecondPubsubName] = pubsubItem{component: &mockPublishPubSub{}}
		err = rt.Publish(&pubsub.PublishRequest{
			PubsubName: TestSecondPubsubName,
			Topic:      "topic1",
		})

		assert.Nil(t, err)
	})

	t.Run("test publish, topic not allowed", func(t *testing.T) {
		initMockPubSubForRuntime(rt)

		mockAppChannel := new(channelt.MockAppChannel)
		rt.appChannel = mockAppChannel

		fakeReq := invokev1.NewInvokeMethodRequest("dapr/subscribe")
		fakeReq.WithHTTPExtension(http.MethodGet, "")
		fakeReq.WithRawData(nil, "application/json")

		// User App subscribes 1 topics via http app channel
		fakeResp := invokev1.NewInvokeMethodResponse(200, "OK", nil)
		subs := getSubscriptionsJSONString([]string{"topic0"}, []string{"topic0"})
		fakeResp.WithRawData([]byte(subs), "application/json")
		mockAppChannel.On("InvokeMethod", mock.AnythingOfType("*context.emptyCtx"), fakeReq).Return(fakeResp, nil)

		// act
		for _, comp := range pubsubComponents {
			err := rt.processComponentAndDependents(comp)
			require.Nil(t, err)
		}

		rt.pubSubs[TestPubsubName] = pubsubItem{
			component:     &mockPublishPubSub{},
			allowedTopics: []string{"topic1"},
		}
		err := rt.Publish(&pubsub.PublishRequest{
			PubsubName: TestPubsubName,
			Topic:      "topic5",
		})
		assert.NotNil(t, err)

		rt.pubSubs[TestPubsubName] = pubsubItem{
			component:     &mockPublishPubSub{},
			allowedTopics: []string{"topic1"},
		}
		err = rt.Publish(&pubsub.PublishRequest{
			PubsubName: TestSecondPubsubName,
			Topic:      "topic5",
		})
		assert.NotNil(t, err)
	})

	t.Run("test allowed topics, no scopes, operation allowed", func(t *testing.T) {
		rt.pubSubs = map[string]pubsubItem{
			TestPubsubName: {allowedTopics: []string{"topic1"}},
		}
		a := rt.isPubSubOperationAllowed(TestPubsubName, "topic1", rt.pubSubs[TestPubsubName].scopedPublishings)
		assert.True(t, a)
	})

	t.Run("test allowed topics, no scopes, operation not allowed", func(t *testing.T) {
		rt.pubSubs = map[string]pubsubItem{
			TestPubsubName: {allowedTopics: []string{"topic1"}},
		}
		a := rt.isPubSubOperationAllowed(TestPubsubName, "topic2", rt.pubSubs[TestPubsubName].scopedPublishings)
		assert.False(t, a)
	})

	t.Run("test allowed topics, with scopes, operation allowed", func(t *testing.T) {
		rt.pubSubs = map[string]pubsubItem{
			TestPubsubName: {
				allowedTopics:     []string{"topic1"},
				scopedPublishings: []string{"topic1"},
			},
		}
		a := rt.isPubSubOperationAllowed(TestPubsubName, "topic1", rt.pubSubs[TestPubsubName].scopedPublishings)
		assert.True(t, a)
	})

	t.Run("topic in allowed topics, not in existing publishing scopes, operation not allowed", func(t *testing.T) {
		rt.pubSubs = map[string]pubsubItem{
			TestPubsubName: {
				allowedTopics:     []string{"topic1"},
				scopedPublishings: []string{"topic2"},
			},
		}
		a := rt.isPubSubOperationAllowed(TestPubsubName, "topic1", rt.pubSubs[TestPubsubName].scopedPublishings)
		assert.False(t, a)
	})

	t.Run("topic in allowed topics, not in publishing scopes, operation allowed", func(t *testing.T) {
		rt.pubSubs = map[string]pubsubItem{
			TestPubsubName: {
				allowedTopics:     []string{"topic1"},
				scopedPublishings: []string{},
			},
		}
		a := rt.isPubSubOperationAllowed(TestPubsubName, "topic1", rt.pubSubs[TestPubsubName].scopedPublishings)
		assert.True(t, a)
	})

	t.Run("topics A and B in allowed topics, A in publishing scopes, operation allowed for A only", func(t *testing.T) {
		rt.pubSubs = map[string]pubsubItem{
			TestPubsubName: {
				allowedTopics:     []string{"A", "B"},
				scopedPublishings: []string{"A"},
			},
		}

		a := rt.isPubSubOperationAllowed(TestPubsubName, "A", rt.pubSubs[TestPubsubName].scopedPublishings)
		assert.True(t, a)

		b := rt.isPubSubOperationAllowed(TestPubsubName, "B", rt.pubSubs[TestPubsubName].scopedPublishings)
		assert.False(t, b)
	})
}

func TestInitSecretStores(t *testing.T) {
	t.Run("init with store", func(t *testing.T) {
		rt := NewTestDaprRuntime(modes.StandaloneMode)
		defer stopRuntime(t, rt)
		m := NewMockKubernetesStore()
		rt.secretStoresRegistry.RegisterComponent(
			func(_ logger.Logger) secretstores.SecretStore {
				return m
			},
			"kubernetesMock",
		)

		err := rt.processComponentAndDependents(componentsV1alpha1.Component{
			ObjectMeta: metaV1.ObjectMeta{
				Name: "kubernetesMock",
			},
			Spec: componentsV1alpha1.ComponentSpec{
				Type:    "secretstores.kubernetesMock",
				Version: "v1",
			},
		})
		assert.NoError(t, err)
	})

	t.Run("secret store is registered", func(t *testing.T) {
		rt := NewTestDaprRuntime(modes.StandaloneMode)
		defer stopRuntime(t, rt)
		m := NewMockKubernetesStore()
		rt.secretStoresRegistry.RegisterComponent(
			func(_ logger.Logger) secretstores.SecretStore {
				return m
			},
			"kubernetesMock",
		)

		err := rt.processComponentAndDependents(componentsV1alpha1.Component{
			ObjectMeta: metaV1.ObjectMeta{
				Name: "kubernetesMock",
			},
			Spec: componentsV1alpha1.ComponentSpec{
				Type:    "secretstores.kubernetesMock",
				Version: "v1",
			},
		})
		assert.NoError(t, err)
		assert.NotNil(t, rt.secretStores["kubernetesMock"])
	})

	t.Run("get secret store", func(t *testing.T) {
		rt := NewTestDaprRuntime(modes.StandaloneMode)
		defer stopRuntime(t, rt)
		m := NewMockKubernetesStore()
		rt.secretStoresRegistry.RegisterComponent(
			func(_ logger.Logger) secretstores.SecretStore {
				return m
			},
			"kubernetesMock",
		)

		rt.processComponentAndDependents(componentsV1alpha1.Component{
			ObjectMeta: metaV1.ObjectMeta{
				Name: "kubernetesMock",
			},
			Spec: componentsV1alpha1.ComponentSpec{
				Type:    "secretstores.kubernetesMock",
				Version: "v1",
			},
		})

		s := rt.getSecretStore("kubernetesMock")
		assert.NotNil(t, s)
	})
}

func TestMiddlewareBuildPipeline(t *testing.T) {
	t.Run("build when no global config are set", func(t *testing.T) {
		rt := &DaprRuntime{}

		pipeline, err := rt.buildHTTPPipelineForSpec(config.PipelineSpec{}, "test")
		require.NoError(t, err)
		assert.Empty(t, pipeline.Handlers)
	})
	t.Run("build when component does not exists", func(t *testing.T) {
		rt := &DaprRuntime{
			globalConfig:   &config.Configuration{},
			componentsLock: &sync.RWMutex{},
		}

		_, err := rt.buildHTTPPipelineForSpec(config.PipelineSpec{
			Handlers: []config.HandlerSpec{
				{
					Name:         "not_exists",
					Type:         "not_exists",
					Version:      "not_exists",
					SelectorSpec: config.SelectorSpec{},
				},
			},
		}, "test")
		require.NotNil(t, err)
	})
	t.Run("build when component exists", func(t *testing.T) {
		const name = "fake"
		typ := fmt.Sprintf("middleware.http.%s", name)
		rt := &DaprRuntime{
			globalConfig:           &config.Configuration{},
			componentsLock:         &sync.RWMutex{},
			httpMiddlewareRegistry: httpMiddlewareLoader.NewRegistry(),
			components: []componentsV1alpha1.Component{
				{
					TypeMeta: metaV1.TypeMeta{},
					ObjectMeta: metaV1.ObjectMeta{
						Name: name,
					},
					Spec: componentsV1alpha1.ComponentSpec{
						Type:    typ,
						Version: "v1",
					},
					Auth:   componentsV1alpha1.Auth{},
					Scopes: []string{},
				},
			},
		}
		called := 0
		rt.httpMiddlewareRegistry.RegisterComponent(
			func(_ logger.Logger) httpMiddlewareLoader.FactoryMethod {
				called++
				return func(metadata middleware.Metadata) (httpMiddleware.Middleware, error) {
					return func(h fasthttp.RequestHandler) fasthttp.RequestHandler {
						return func(ctx *fasthttp.RequestCtx) {}
					}, nil
				}
			},
			name,
		)

		pipeline, err := rt.buildHTTPPipelineForSpec(config.PipelineSpec{
			Handlers: []config.HandlerSpec{
				{
					Name:         name,
					Type:         typ,
					Version:      "v1",
					SelectorSpec: config.SelectorSpec{},
				},
			},
		}, "test")
		require.NoError(t, err)
		assert.Len(t, pipeline.Handlers, 1)
	})
}

func TestMetadataItemsToPropertiesConversion(t *testing.T) {
	t.Run("string", func(t *testing.T) {
		rt := NewTestDaprRuntime(modes.StandaloneMode)
		defer stopRuntime(t, rt)
		items := []componentsV1alpha1.MetadataItem{
			{
				Name: "a",
				Value: componentsV1alpha1.DynamicValue{
					JSON: v1.JSON{Raw: []byte("b")},
				},
			},
		}
		m := rt.convertMetadataItemsToProperties(items)
		assert.Equal(t, 1, len(m))
		assert.Equal(t, "b", m["a"])
	})

	t.Run("int", func(t *testing.T) {
		rt := NewTestDaprRuntime(modes.StandaloneMode)
		defer stopRuntime(t, rt)
		items := []componentsV1alpha1.MetadataItem{
			{
				Name: "a",
				Value: componentsV1alpha1.DynamicValue{
					JSON: v1.JSON{Raw: []byte(strconv.Itoa(6))},
				},
			},
		}
		m := rt.convertMetadataItemsToProperties(items)
		assert.Equal(t, 1, len(m))
		assert.Equal(t, "6", m["a"])
	})

	t.Run("bool", func(t *testing.T) {
		rt := NewTestDaprRuntime(modes.StandaloneMode)
		defer stopRuntime(t, rt)
		items := []componentsV1alpha1.MetadataItem{
			{
				Name: "a",
				Value: componentsV1alpha1.DynamicValue{
					JSON: v1.JSON{Raw: []byte("true")},
				},
			},
		}
		m := rt.convertMetadataItemsToProperties(items)
		assert.Equal(t, 1, len(m))
		assert.Equal(t, "true", m["a"])
	})

	t.Run("float", func(t *testing.T) {
		rt := NewTestDaprRuntime(modes.StandaloneMode)
		defer stopRuntime(t, rt)
		items := []componentsV1alpha1.MetadataItem{
			{
				Name: "a",
				Value: componentsV1alpha1.DynamicValue{
					JSON: v1.JSON{Raw: []byte("5.5")},
				},
			},
		}
		m := rt.convertMetadataItemsToProperties(items)
		assert.Equal(t, 1, len(m))
		assert.Equal(t, "5.5", m["a"])
	})

	t.Run("JSON string", func(t *testing.T) {
		rt := NewTestDaprRuntime(modes.StandaloneMode)
		defer stopRuntime(t, rt)
		items := []componentsV1alpha1.MetadataItem{
			{
				Name: "a",
				Value: componentsV1alpha1.DynamicValue{
					JSON: v1.JSON{Raw: []byte(`"hello there"`)},
				},
			},
		}
		m := rt.convertMetadataItemsToProperties(items)
		assert.Equal(t, 1, len(m))
		assert.Equal(t, "hello there", m["a"])
	})
}

func TestPopulateSecretsConfiguration(t *testing.T) {
	t.Run("secret store configuration is populated", func(t *testing.T) {
		// setup
		rt := NewTestDaprRuntime(modes.StandaloneMode)
		defer stopRuntime(t, rt)
		rt.globalConfig.Spec.Secrets.Scopes = []config.SecretsScope{
			{
				StoreName:     "testMock",
				DefaultAccess: "allow",
			},
		}

		// act
		rt.populateSecretsConfiguration()

		// verify
		assert.Contains(t, rt.secretsConfiguration, "testMock", "Expected testMock secret store configuration to be populated")
		assert.Equal(t, config.AllowAccess, rt.secretsConfiguration["testMock"].DefaultAccess, "Expected default access as allow")
		assert.Empty(t, rt.secretsConfiguration["testMock"].DeniedSecrets, "Expected testMock deniedSecrets to not be populated")
		assert.NotContains(t, rt.secretsConfiguration["testMock"].AllowedSecrets, "Expected testMock allowedSecrets to not be populated")
	})
}

func TestProcessComponentSecrets(t *testing.T) {
	mockBinding := componentsV1alpha1.Component{
		ObjectMeta: metaV1.ObjectMeta{
			Name: "mockBinding",
		},
		Spec: componentsV1alpha1.ComponentSpec{
			Type:    "bindings.mock",
			Version: "v1",
			Metadata: []componentsV1alpha1.MetadataItem{
				{
					Name: "a",
					SecretKeyRef: componentsV1alpha1.SecretKeyRef{
						Key:  "key1",
						Name: "name1",
					},
				},
				{
					Name: "b",
					Value: componentsV1alpha1.DynamicValue{
						JSON: v1.JSON{Raw: []byte("value2")},
					},
				},
			},
		},
		Auth: componentsV1alpha1.Auth{
			SecretStore: secretstoresLoader.BuiltinKubernetesSecretStore,
		},
	}

	t.Run("Standalone Mode", func(t *testing.T) {
		mockBinding.Spec.Metadata[0].Value = componentsV1alpha1.DynamicValue{
			JSON: v1.JSON{Raw: []byte("")},
		}
		mockBinding.Spec.Metadata[0].SecretKeyRef = componentsV1alpha1.SecretKeyRef{
			Key:  "key1",
			Name: "name1",
		}

		rt := NewTestDaprRuntime(modes.StandaloneMode)
		defer stopRuntime(t, rt)
		m := NewMockKubernetesStore()
		rt.secretStoresRegistry.RegisterComponent(
			func(_ logger.Logger) secretstores.SecretStore {
				return m
			},
			secretstoresLoader.BuiltinKubernetesSecretStore,
		)

		// add Kubernetes component manually
		rt.processComponentAndDependents(componentsV1alpha1.Component{
			ObjectMeta: metaV1.ObjectMeta{
				Name: secretstoresLoader.BuiltinKubernetesSecretStore,
			},
			Spec: componentsV1alpha1.ComponentSpec{
				Type:    "secretstores.kubernetes",
				Version: "v1",
			},
		})

		mod, unready := rt.processComponentSecrets(mockBinding)
		assert.Equal(t, "value1", mod.Spec.Metadata[0].Value.String())
		assert.Empty(t, unready)
	})

	t.Run("Kubernetes Mode - no value without operator", func(t *testing.T) {
		mockBinding.Spec.Metadata[0].Value = componentsV1alpha1.DynamicValue{
			JSON: v1.JSON{Raw: []byte("")},
		}
		mockBinding.Spec.Metadata[0].SecretKeyRef = componentsV1alpha1.SecretKeyRef{
			Key:  "key1",
			Name: "name1",
		}

		rt := NewTestDaprRuntime(modes.KubernetesMode)
		defer stopRuntime(t, rt)
		m := NewMockKubernetesStore()
		rt.secretStoresRegistry.RegisterComponent(
			func(_ logger.Logger) secretstores.SecretStore {
				return m
			},
			secretstoresLoader.BuiltinKubernetesSecretStore,
		)

		// initSecretStore appends Kubernetes component even if kubernetes component is not added
		assertBuiltInSecretStore(t, rt)

		mod, unready := rt.processComponentSecrets(mockBinding)
		assert.Equal(t, "", mod.Spec.Metadata[0].Value.String())
		assert.Empty(t, unready)
	})

	t.Run("Look up name only", func(t *testing.T) {
		mockBinding.Spec.Metadata[0].Value = componentsV1alpha1.DynamicValue{
			JSON: v1.JSON{Raw: []byte("")},
		}
		mockBinding.Spec.Metadata[0].SecretKeyRef = componentsV1alpha1.SecretKeyRef{
			Name: "name1",
		}
		mockBinding.Auth.SecretStore = "mock"

		rt := NewTestDaprRuntime(modes.KubernetesMode)
		defer stopRuntime(t, rt)

		rt.secretStoresRegistry.RegisterComponent(
			func(_ logger.Logger) secretstores.SecretStore {
				return &mockSecretStore{}
			},
			"mock",
		)

		// initSecretStore appends Kubernetes component even if kubernetes component is not added
		err := rt.processComponentAndDependents(componentsV1alpha1.Component{
			ObjectMeta: metaV1.ObjectMeta{
				Name: "mock",
			},
			Spec: componentsV1alpha1.ComponentSpec{
				Type:    "secretstores.mock",
				Version: "v1",
			},
		})
		assert.NoError(t, err)

		mod, unready := rt.processComponentSecrets(mockBinding)
		assert.Equal(t, "value1", mod.Spec.Metadata[0].Value.String())
		assert.Empty(t, unready)
	})
}

func TestExtractComponentCategory(t *testing.T) {
	compCategoryTests := []struct {
		specType string
		category string
	}{
		{"pubsub.redis", "pubsub"},
		{"pubsubs.redis", ""},
		{"secretstores.azure.keyvault", "secretstores"},
		{"secretstore.azure.keyvault", ""},
		{"state.redis", "state"},
		{"states.redis", ""},
		{"bindings.kafka", "bindings"},
		{"binding.kafka", ""},
		{"this.is.invalid.category", ""},
	}

	rt := NewTestDaprRuntime(modes.StandaloneMode)
	defer stopRuntime(t, rt)

	for _, tt := range compCategoryTests {
		t.Run(tt.specType, func(t *testing.T) {
			fakeComp := componentsV1alpha1.Component{
				Spec: componentsV1alpha1.ComponentSpec{
					Type:    tt.specType,
					Version: "v1",
				},
			}
			assert.Equal(t, string(rt.extractComponentCategory(fakeComp)), tt.category)
		})
	}
}

// Test that flushOutstandingComponents waits for components.
func TestFlushOutstandingComponent(t *testing.T) {
	t.Run("We can call flushOustandingComponents more than once", func(t *testing.T) {
		rt := NewTestDaprRuntime(modes.StandaloneMode)
		defer stopRuntime(t, rt)
		wasCalled := false
		m := NewMockKubernetesStoreWithInitCallback(func() {
			time.Sleep(100 * time.Millisecond)
			wasCalled = true
		})
		rt.secretStoresRegistry.RegisterComponent(
			func(_ logger.Logger) secretstores.SecretStore {
				return m
			},
			"kubernetesMock",
		)

		go rt.processComponents()
		rt.pendingComponents <- componentsV1alpha1.Component{
			ObjectMeta: metaV1.ObjectMeta{
				Name: "kubernetesMock",
			},
			Spec: componentsV1alpha1.ComponentSpec{
				Type:    "secretstores.kubernetesMock",
				Version: "v1",
			},
		}
		rt.flushOutstandingComponents()
		assert.True(t, wasCalled)

		// Make sure that the goroutine was restarted and can flush a second time
		wasCalled = false
		rt.secretStoresRegistry.RegisterComponent(
			func(_ logger.Logger) secretstores.SecretStore {
				return m
			},
			"kubernetesMock2",
		)

		rt.pendingComponents <- componentsV1alpha1.Component{
			ObjectMeta: metaV1.ObjectMeta{
				Name: "kubernetesMock2",
			},
			Spec: componentsV1alpha1.ComponentSpec{
				Type:    "secretstores.kubernetesMock",
				Version: "v1",
			},
		}
		rt.flushOutstandingComponents()
		assert.True(t, wasCalled)
	})
	t.Run("flushOutstandingComponents blocks for components with outstanding dependanices", func(t *testing.T) {
		rt := NewTestDaprRuntime(modes.StandaloneMode)
		defer stopRuntime(t, rt)
		wasCalled := false
		wasCalledChild := false
		wasCalledGrandChild := false
		m := NewMockKubernetesStoreWithInitCallback(func() {
			time.Sleep(100 * time.Millisecond)
			wasCalled = true
		})
		mc := NewMockKubernetesStoreWithInitCallback(func() {
			time.Sleep(100 * time.Millisecond)
			wasCalledChild = true
		})
		mgc := NewMockKubernetesStoreWithInitCallback(func() {
			time.Sleep(100 * time.Millisecond)
			wasCalledGrandChild = true
		})
		rt.secretStoresRegistry.RegisterComponent(
			func(_ logger.Logger) secretstores.SecretStore {
				return m
			},
			"kubernetesMock",
		)
		rt.secretStoresRegistry.RegisterComponent(
			func(_ logger.Logger) secretstores.SecretStore {
				return mc
			},
			"kubernetesMockChild",
		)
		rt.secretStoresRegistry.RegisterComponent(
			func(_ logger.Logger) secretstores.SecretStore {
				return mgc
			},
			"kubernetesMockGrandChild",
		)

		go rt.processComponents()
		rt.pendingComponents <- componentsV1alpha1.Component{
			ObjectMeta: metaV1.ObjectMeta{
				Name: "kubernetesMockGrandChild",
			},
			Spec: componentsV1alpha1.ComponentSpec{
				Type:    "secretstores.kubernetesMockGrandChild",
				Version: "v1",
				Metadata: []componentsV1alpha1.MetadataItem{
					{
						Name: "a",
						SecretKeyRef: componentsV1alpha1.SecretKeyRef{
							Key:  "key1",
							Name: "name1",
						},
					},
				},
			},
			Auth: componentsV1alpha1.Auth{
				SecretStore: "kubernetesMockChild",
			},
		}
		rt.pendingComponents <- componentsV1alpha1.Component{
			ObjectMeta: metaV1.ObjectMeta{
				Name: "kubernetesMockChild",
			},
			Spec: componentsV1alpha1.ComponentSpec{
				Type:    "secretstores.kubernetesMockChild",
				Version: "v1",
				Metadata: []componentsV1alpha1.MetadataItem{
					{
						Name: "a",
						SecretKeyRef: componentsV1alpha1.SecretKeyRef{
							Key:  "key1",
							Name: "name1",
						},
					},
				},
			},
			Auth: componentsV1alpha1.Auth{
				SecretStore: "kubernetesMock",
			},
		}
		rt.pendingComponents <- componentsV1alpha1.Component{
			ObjectMeta: metaV1.ObjectMeta{
				Name: "kubernetesMock",
			},
			Spec: componentsV1alpha1.ComponentSpec{
				Type:    "secretstores.kubernetesMock",
				Version: "v1",
			},
		}
		rt.flushOutstandingComponents()
		assert.True(t, wasCalled)
		assert.True(t, wasCalledChild)
		assert.True(t, wasCalledGrandChild)
	})
}

// Test InitSecretStore if secretstore.* refers to Kubernetes secret store.
func TestInitSecretStoresInKubernetesMode(t *testing.T) {
	t.Run("built-in secret store is added", func(t *testing.T) {
		rt := NewTestDaprRuntime(modes.KubernetesMode)
		defer stopRuntime(t, rt)

		m := NewMockKubernetesStore()
		rt.secretStoresRegistry.RegisterComponent(
			func(_ logger.Logger) secretstores.SecretStore {
				return m
			},
			secretstoresLoader.BuiltinKubernetesSecretStore,
		)

		assertBuiltInSecretStore(t, rt)
	})

	t.Run("disable built-in secret store flag", func(t *testing.T) {
		rt := NewTestDaprRuntime(modes.KubernetesMode)
		defer stopRuntime(t, rt)
		rt.runtimeConfig.DisableBuiltinK8sSecretStore = true

		testOk := make(chan struct{})
		defer close(testOk)
		go func() {
			// If the test fails, this call blocks forever, eventually causing a timeout
			rt.appendBuiltinSecretStore()
			testOk <- struct{}{}
		}()
		select {
		case <-testOk:
			return
		case <-time.After(5 * time.Second):
			t.Fatalf("test failed")
		}
	})

	t.Run("built-in secret store bypasses authorizers", func(t *testing.T) {
		rt := NewTestDaprRuntime(modes.KubernetesMode)
		defer stopRuntime(t, rt)
		rt.componentAuthorizers = []ComponentAuthorizer{
			func(component componentsV1alpha1.Component) bool {
				return false
			},
		}

		m := NewMockKubernetesStore()
		rt.secretStoresRegistry.RegisterComponent(
			func(_ logger.Logger) secretstores.SecretStore {
				return m
			},
			secretstoresLoader.BuiltinKubernetesSecretStore,
		)

		assertBuiltInSecretStore(t, rt)
	})
}

func assertBuiltInSecretStore(t *testing.T, rt *DaprRuntime) {
	wg := sync.WaitGroup{}
	go func() {
		for comp := range rt.pendingComponents {
			err := rt.processComponentAndDependents(comp)
			assert.Nil(t, err)
			if comp.Name == secretstoresLoader.BuiltinKubernetesSecretStore {
				wg.Done()
			}
		}
	}()
	wg.Add(1)
	rt.appendBuiltinSecretStore()
	wg.Wait()
	close(rt.pendingComponents)
}

func TestErrorPublishedNonCloudEventHTTP(t *testing.T) {
	topic := "topic1"

	testPubSubMessage := &pubsubSubscribedMessage{
		cloudEvent: map[string]interface{}{},
		topic:      topic,
		data:       []byte("testing"),
		metadata:   map[string]string{pubsubName: TestPubsubName},
		path:       "topic1",
	}

	fakeReq := invokev1.NewInvokeMethodRequest(testPubSubMessage.topic)
	fakeReq.WithHTTPExtension(http.MethodPost, "")
	fakeReq.WithRawData(testPubSubMessage.data, contenttype.CloudEventContentType)
	fakeReq.WithCustomHTTPMetadata(testPubSubMessage.metadata)

	rt := NewTestDaprRuntime(modes.StandaloneMode)
	defer stopRuntime(t, rt)
	rt.topicRoutes = map[string]TopicRoutes{}
	rt.topicRoutes[TestPubsubName] = TopicRoutes{
		"topic1": TopicRouteElem{
			rules: []*runtimePubsub.Rule{{Path: "topic1"}},
		},
	}

	t.Run("ok without result body", func(t *testing.T) {
		mockAppChannel := new(channelt.MockAppChannel)
		rt.appChannel = mockAppChannel

		// User App subscribes 1 topics via http app channel

		fakeResp := invokev1.NewInvokeMethodResponse(200, "OK", nil)

		mockAppChannel.On("InvokeMethod", mock.Anything, fakeReq).Return(fakeResp, nil)

		// act
		err := rt.publishMessageHTTP(context.Background(), testPubSubMessage)

		// assert
		assert.NoError(t, err)
	})

	t.Run("ok with retry", func(t *testing.T) {
		mockAppChannel := new(channelt.MockAppChannel)
		rt.appChannel = mockAppChannel

		// User App subscribes 1 topics via http app channel

		fakeResp := invokev1.NewInvokeMethodResponse(200, "OK", nil)

		mockAppChannel.On("InvokeMethod", mock.Anything, fakeReq).Return(fakeResp, nil)
		fakeResp.WithRawData([]byte("{ \"status\": \"RETRY\"}"), "application/json")

		// act
		err := rt.publishMessageHTTP(context.Background(), testPubSubMessage)

		// assert
		assert.Error(t, err)
	})

	t.Run("ok with drop", func(t *testing.T) {
		mockAppChannel := new(channelt.MockAppChannel)
		rt.appChannel = mockAppChannel

		// User App subscribes 1 topics via http app channel

		fakeResp := invokev1.NewInvokeMethodResponse(200, "OK", nil)

		mockAppChannel.On("InvokeMethod", mock.Anything, fakeReq).Return(fakeResp, nil)
		fakeResp.WithRawData([]byte("{ \"status\": \"DROP\"}"), "application/json")

		// act
		err := rt.publishMessageHTTP(context.Background(), testPubSubMessage)

		// assert
		assert.NoError(t, err)
	})

	t.Run("ok with unknown", func(t *testing.T) {
		mockAppChannel := new(channelt.MockAppChannel)
		rt.appChannel = mockAppChannel

		// User App subscribes 1 topics via http app channel

		fakeResp := invokev1.NewInvokeMethodResponse(200, "OK", nil)

		mockAppChannel.On("InvokeMethod", mock.Anything, fakeReq).Return(fakeResp, nil)
		fakeResp.WithRawData([]byte("{ \"status\": \"UNKNOWN\"}"), "application/json")

		// act
		err := rt.publishMessageHTTP(context.Background(), testPubSubMessage)

		// assert
		assert.Error(t, err)
	})

	t.Run("not found response", func(t *testing.T) {
		mockAppChannel := new(channelt.MockAppChannel)
		rt.appChannel = mockAppChannel

		// User App subscribes 1 topics via http app channel

		fakeResp := invokev1.NewInvokeMethodResponse(404, "NotFound", nil)

		mockAppChannel.On("InvokeMethod", mock.Anything, fakeReq).Return(fakeResp, nil)

		// act
		err := rt.publishMessageHTTP(context.Background(), testPubSubMessage)

		// assert
		assert.NoError(t, err)
	})
}

func TestErrorPublishedNonCloudEventGRPC(t *testing.T) {
	topic := "topic1"

	testPubSubMessage := &pubsubSubscribedMessage{
		cloudEvent: map[string]interface{}{},
		topic:      topic,
		data:       []byte("testing"),
		metadata:   map[string]string{pubsubName: TestPubsubName},
		path:       "topic1",
	}

	fakeReq := invokev1.NewInvokeMethodRequest(testPubSubMessage.topic)
	fakeReq.WithHTTPExtension(http.MethodPost, "")
	fakeReq.WithRawData(testPubSubMessage.data, contenttype.CloudEventContentType)

	rt := NewTestDaprRuntime(modes.StandaloneMode)
	defer stopRuntime(t, rt)
	rt.topicRoutes = map[string]TopicRoutes{}
	rt.topicRoutes[TestPubsubName] = TopicRoutes{
		"topic1": TopicRouteElem{
			rules: []*runtimePubsub.Rule{{Path: "topic1"}},
		},
	}

	testcases := []struct {
		Name        string
		Status      runtimev1pb.TopicEventResponse_TopicEventResponseStatus
		Error       error
		ExpectError bool
	}{
		{
			Name:   "ok without success",
			Status: runtimev1pb.TopicEventResponse_SUCCESS,
		},
		{
			Name:        "ok with retry",
			Status:      runtimev1pb.TopicEventResponse_RETRY,
			ExpectError: true,
		},
		{
			Name:   "ok with drop",
			Status: runtimev1pb.TopicEventResponse_DROP,
		},
		{
			Name:        "ok with unknown",
			Status:      runtimev1pb.TopicEventResponse_TopicEventResponseStatus(999),
			ExpectError: true,
		},
		{
			Name:        "ok with error",
			Error:       errors.New("TEST"),
			ExpectError: true,
		},
	}

	for _, tc := range testcases {
		t.Run(tc.Name, func(t *testing.T) {
			mockClientConn := channelt.MockClientConn{
				InvokeFn: func(ctx context.Context, method string, args interface{}, reply interface{}, opts ...grpc.CallOption) error {
					if tc.Error != nil {
						return tc.Error
					}

					response, ok := reply.(*runtimev1pb.TopicEventResponse)
					if !ok {
						return errors.Errorf("unexpected reply type: %s", reflect.TypeOf(reply))
					}

					response.Status = tc.Status

					return nil
				},
			}
			rt.grpc.AppClient = &mockClientConn

			err := rt.publishMessageGRPC(context.Background(), testPubSubMessage)
			if tc.ExpectError {
				assert.Error(t, err)
			} else {
				assert.NoError(t, err)
			}
		})
	}
}

func TestOnNewPublishedMessage(t *testing.T) {
	topic := "topic1"

	envelope := pubsub.NewCloudEventsEnvelope("", "", pubsub.DefaultCloudEventType, "", topic,
		TestSecondPubsubName, "", []byte("Test Message"), "", "")
	b, err := json.Marshal(envelope)
	assert.Nil(t, err)

	testPubSubMessage := &pubsubSubscribedMessage{
		cloudEvent: envelope,
		topic:      topic,
		data:       b,
		metadata:   map[string]string{pubsubName: TestPubsubName},
		path:       "topic1",
	}

	fakeReq := invokev1.NewInvokeMethodRequest(testPubSubMessage.topic)
	fakeReq.WithHTTPExtension(http.MethodPost, "")
	fakeReq.WithRawData(testPubSubMessage.data, contenttype.CloudEventContentType)
	fakeReq.WithCustomHTTPMetadata(testPubSubMessage.metadata)

	rt := NewTestDaprRuntime(modes.StandaloneMode)
	defer stopRuntime(t, rt)
	rt.topicRoutes = map[string]TopicRoutes{}
	rt.topicRoutes[TestPubsubName] = TopicRoutes{
		"topic1": TopicRouteElem{
			rules: []*runtimePubsub.Rule{{Path: "topic1"}},
		},
	}

	t.Run("succeeded to publish message to user app with empty response", func(t *testing.T) {
		mockAppChannel := new(channelt.MockAppChannel)
		rt.appChannel = mockAppChannel

		// User App subscribes 1 topics via http app channel
		fakeResp := invokev1.NewInvokeMethodResponse(200, "OK", nil)

		mockAppChannel.On("InvokeMethod", mock.AnythingOfType("*context.valueCtx"), fakeReq).Return(fakeResp, nil)

		// act
		err := rt.publishMessageHTTP(context.Background(), testPubSubMessage)

		// assert
		assert.Nil(t, err)
		mockAppChannel.AssertNumberOfCalls(t, "InvokeMethod", 1)
	})

	t.Run("succeeded to publish message without TraceID", func(t *testing.T) {
		mockAppChannel := new(channelt.MockAppChannel)
		rt.appChannel = mockAppChannel

		// User App subscribes 1 topics via http app channel
		fakeResp := invokev1.NewInvokeMethodResponse(200, "OK", nil)

		// Generate a new envelope to avoid affecting other tests by modifying shared `envelope`
		envelopeNoTraceID := pubsub.NewCloudEventsEnvelope(
			"", "", pubsub.DefaultCloudEventType, "", topic, TestSecondPubsubName, "",
			[]byte("Test Message"), "", "")
		delete(envelopeNoTraceID, pubsub.TraceIDField)
		bNoTraceID, err := json.Marshal(envelopeNoTraceID)
		assert.Nil(t, err)

		message := &pubsubSubscribedMessage{
			cloudEvent: envelopeNoTraceID,
			topic:      topic,
			data:       bNoTraceID,
			metadata:   map[string]string{pubsubName: TestPubsubName},
			path:       "topic1",
		}

		fakeReqNoTraceID := invokev1.NewInvokeMethodRequest(message.topic)
		fakeReqNoTraceID.WithHTTPExtension(http.MethodPost, "")
		fakeReqNoTraceID.WithRawData(message.data, contenttype.CloudEventContentType)
		fakeReqNoTraceID.WithCustomHTTPMetadata(testPubSubMessage.metadata)
		mockAppChannel.On("InvokeMethod", mock.AnythingOfType("*context.emptyCtx"), fakeReqNoTraceID).Return(fakeResp, nil)

		// act
		err = rt.publishMessageHTTP(context.Background(), message)

		// assert
		assert.Nil(t, err)
		mockAppChannel.AssertNumberOfCalls(t, "InvokeMethod", 1)
	})

	t.Run("succeeded to publish message to user app with non-json response", func(t *testing.T) {
		mockAppChannel := new(channelt.MockAppChannel)
		rt.appChannel = mockAppChannel

		// User App subscribes 1 topics via http app channel
		fakeResp := invokev1.NewInvokeMethodResponse(200, "OK", nil)
		fakeResp.WithRawData([]byte("OK"), "application/json")

		mockAppChannel.On("InvokeMethod", mock.AnythingOfType("*context.valueCtx"), fakeReq).Return(fakeResp, nil)

		// act
		err := rt.publishMessageHTTP(context.Background(), testPubSubMessage)

		// assert
		assert.Nil(t, err)
		mockAppChannel.AssertNumberOfCalls(t, "InvokeMethod", 1)
	})

	t.Run("succeeded to publish message to user app with status", func(t *testing.T) {
		mockAppChannel := new(channelt.MockAppChannel)
		rt.appChannel = mockAppChannel

		// User App subscribes 1 topics via http app channel
		fakeResp := invokev1.NewInvokeMethodResponse(200, "OK", nil)
		fakeResp.WithRawData([]byte("{ \"status\": \"SUCCESS\"}"), "application/json")

		mockAppChannel.On("InvokeMethod", mock.AnythingOfType("*context.valueCtx"), fakeReq).Return(fakeResp, nil)

		// act
		err := rt.publishMessageHTTP(context.Background(), testPubSubMessage)

		// assert
		assert.Nil(t, err)
		mockAppChannel.AssertNumberOfCalls(t, "InvokeMethod", 1)
	})

	t.Run("succeeded to publish message to user app but app ask for retry", func(t *testing.T) {
		mockAppChannel := new(channelt.MockAppChannel)
		rt.appChannel = mockAppChannel

		// User App subscribes 1 topics via http app channel
		fakeResp := invokev1.NewInvokeMethodResponse(200, "OK", nil)
		fakeResp.WithRawData([]byte("{ \"status\": \"RETRY\"}"), "application/json")

		mockAppChannel.On("InvokeMethod", mock.AnythingOfType("*context.valueCtx"), fakeReq).Return(fakeResp, nil)

		// act
		err := rt.publishMessageHTTP(context.Background(), testPubSubMessage)

		// assert
		var cloudEvent map[string]interface{}
		json.Unmarshal(testPubSubMessage.data, &cloudEvent)
		expectedClientError := errors.Errorf("RETRY status returned from app while processing pub/sub event %v", cloudEvent["id"].(string))
		assert.Equal(t, expectedClientError.Error(), err.Error())
		mockAppChannel.AssertNumberOfCalls(t, "InvokeMethod", 1)
	})

	t.Run("succeeded to publish message to user app but app ask to drop", func(t *testing.T) {
		mockAppChannel := new(channelt.MockAppChannel)
		rt.appChannel = mockAppChannel

		// User App subscribes 1 topics via http app channel
		fakeResp := invokev1.NewInvokeMethodResponse(200, "OK", nil)
		fakeResp.WithRawData([]byte("{ \"status\": \"DROP\"}"), "application/json")

		mockAppChannel.On("InvokeMethod", mock.AnythingOfType("*context.valueCtx"), fakeReq).Return(fakeResp, nil)

		// act
		err := rt.publishMessageHTTP(context.Background(), testPubSubMessage)

		// assert
		assert.Nil(t, err)
		mockAppChannel.AssertNumberOfCalls(t, "InvokeMethod", 1)
	})

	t.Run("succeeded to publish message to user app but app returned unknown status code", func(t *testing.T) {
		mockAppChannel := new(channelt.MockAppChannel)
		rt.appChannel = mockAppChannel

		// User App subscribes 1 topics via http app channel
		fakeResp := invokev1.NewInvokeMethodResponse(200, "OK", nil)
		fakeResp.WithRawData([]byte("{ \"status\": \"not_valid\"}"), "application/json")

		mockAppChannel.On("InvokeMethod", mock.AnythingOfType("*context.valueCtx"), fakeReq).Return(fakeResp, nil)

		// act
		err := rt.publishMessageHTTP(context.Background(), testPubSubMessage)

		// assert
		assert.Error(t, err, "expected error on unknown status")
		mockAppChannel.AssertNumberOfCalls(t, "InvokeMethod", 1)
	})

	t.Run("succeeded to publish message to user app but app returned empty status code", func(t *testing.T) {
		mockAppChannel := new(channelt.MockAppChannel)
		rt.appChannel = mockAppChannel

		// User App subscribes 1 topics via http app channel
		fakeResp := invokev1.NewInvokeMethodResponse(200, "OK", nil)
		fakeResp.WithRawData([]byte("{ \"message\": \"empty status\"}"), "application/json")

		mockAppChannel.On("InvokeMethod", mock.AnythingOfType("*context.valueCtx"), fakeReq).Return(fakeResp, nil)

		// act
		err := rt.publishMessageHTTP(context.Background(), testPubSubMessage)

		// assert
		assert.NoError(t, err, "expected no error on empty status")
		mockAppChannel.AssertNumberOfCalls(t, "InvokeMethod", 1)
	})

	t.Run("succeeded to publish message to user app and app returned unexpected json response", func(t *testing.T) {
		mockAppChannel := new(channelt.MockAppChannel)
		rt.appChannel = mockAppChannel

		// User App subscribes 1 topics via http app channel
		fakeResp := invokev1.NewInvokeMethodResponse(200, "OK", nil)
		fakeResp.WithRawData([]byte("{ \"message\": \"success\"}"), "application/json")

		mockAppChannel.On("InvokeMethod", mock.AnythingOfType("*context.valueCtx"), fakeReq).Return(fakeResp, nil)

		// act
		err := rt.publishMessageHTTP(context.Background(), testPubSubMessage)

		// assert
		assert.Nil(t, err, "expected no error on unknown status")
		mockAppChannel.AssertNumberOfCalls(t, "InvokeMethod", 1)
	})

	t.Run("failed to publish message error on invoking method", func(t *testing.T) {
		mockAppChannel := new(channelt.MockAppChannel)
		rt.appChannel = mockAppChannel
		invokeError := errors.New("error invoking method")

		mockAppChannel.On("InvokeMethod", mock.AnythingOfType("*context.valueCtx"), fakeReq).Return(nil, invokeError)

		// act
		err := rt.publishMessageHTTP(context.Background(), testPubSubMessage)

		// assert
		expectedError := errors.Wrap(invokeError, "error from app channel while sending pub/sub event to app")
		assert.Equal(t, expectedError.Error(), err.Error(), "expected errors to match")
		mockAppChannel.AssertNumberOfCalls(t, "InvokeMethod", 1)
	})

	t.Run("failed to publish message to user app with 404", func(t *testing.T) {
		mockAppChannel := new(channelt.MockAppChannel)
		rt.appChannel = mockAppChannel

		clientError := errors.New("Not Found")
		fakeResp := invokev1.NewInvokeMethodResponse(404, "Not Found", nil)
		fakeResp.WithRawData([]byte(clientError.Error()), "application/json")

		mockAppChannel.On("InvokeMethod", mock.AnythingOfType("*context.valueCtx"), fakeReq).Return(fakeResp, nil)

		// act
		err := rt.publishMessageHTTP(context.Background(), testPubSubMessage)

		// assert
		assert.Nil(t, err, "expected error to be nil")
		mockAppChannel.AssertNumberOfCalls(t, "InvokeMethod", 1)
	})

	t.Run("failed to publish message to user app with 500", func(t *testing.T) {
		mockAppChannel := new(channelt.MockAppChannel)
		rt.appChannel = mockAppChannel

		clientError := errors.New("Internal Error")
		fakeResp := invokev1.NewInvokeMethodResponse(500, "Internal Error", nil)
		fakeResp.WithRawData([]byte(clientError.Error()), "application/json")

		mockAppChannel.On("InvokeMethod", mock.AnythingOfType("*context.valueCtx"), fakeReq).Return(fakeResp, nil)

		// act
		err := rt.publishMessageHTTP(context.Background(), testPubSubMessage)

		// assert
		var cloudEvent map[string]interface{}
		json.Unmarshal(testPubSubMessage.data, &cloudEvent)
		expectedClientError := errors.Errorf("retriable error returned from app while processing pub/sub event %v, topic: %v, body: Internal Error. status code returned: 500", cloudEvent["id"].(string), cloudEvent["topic"])
		assert.Equal(t, expectedClientError.Error(), err.Error())
		mockAppChannel.AssertNumberOfCalls(t, "InvokeMethod", 1)
	})
}

func TestPubsubLifecycle(t *testing.T) {
	rt := NewDaprRuntime(&Config{}, &config.Configuration{}, &config.AccessControlList{}, resiliency.New(logger.NewLogger("test")))
	rt.pubSubRegistry = pubsubLoader.NewRegistry()
	defer func() {
		if rt != nil {
			stopRuntime(t, rt)
		}
	}()

	comp1 := componentsV1alpha1.Component{
		ObjectMeta: metaV1.ObjectMeta{
			Name: "mockPubSub1",
		},
		Spec: componentsV1alpha1.ComponentSpec{
			Type:     "pubsub.mockPubSubAlpha",
			Version:  "v1",
			Metadata: []componentsV1alpha1.MetadataItem{},
		},
	}
	comp2 := componentsV1alpha1.Component{
		ObjectMeta: metaV1.ObjectMeta{
			Name: "mockPubSub2",
		},
		Spec: componentsV1alpha1.ComponentSpec{
			Type:     "pubsub.mockPubSubBeta",
			Version:  "v1",
			Metadata: []componentsV1alpha1.MetadataItem{},
		},
	}
	comp3 := componentsV1alpha1.Component{
		ObjectMeta: metaV1.ObjectMeta{
			Name: "mockPubSub3",
		},
		Spec: componentsV1alpha1.ComponentSpec{
			Type:     "pubsub.mockPubSubBeta",
			Version:  "v1",
			Metadata: []componentsV1alpha1.MetadataItem{},
		},
	}

	rt.pubSubRegistry.RegisterComponent(func(_ logger.Logger) pubsub.PubSub {
		c := new(daprt.InMemoryPubsub)
		c.On("Init", mock.AnythingOfType("pubsub.Metadata")).Return(nil)
		return c
	}, "mockPubSubAlpha")
	rt.pubSubRegistry.RegisterComponent(func(_ logger.Logger) pubsub.PubSub {
		c := new(daprt.InMemoryPubsub)
		c.On("Init", mock.AnythingOfType("pubsub.Metadata")).Return(nil)
		return c
	}, "mockPubSubBeta")

	err := rt.processComponentAndDependents(comp1)
	assert.Nil(t, err)
	err = rt.processComponentAndDependents(comp2)
	assert.Nil(t, err)
	err = rt.processComponentAndDependents(comp3)
	assert.Nil(t, err)

	forEachPubSub := func(f func(name string, comp *daprt.InMemoryPubsub)) int {
		i := 0
		for name, ps := range rt.pubSubs {
			f(name, ps.component.(*daprt.InMemoryPubsub))
			i++
		}
		return i
	}
	getPubSub := func(name string) *daprt.InMemoryPubsub {
		return rt.pubSubs[name].component.(*daprt.InMemoryPubsub)
	}

	done := forEachPubSub(func(name string, comp *daprt.InMemoryPubsub) {
		comp.AssertNumberOfCalls(t, "Init", 1)
	})
	require.Equal(t, 3, done)

	subscriptions := make(map[string][]string)
	messages := make(map[string][]*pubsub.NewMessage)
	var (
		subscriptionsCh  chan struct{}
		messagesCh       chan struct{}
		subscriptionsMux sync.Mutex
		msgMux           sync.Mutex
	)
	forEachPubSub(func(name string, comp *daprt.InMemoryPubsub) {
		comp.SetOnSubscribedTopicsChanged(func(topics []string) {
			sort.Strings(topics)
			subscriptionsMux.Lock()
			subscriptions[name] = topics
			subscriptionsMux.Unlock()
			if subscriptionsCh != nil {
				subscriptionsCh <- struct{}{}
			}
		})
		comp.SetHandler(func(topic string, msg *pubsub.NewMessage) {
			msgMux.Lock()
			if messages[name+"|"+topic] == nil {
				messages[name+"|"+topic] = []*pubsub.NewMessage{msg}
			} else {
				messages[name+"|"+topic] = append(messages[name+"|"+topic], msg)
			}
			msgMux.Unlock()
			if messagesCh != nil {
				messagesCh <- struct{}{}
			}
		})
	})

	setTopicRoutes := func() {
		rt.topicRoutes = map[string]TopicRoutes{
			"mockPubSub1": {
				"topic1": {
					metadata: map[string]string{"rawPayload": "true"},
					rules:    []*runtimePubsub.Rule{{Path: "topic1"}},
				},
			},
			"mockPubSub2": {
				"topic2": {
					metadata: map[string]string{"rawPayload": "true"},
					rules:    []*runtimePubsub.Rule{{Path: "topic2"}},
				},
				"topic3": {
					metadata: map[string]string{"rawPayload": "true"},
					rules:    []*runtimePubsub.Rule{{Path: "topic3"}},
				},
			},
		}

		forEachPubSub(func(name string, comp *daprt.InMemoryPubsub) {
			comp.Calls = nil
			comp.On("Subscribe", mock.AnythingOfType("pubsub.SubscribeRequest"), mock.AnythingOfType("pubsub.Handler")).Return(nil)
		})
	}

	resetState := func() {
		messages = make(map[string][]*pubsub.NewMessage)
		forEachPubSub(func(name string, comp *daprt.InMemoryPubsub) {
			comp.Calls = nil
		})
	}

	subscribePredefined := func(t *testing.T) {
		setTopicRoutes()

		subscriptionsCh = make(chan struct{}, 5)
		rt.startSubscriptions()

		done := forEachPubSub(func(name string, comp *daprt.InMemoryPubsub) {
			switch name {
			case "mockPubSub1":
				comp.AssertNumberOfCalls(t, "Subscribe", 1)
			case "mockPubSub2":
				comp.AssertNumberOfCalls(t, "Subscribe", 2)
			case "mockPubSub3":
				comp.AssertNumberOfCalls(t, "Subscribe", 0)
			}
		})
		require.Equal(t, 3, done)

		for i := 0; i < 3; i++ {
			<-subscriptionsCh
		}
		close(subscriptionsCh)
		subscriptionsCh = nil

		assert.True(t, reflect.DeepEqual(subscriptions["mockPubSub1"], []string{"topic1"}),
			"expected %v to equal %v", subscriptions["mockPubSub1"], []string{"topic1"})
		assert.True(t, reflect.DeepEqual(subscriptions["mockPubSub2"], []string{"topic2", "topic3"}),
			"expected %v to equal %v", subscriptions["mockPubSub2"], []string{"topic2", "topic3"})
		assert.Len(t, subscriptions["mockPubSub3"], 0)
	}

	t.Run("subscribe to 3 topics on 2 components", subscribePredefined)

	ciao := []byte("ciao")
	sendMessages := func(t *testing.T, expect int) {
		send := []pubsub.PublishRequest{
			{Data: ciao, PubsubName: "mockPubSub1", Topic: "topic1"},
			{Data: ciao, PubsubName: "mockPubSub2", Topic: "topic2"},
			{Data: ciao, PubsubName: "mockPubSub2", Topic: "topic3"},
			{Data: ciao, PubsubName: "mockPubSub3", Topic: "topic4"},
			{Data: ciao, PubsubName: "mockPubSub3", Topic: "not-subscribed"},
		}

		messagesCh = make(chan struct{}, expect+2)

		for _, m := range send {
			//nolint:gosec
			err = rt.Publish(&m)
			assert.NoError(t, err)
		}

		for i := 0; i < expect; i++ {
			<-messagesCh
		}

		// Sleep to ensure no new messages have come in
		time.Sleep(10 * time.Millisecond)
		assert.Len(t, messagesCh, 0)

		close(messagesCh)
		messagesCh = nil
	}

	t.Run("messages are delivered to 3 topics", func(t *testing.T) {
		resetState()
		sendMessages(t, 3)

		require.Len(t, messages, 3)
		_ = assert.Len(t, messages["mockPubSub1|topic1"], 1) &&
			assert.Equal(t, messages["mockPubSub1|topic1"][0].Data, ciao)
		_ = assert.Len(t, messages["mockPubSub2|topic2"], 1) &&
			assert.Equal(t, messages["mockPubSub2|topic2"][0].Data, ciao)
		_ = assert.Len(t, messages["mockPubSub2|topic3"], 1) &&
			assert.Equal(t, messages["mockPubSub2|topic3"][0].Data, ciao)
	})

	t.Run("unsubscribe from mockPubSub2/topic2", func(t *testing.T) {
		resetState()
		comp := getPubSub("mockPubSub2")
		comp.On("unsubscribed", "topic2").Return(nil).Once()

		err = rt.unsubscribeTopic("mockPubSub2", "topic2")
		require.NoError(t, err)

		sendMessages(t, 2)

		require.Len(t, messages, 2)
		_ = assert.Len(t, messages["mockPubSub1|topic1"], 1) &&
			assert.Equal(t, messages["mockPubSub1|topic1"][0].Data, ciao)
		_ = assert.Len(t, messages["mockPubSub2|topic3"], 1) &&
			assert.Equal(t, messages["mockPubSub2|topic3"][0].Data, ciao)
		comp.AssertCalled(t, "unsubscribed", "topic2")
	})

	t.Run("unsubscribe from mockPubSub1/topic1", func(t *testing.T) {
		resetState()
		comp := getPubSub("mockPubSub1")
		comp.On("unsubscribed", "topic1").Return(nil).Once()

		err = rt.unsubscribeTopic("mockPubSub1", "topic1")
		require.NoError(t, err)

		sendMessages(t, 1)

		require.Len(t, messages, 1)
		_ = assert.Len(t, messages["mockPubSub2|topic3"], 1) &&
			assert.Equal(t, messages["mockPubSub2|topic3"][0].Data, ciao)
		comp.AssertCalled(t, "unsubscribed", "topic1")
	})

	t.Run("subscribe to mockPubSub3/topic4", func(t *testing.T) {
		resetState()

		err = rt.subscribeTopic(rt.pubsubCtx, "mockPubSub3", "topic4", TopicRouteElem{})
		require.NoError(t, err)

		sendMessages(t, 2)

		require.Len(t, messages, 2)
		_ = assert.Len(t, messages["mockPubSub2|topic3"], 1) &&
			assert.Equal(t, messages["mockPubSub2|topic3"][0].Data, ciao)
		_ = assert.Len(t, messages["mockPubSub3|topic4"], 1) &&
			assert.Equal(t, messages["mockPubSub3|topic4"][0].Data, ciao)
	})

	t.Run("stopSubscriptions", func(t *testing.T) {
		resetState()
		comp2 := getPubSub("mockPubSub2")
		comp2.On("unsubscribed", "topic3").Return(nil).Once()
		comp3 := getPubSub("mockPubSub3")
		comp3.On("unsubscribed", "topic4").Return(nil).Once()

		rt.stopSubscriptions()

		sendMessages(t, 0)

		require.Len(t, messages, 0)
		comp2.AssertCalled(t, "unsubscribed", "topic3")
		comp3.AssertCalled(t, "unsubscribed", "topic4")
	})

	t.Run("restart subscriptions with pre-defined ones", subscribePredefined)

	t.Run("shutdown", func(t *testing.T) {
		resetState()

		comp1 := getPubSub("mockPubSub1")
		comp1.On("unsubscribed", "topic1").Return(nil).Once()
		comp2 := getPubSub("mockPubSub2")
		comp2.On("unsubscribed", "topic2").Return(nil).Once()
		comp2.On("unsubscribed", "topic3").Return(nil).Once()

		stopRuntime(t, rt)
		rt = nil

		comp1.AssertCalled(t, "unsubscribed", "topic1")
		comp2.AssertCalled(t, "unsubscribed", "topic2")
		comp2.AssertCalled(t, "unsubscribed", "topic3")
	})
}

func TestPubsubWithResiliency(t *testing.T) {
	r := NewDaprRuntime(&Config{}, &config.Configuration{}, &config.AccessControlList{}, resiliency.FromConfigurations(logger.NewLogger("test"), testResiliency))
	r.pubSubRegistry = pubsubLoader.NewRegistry()
	defer stopRuntime(t, r)

	failingPubsub := daprt.FailingPubsub{
		Failure: daprt.Failure{
			Fails: map[string]int{
				"failingTopic": 1,
			},
			Timeouts: map[string]time.Duration{
				"timeoutTopic": time.Second * 10,
			},
			CallCount: map[string]int{},
		},
	}

	failingAppChannel := daprt.FailingAppChannel{
		Failure: daprt.Failure{
			Fails: map[string]int{
				"failingSubTopic": 1,
			},
			Timeouts: map[string]time.Duration{
				"timeoutSubTopic": time.Second * 10,
			},
			CallCount: map[string]int{},
		},
		KeyFunc: func(req *invokev1.InvokeMethodRequest) string {
			rawData := req.Message().Data.Value
			data := make(map[string]string)
			json.Unmarshal(rawData, &data)
			val, _ := base64.StdEncoding.DecodeString(data["data_base64"])
			return string(val)
		},
	}

	r.pubSubRegistry.RegisterComponent(func(_ logger.Logger) pubsub.PubSub { return &failingPubsub }, "failingPubsub")

	component := componentsV1alpha1.Component{}
	component.ObjectMeta.Name = "failPubsub"
	component.Spec.Type = "pubsub.failingPubsub"

	err := r.initPubSub(component)
	assert.NoError(t, err)

	t.Run("pubsub publish retries with resiliency", func(t *testing.T) {
		req := &pubsub.PublishRequest{
			PubsubName: "failPubsub",
			Topic:      "failingTopic",
		}
		err := r.Publish(req)

		assert.NoError(t, err)
		assert.Equal(t, 2, failingPubsub.Failure.CallCount["failingTopic"])
	})

	t.Run("pubsub publish times out with resiliency", func(t *testing.T) {
		req := &pubsub.PublishRequest{
			PubsubName: "failPubsub",
			Topic:      "timeoutTopic",
		}

		start := time.Now()
		err := r.Publish(req)
		end := time.Now()

		assert.Error(t, err)
		assert.Equal(t, 2, failingPubsub.Failure.CallCount["timeoutTopic"])
		assert.Less(t, end.Sub(start), time.Second*10)
	})

	r.runtimeConfig.ApplicationProtocol = HTTPProtocol
	r.appChannel = &failingAppChannel

	t.Run("pubsub retries subscription event with resiliency", func(t *testing.T) {
		r.topicRoutes = make(map[string]TopicRoutes)
		r.topicRoutes["failPubsub"] = TopicRoutes{
			"failingSubTopic": {
				metadata: map[string]string{
					"rawPayload": "true",
				},
				rules: []*runtimePubsub.Rule{
					{
						Path: "failingPubsub",
					},
				},
			},
		}
		r.pubSubs = map[string]pubsubItem{
			"failPubsub": {
				component: &failingPubsub,
			},
		}

		r.topicCtxCancels = map[string]context.CancelFunc{}
		r.pubsubCtx, r.pubsubCancel = context.WithCancel(context.Background())
		defer r.pubsubCancel()
		err := r.beginPubSub("failPubsub")

		assert.NoError(t, err)
		assert.Equal(t, 2, failingAppChannel.Failure.CallCount["failingSubTopic"])
	})

	t.Run("pubsub times out sending event to app with resiliency", func(t *testing.T) {
		r.topicRoutes = make(map[string]TopicRoutes)
		r.topicRoutes["failPubsub"] = TopicRoutes{
			"timeoutSubTopic": {
				metadata: map[string]string{
					"rawPayload": "true",
				},
				rules: []*runtimePubsub.Rule{
					{
						Path: "failingPubsub",
					},
				},
			},
		}
		r.pubSubs = map[string]pubsubItem{
			"failPubsub": {
				component: &failingPubsub,
			},
		}

		r.topicCtxCancels = map[string]context.CancelFunc{}
		r.pubsubCtx, r.pubsubCancel = context.WithCancel(context.Background())
		defer r.pubsubCancel()
		start := time.Now()
		err := r.beginPubSub("failPubsub")
		end := time.Now()

		// This is eaten, technically.
		assert.NoError(t, err)
		assert.Equal(t, 2, failingAppChannel.Failure.CallCount["timeoutSubTopic"])
		assert.Less(t, end.Sub(start), time.Second*10)
	})
}

// mockSubscribePubSub is an in-memory pubsub component.
type mockSubscribePubSub struct {
	bulkHandlers    map[string]pubsub.BulkHandler
	handlers        map[string]pubsub.Handler
	pubCount        map[string]int
	bulkPubCount    map[string]int
	isBulkSubscribe bool
	bulkReponse     pubsub.BulkSubscribeResponse
}

// type BulkSubscribeResponse struct {

// Init is a mock initialization method.
func (m *mockSubscribePubSub) Init(metadata pubsub.Metadata) error {
	m.bulkHandlers = make(map[string]pubsub.BulkHandler)
	m.handlers = make(map[string]pubsub.Handler)
	m.pubCount = make(map[string]int)
	m.bulkPubCount = make(map[string]int)
	return nil
}

// Publish is a mock publish method. Immediately trigger handler if topic is subscribed.
func (m *mockSubscribePubSub) Publish(req *pubsub.PublishRequest) error {
	m.pubCount[req.Topic]++
	if handler, ok := m.handlers[req.Topic]; ok {
		pubsubMsg := &pubsub.NewMessage{
			Data:  req.Data,
			Topic: req.Topic,
		}
		handler(context.Background(), pubsubMsg)
	} else if bulkHandler, ok := m.bulkHandlers[req.Topic]; ok {
		m.bulkPubCount[req.Topic]++
		nbei := pubsub.BulkMessageEntry{
			EntryID: "0",
			Event:   req.Data,
		}
		msgArr := []pubsub.BulkMessageEntry{nbei}
		nbm := &pubsub.BulkMessage{
			Entries: msgArr,
			Topic:   req.Topic,
		}
		bulkHandler(context.Background(), nbm)
	}
	return nil
}

// BulkPublish is a mock publish method. Immediately call the handler for each event in request if topic is subscribed.
func (m *mockSubscribePubSub) BulkPublish(_ context.Context, req *pubsub.BulkPublishRequest) (pubsub.BulkPublishResponse, error) {
	m.bulkPubCount[req.Topic]++
	res := pubsub.BulkPublishResponse{}
	if handler, ok := m.handlers[req.Topic]; ok {
		for _, entry := range req.Entries {
			m.pubCount[req.Topic]++
			// TODO this needs to be modified as part of BulkSubscribe deadletter test
			pubsubMsg := &pubsub.NewMessage{
				Data:  entry.Event,
				Topic: req.Topic,
			}
			handler(context.Background(), pubsubMsg)
			res.Statuses = append(res.Statuses, pubsub.BulkPublishResponseEntry{
				EntryID: entry.EntryID,
				Status:  pubsub.PublishSucceeded,
			})
		}
	} else if bulkHandler, ok := m.bulkHandlers[req.Topic]; ok {
		nbm := &pubsub.BulkMessage{
			Entries: req.Entries,
			Topic:   req.Topic,
		}
		bulkResponses, err := bulkHandler(context.Background(), nbm)
		m.bulkReponse.Statuses = bulkResponses
		m.bulkReponse.Error = err
	}

	return res, nil
}

// Subscribe is a mock subscribe method.
func (m *mockSubscribePubSub) Subscribe(_ context.Context, req pubsub.SubscribeRequest, handler pubsub.Handler) error {
	m.handlers[req.Topic] = handler
	return nil
}

func (m *mockSubscribePubSub) Close() error {
	return nil
}

func (m *mockSubscribePubSub) Features() []pubsub.Feature {
	return nil
}

func (m *mockSubscribePubSub) BulkSubscribe(ctx context.Context, req pubsub.SubscribeRequest, handler pubsub.BulkHandler) error {
	m.isBulkSubscribe = true
	m.bulkHandlers[req.Topic] = handler
	return nil
}

<<<<<<< HEAD
func (m *mockSubscribePubSub) BulkPublish(ctx context.Context, req *pubsub.BulkPublishRequest) (pubsub.BulkPublishResponse, error) {
	m.bulkPubCount[req.Topic]++
	if bulkHandler, ok := m.bulkHandlers[req.Topic]; ok {
		nbm := &pubsub.BulkMessage{
			Entries: req.Entries,
			Topic:   req.Topic,
		}
		bulkResponses, err := bulkHandler(context.Background(), nbm)
		m.bulkReponse.Statuses = bulkResponses
		m.bulkReponse.Error = err
	}
	return pubsub.BulkPublishResponse{}, nil
}

func TestOnNewPublishedMessageGRPC(t *testing.T) {
	topic := "topic1"

	envelope := pubsub.NewCloudEventsEnvelope("", "", pubsub.DefaultCloudEventType, "", topic,
		TestSecondPubsubName, "", []byte("Test Message"), "", "")
	b, err := json.Marshal(envelope)
	assert.Nil(t, err)

	testPubSubMessage := &pubsubSubscribedMessage{
		cloudEvent: envelope,
		topic:      topic,
		data:       b,
		metadata:   map[string]string{pubsubName: TestPubsubName},
		path:       "topic1",
	}

	envelope = pubsub.NewCloudEventsEnvelope("", "", pubsub.DefaultCloudEventType, "", topic,
		TestSecondPubsubName, "application/octet-stream", []byte{0x1}, "", "")
	base64, err := json.Marshal(envelope)
	assert.Nil(t, err)

	testPubSubMessageBase64 := &pubsubSubscribedMessage{
		cloudEvent: envelope,
		topic:      topic,
		data:       base64,
		metadata:   map[string]string{pubsubName: TestPubsubName},
		path:       "topic1",
	}

	testCases := []struct {
		name             string
		message          *pubsubSubscribedMessage
		responseStatus   runtimev1pb.TopicEventResponse_TopicEventResponseStatus
		errorExpected    bool
		noResponseStatus bool
		responseError    error
	}{
		{
			name:             "failed to publish message to user app with unimplemented error",
			message:          testPubSubMessage,
			noResponseStatus: true,
			responseError:    status.Errorf(codes.Unimplemented, "unimplemented method"),
			errorExpected:    false, // should be dropped with no error
		},
		{
			name:             "failed to publish message to user app with response error",
			message:          testPubSubMessage,
			noResponseStatus: true,
			responseError:    assert.AnError,
			errorExpected:    true,
		},
		{
			name:             "succeeded to publish message to user app with empty response",
			message:          testPubSubMessage,
			noResponseStatus: true,
		},
		{
			name:           "succeeded to publish message to user app with success response",
			message:        testPubSubMessage,
			responseStatus: runtimev1pb.TopicEventResponse_SUCCESS,
		},
		{
			name:           "succeeded to publish message to user app with base64 encoded cloud event",
			message:        testPubSubMessageBase64,
			responseStatus: runtimev1pb.TopicEventResponse_SUCCESS,
		},
		{
			name:           "succeeded to publish message to user app with retry",
			message:        testPubSubMessage,
			responseStatus: runtimev1pb.TopicEventResponse_RETRY,
			errorExpected:  true,
		},
		{
			name:           "succeeded to publish message to user app with drop",
			message:        testPubSubMessage,
			responseStatus: runtimev1pb.TopicEventResponse_DROP,
		},
		{
			name:           "succeeded to publish message to user app with invalid response",
			message:        testPubSubMessage,
			responseStatus: runtimev1pb.TopicEventResponse_TopicEventResponseStatus(99),
			errorExpected:  true,
		},
	}

	for _, tc := range testCases {
		t.Run(tc.name, func(t *testing.T) {
			// setup
			// getting new port for every run to avoid conflict and timing issues between tests if sharing same port
			port, _ := freeport.GetFreePort()
			rt := NewTestDaprRuntimeWithProtocol(modes.StandaloneMode, string(GRPCProtocol), port)
			rt.topicRoutes = map[string]TopicRoutes{}
			rt.topicRoutes[TestPubsubName] = TopicRoutes{
				topic: TopicRouteElem{
					rules: []*runtimePubsub.Rule{{Path: topic}},
				},
			}
			var grpcServer *grpc.Server

			// create mock application server first
			if !tc.noResponseStatus {
				grpcServer = startTestAppCallbackGRPCServer(t, port, &channelt.MockServer{
					TopicEventResponseStatus: tc.responseStatus,
					Error:                    tc.responseError,
				})
			} else {
				grpcServer = startTestAppCallbackGRPCServer(t, port, &channelt.MockServer{
					Error: tc.responseError,
				})
			}
			if grpcServer != nil {
				// properly stop the gRPC server
				defer grpcServer.Stop()
			}

			// create a new AppChannel and gRPC client for every test
			rt.createAppChannel()
			// properly close the app channel created
			defer rt.grpc.AppClient.Close()

			// act
			err = rt.publishMessageGRPC(context.Background(), tc.message)

			// assert
			if tc.errorExpected {
				assert.Error(t, err, "expected an error")
			} else {
				assert.Nil(t, err, "expected no error")
			}
		})
	}
}

=======
>>>>>>> 65710122
func TestPubSubDeadLetter(t *testing.T) {
	testDeadLetterPubsub := "failPubsub"
	pubsubComponent := componentsV1alpha1.Component{
		ObjectMeta: metaV1.ObjectMeta{
			Name: testDeadLetterPubsub,
		},
		Spec: componentsV1alpha1.ComponentSpec{
			Type:     "pubsub.mockPubSub",
			Version:  "v1",
			Metadata: getFakeMetadataItems(),
		},
	}

	t.Run("succeeded to publish message to dead letter when send message to app returns error", func(t *testing.T) {
		rt := NewTestDaprRuntime(modes.StandaloneMode)
		defer stopRuntime(t, rt)
		rt.pubSubRegistry.RegisterComponent(
			func(_ logger.Logger) pubsub.PubSub {
				return &mockSubscribePubSub{}
			},
			"mockPubSub",
		)
		req := invokev1.NewInvokeMethodRequest("dapr/subscribe")
		req.WithHTTPExtension(http.MethodGet, "")
		req.WithRawData(nil, invokev1.JSONContentType)

		subscriptionItems := []runtimePubsub.SubscriptionJSON{
			{PubsubName: testDeadLetterPubsub, Topic: "topic0", DeadLetterTopic: "topic1", Route: "error"},
			{PubsubName: testDeadLetterPubsub, Topic: "topic1", Route: "success"},
		}
		sub, _ := json.Marshal(subscriptionItems)
		fakeResp := invokev1.NewInvokeMethodResponse(200, "OK", nil)
		fakeResp.WithRawData(sub, "application/json")

		mockAppChannel := new(channelt.MockAppChannel)
		rt.appChannel = mockAppChannel
		mockAppChannel.On("InvokeMethod", mock.MatchedBy(matchContextInterface), req).Return(fakeResp, nil)
		// Mock send message to app returns error.
		mockAppChannel.On("InvokeMethod", mock.MatchedBy(matchContextInterface), mock.Anything).Return(nil, errors.New("failed to send"))

		require.NoError(t, rt.initPubSub(pubsubComponent))
		rt.startSubscriptions()

		err := rt.Publish(&pubsub.PublishRequest{
			PubsubName: testDeadLetterPubsub,
			Topic:      "topic0",
			Data:       []byte(`{"id":"1"}`),
		})
		assert.Nil(t, err)
		pubsubIns := rt.pubSubs[testDeadLetterPubsub].component.(*mockSubscribePubSub)
		assert.Equal(t, 1, pubsubIns.pubCount["topic0"])
		// Ensure the message is sent to dead letter topic.
		assert.Equal(t, 1, pubsubIns.pubCount["topic1"])
		mockAppChannel.AssertNumberOfCalls(t, "InvokeMethod", 3)
	})

	t.Run("use dead letter with resiliency", func(t *testing.T) {
		rt := NewTestDaprRuntime(modes.StandaloneMode)
		defer stopRuntime(t, rt)
		rt.resiliency = resiliency.FromConfigurations(logger.NewLogger("test"), testResiliency)
		rt.pubSubRegistry.RegisterComponent(
			func(_ logger.Logger) pubsub.PubSub {
				return &mockSubscribePubSub{}
			},
			"mockPubSub",
		)
		req := invokev1.NewInvokeMethodRequest("dapr/subscribe")
		req.WithHTTPExtension(http.MethodGet, "")
		req.WithRawData(nil, invokev1.JSONContentType)

		subscriptionItems := []runtimePubsub.SubscriptionJSON{
			{PubsubName: testDeadLetterPubsub, Topic: "topic0", DeadLetterTopic: "topic1", Route: "error"},
			{PubsubName: testDeadLetterPubsub, Topic: "topic1", Route: "success"},
		}
		sub, _ := json.Marshal(subscriptionItems)
		fakeResp := invokev1.NewInvokeMethodResponse(200, "OK", nil)
		fakeResp.WithRawData(sub, "application/json")

		mockAppChannel := new(channelt.MockAppChannel)
		rt.appChannel = mockAppChannel
		mockAppChannel.On("InvokeMethod", mock.AnythingOfType("*context.emptyCtx"), req).Return(fakeResp, nil)
		// Mock send message to app returns error.
		mockAppChannel.On("InvokeMethod", mock.AnythingOfType("*context.timerCtx"), mock.Anything).Return(nil, errors.New("failed to send"))

		require.NoError(t, rt.initPubSub(pubsubComponent))
		rt.startSubscriptions()

		err := rt.Publish(&pubsub.PublishRequest{
			PubsubName: testDeadLetterPubsub,
			Topic:      "topic0",
			Data:       []byte(`{"id":"1"}`),
		})
		assert.Nil(t, err)
		pubsubIns := rt.pubSubs[testDeadLetterPubsub].component.(*mockSubscribePubSub)
		// Consider of resiliency, publish message may retry in some cases, make sure the pub count is greater than 1.
		assert.True(t, pubsubIns.pubCount["topic0"] >= 1)
		// Make sure every message that is sent to topic0 is sent to its dead letter topic1.
		assert.Equal(t, pubsubIns.pubCount["topic0"], pubsubIns.pubCount["topic1"])
		// Except of the one getting config from app, make sure each publish will result to twice subscribe call
		mockAppChannel.AssertNumberOfCalls(t, "InvokeMethod", 1+2*pubsubIns.pubCount["topic0"]+2*pubsubIns.pubCount["topic1"])
	})
}

func TestGetSubscribedBindingsGRPC(t *testing.T) {
	testCases := []struct {
		name             string
		expectedResponse []string
		responseError    error
		responseFromApp  []string
	}{
		{
			name:             "get list of subscriber bindings success",
			expectedResponse: []string{"binding1", "binding2"},
			responseFromApp:  []string{"binding1", "binding2"},
		},
		{
			name:             "get list of subscriber bindings error from app",
			expectedResponse: []string{},
			responseError:    assert.AnError,
		},
	}
	for _, tc := range testCases {
		t.Run(tc.name, func(t *testing.T) {
			port, _ := freeport.GetFreePort()
			rt := NewTestDaprRuntimeWithProtocol(modes.StandaloneMode, string(GRPCProtocol), port)
			// create mock application server first
			grpcServer := startTestAppCallbackGRPCServer(t, port, &channelt.MockServer{
				Error:    tc.responseError,
				Bindings: tc.responseFromApp,
			})
			defer grpcServer.Stop()

			// create a new AppChannel and gRPC client for every test
			rt.createAppChannel()
			// properly close the app channel created
			defer rt.grpc.AppClient.Close()

			// act
			resp := rt.getSubscribedBindingsGRPC()

			// assert
			assert.Equal(t, tc.expectedResponse, resp, "expected response to match")
		})
	}
}

func startTestAppCallbackGRPCServer(t *testing.T, port int, mockServer runtimev1pb.AppCallbackServer) *grpc.Server {
	lis, err := net.Listen("tcp", fmt.Sprintf(":%d", port))
	assert.NoError(t, err)
	grpcServer := grpc.NewServer()
	go func() {
		runtimev1pb.RegisterAppCallbackServer(grpcServer, mockServer)
		if err := grpcServer.Serve(lis); err != nil {
			panic(err)
		}
	}()
	// wait until server starts
	time.Sleep(maxGRPCServerUptime)

	return grpcServer
}

func getFakeProperties() map[string]string {
	return map[string]string{
		"host":                    "localhost",
		"password":                "fakePassword",
		"consumerID":              TestRuntimeConfigID,
		scopes.SubscriptionScopes: fmt.Sprintf("%s=topic0,topic1", TestRuntimeConfigID),
		scopes.PublishingScopes:   fmt.Sprintf("%s=topic0,topic1", TestRuntimeConfigID),
	}
}

func getFakeMetadataItems() []componentsV1alpha1.MetadataItem {
	return []componentsV1alpha1.MetadataItem{
		{
			Name: "host",
			Value: componentsV1alpha1.DynamicValue{
				JSON: v1.JSON{
					Raw: []byte("localhost"),
				},
			},
		},
		{
			Name: "password",
			Value: componentsV1alpha1.DynamicValue{
				JSON: v1.JSON{
					Raw: []byte("fakePassword"),
				},
			},
		},
		{
			Name: "consumerID",
			Value: componentsV1alpha1.DynamicValue{
				JSON: v1.JSON{
					Raw: []byte(TestRuntimeConfigID),
				},
			},
		},
		{
			Name: scopes.SubscriptionScopes,
			Value: componentsV1alpha1.DynamicValue{
				JSON: v1.JSON{
					Raw: []byte(fmt.Sprintf("%s=topic0,topic1", TestRuntimeConfigID)),
				},
			},
		},
		{
			Name: scopes.PublishingScopes,
			Value: componentsV1alpha1.DynamicValue{
				JSON: v1.JSON{
					Raw: []byte(fmt.Sprintf("%s=topic0,topic1", TestRuntimeConfigID)),
				},
			},
		},
	}
}

func NewTestDaprRuntime(mode modes.DaprMode) *DaprRuntime {
	return NewTestDaprRuntimeWithProtocol(mode, string(HTTPProtocol), 1024)
}

func NewTestDaprRuntimeWithProtocol(mode modes.DaprMode, protocol string, appPort int) *DaprRuntime {
	testRuntimeConfig := NewTestDaprRuntimeConfig(mode, protocol, appPort)

	rt := NewDaprRuntime(testRuntimeConfig, &config.Configuration{}, &config.AccessControlList{}, resiliency.New(logger.NewLogger("test")))
	rt.stateStoreRegistry = stateLoader.NewRegistry()
	rt.secretStoresRegistry = secretstoresLoader.NewRegistry()
	rt.nameResolutionRegistry = nrLoader.NewRegistry()
	rt.bindingsRegistry = bindingsLoader.NewRegistry()
	rt.pubSubRegistry = pubsubLoader.NewRegistry()
	rt.httpMiddlewareRegistry = httpMiddlewareLoader.NewRegistry()
	rt.configurationStoreRegistry = configurationLoader.NewRegistry()
	rt.lockStoreRegistry = lockLoader.NewRegistry()

	return rt
}

func NewTestDaprRuntimeConfig(mode modes.DaprMode, protocol string, appPort int) *Config {
	return NewRuntimeConfig(NewRuntimeConfigOpts{
		ID:                           TestRuntimeConfigID,
		PlacementAddresses:           []string{"10.10.10.12"},
		controlPlaneAddress:          "10.10.10.11",
		AllowedOrigins:               cors.DefaultAllowedOrigins,
		GlobalConfig:                 "globalConfig",
		ComponentsPath:               "",
		AppProtocol:                  protocol,
		Mode:                         string(mode),
		HTTPPort:                     DefaultDaprHTTPPort,
		InternalGRPCPort:             0,
		APIGRPCPort:                  DefaultDaprAPIGRPCPort,
		APIListenAddresses:           []string{DefaultAPIListenAddress},
		PublicPort:                   nil,
		AppPort:                      appPort,
		ProfilePort:                  DefaultProfilePort,
		EnableProfiling:              false,
		MaxConcurrency:               -1,
		MTLSEnabled:                  false,
		SentryAddress:                "",
		AppSSL:                       false,
		MaxRequestBodySize:           4,
		UnixDomainSocket:             "",
		ReadBufferSize:               4,
		GracefulShutdownDuration:     time.Second,
		EnableAPILogging:             true,
		DisableBuiltinK8sSecretStore: false,
	})
}

func TestGracefulShutdown(t *testing.T) {
	r := NewTestDaprRuntime(modes.StandaloneMode)
	assert.Equal(t, time.Second, r.runtimeConfig.GracefulShutdownDuration)
}

func TestMTLS(t *testing.T) {
	t.Run("with mTLS enabled", func(t *testing.T) {
		rt := NewTestDaprRuntime(modes.StandaloneMode)
		defer stopRuntime(t, rt)
		rt.runtimeConfig.mtlsEnabled = true
		rt.runtimeConfig.SentryServiceAddress = "1.1.1.1"

		t.Setenv(sentryConsts.TrustAnchorsEnvVar, testCertRoot)
		t.Setenv(sentryConsts.CertChainEnvVar, "a")
		t.Setenv(sentryConsts.CertKeyEnvVar, "b")

		certChain, err := security.GetCertChain()
		assert.Nil(t, err)
		rt.runtimeConfig.CertChain = certChain

		err = rt.establishSecurity(rt.runtimeConfig.SentryServiceAddress)
		assert.Nil(t, err)
		assert.NotNil(t, rt.authenticator)
	})

	t.Run("with mTLS disabled", func(t *testing.T) {
		rt := NewTestDaprRuntime(modes.StandaloneMode)
		defer stopRuntime(t, rt)

		err := rt.establishSecurity(rt.runtimeConfig.SentryServiceAddress)
		assert.Nil(t, err)
		assert.Nil(t, rt.authenticator)
	})

	t.Run("mTLS disabled, operator fails without TLS certs", func(t *testing.T) {
		rt := NewTestDaprRuntime(modes.KubernetesMode)
		defer stopRuntime(t, rt)

		_, err := rt.getOperatorClient()
		assert.Error(t, err)
	})
}

type mockBinding struct {
	hasError bool
	data     string
	metadata map[string]string
	closeErr error
}

func (b *mockBinding) Init(metadata bindings.Metadata) error {
	return nil
}

func (b *mockBinding) Read(ctx context.Context, handler bindings.Handler) error {
	b.data = string(testInputBindingData)
	metadata := map[string]string{}
	if b.metadata != nil {
		metadata = b.metadata
	}

	go func() {
		_, err := handler(context.Background(), &bindings.ReadResponse{
			Metadata: metadata,
			Data:     []byte(b.data),
		})
		b.hasError = err != nil
	}()

	return nil
}

func (b *mockBinding) Operations() []bindings.OperationKind {
	return []bindings.OperationKind{bindings.CreateOperation, bindings.ListOperation}
}

func (b *mockBinding) Invoke(ctx context.Context, req *bindings.InvokeRequest) (*bindings.InvokeResponse, error) {
	return nil, nil
}

func (b *mockBinding) Close() error {
	return b.closeErr
}

func TestInvokeOutputBindings(t *testing.T) {
	t.Run("output binding missing operation", func(t *testing.T) {
		rt := NewTestDaprRuntime(modes.StandaloneMode)
		defer stopRuntime(t, rt)

		_, err := rt.sendToOutputBinding("mockBinding", &bindings.InvokeRequest{
			Data: []byte(""),
		})
		assert.NotNil(t, err)
		assert.Equal(t, "operation field is missing from request", err.Error())
	})

	t.Run("output binding valid operation", func(t *testing.T) {
		rt := NewTestDaprRuntime(modes.StandaloneMode)
		defer stopRuntime(t, rt)
		rt.outputBindings["mockBinding"] = &mockBinding{}

		_, err := rt.sendToOutputBinding("mockBinding", &bindings.InvokeRequest{
			Data:      []byte(""),
			Operation: bindings.CreateOperation,
		})
		assert.Nil(t, err)
	})

	t.Run("output binding invalid operation", func(t *testing.T) {
		rt := NewTestDaprRuntime(modes.StandaloneMode)
		defer stopRuntime(t, rt)
		rt.outputBindings["mockBinding"] = &mockBinding{}

		_, err := rt.sendToOutputBinding("mockBinding", &bindings.InvokeRequest{
			Data:      []byte(""),
			Operation: bindings.GetOperation,
		})
		assert.NotNil(t, err)
		assert.Equal(t, "binding mockBinding does not support operation get. supported operations:create list", err.Error())
	})
}

func TestReadInputBindings(t *testing.T) {
	const testInputBindingName = "inputbinding"
	const testInputBindingMethod = "inputbinding"

	t.Run("app acknowledge, no retry", func(t *testing.T) {
		rt := NewTestDaprRuntime(modes.StandaloneMode)
		defer stopRuntime(t, rt)
		mockAppChannel := new(channelt.MockAppChannel)
		rt.appChannel = mockAppChannel

		fakeBindingReq := invokev1.NewInvokeMethodRequest(testInputBindingMethod)
		fakeBindingReq.WithHTTPExtension(http.MethodOptions, "")
		fakeBindingReq.WithRawData(nil, invokev1.JSONContentType)

		fakeBindingResp := invokev1.NewInvokeMethodResponse(200, "OK", nil)

		fakeReq := invokev1.NewInvokeMethodRequest(testInputBindingMethod)
		fakeReq.WithHTTPExtension(http.MethodPost, "")
		fakeReq.WithRawData(testInputBindingData, "application/json")
		fakeReq.WithMetadata(map[string][]string{})

		// User App subscribes 1 topics via http app channel
		fakeResp := invokev1.NewInvokeMethodResponse(200, "OK", nil)
		fakeResp.WithRawData([]byte("OK"), "application/json")

		mockAppChannel.On("InvokeMethod", mock.AnythingOfType("*context.emptyCtx"), fakeBindingReq).Return(fakeBindingResp, nil)
		mockAppChannel.On("InvokeMethod", mock.AnythingOfType("*context.valueCtx"), fakeReq).Return(fakeResp, nil)

		rt.appChannel = mockAppChannel

		rt.inputBindingRoutes[testInputBindingName] = testInputBindingName

		b := mockBinding{}
		ctx, cancel := context.WithCancel(context.Background())
		rt.readFromBinding(ctx, testInputBindingName, &b)
		time.Sleep(500 * time.Millisecond)
		cancel()

		assert.False(t, b.hasError)
	})

	t.Run("app returns error", func(t *testing.T) {
		rt := NewTestDaprRuntime(modes.StandaloneMode)
		defer stopRuntime(t, rt)
		mockAppChannel := new(channelt.MockAppChannel)
		rt.appChannel = mockAppChannel

		fakeBindingReq := invokev1.NewInvokeMethodRequest(testInputBindingMethod)
		fakeBindingReq.WithHTTPExtension(http.MethodOptions, "")
		fakeBindingReq.WithRawData(nil, invokev1.JSONContentType)

		fakeBindingResp := invokev1.NewInvokeMethodResponse(200, "OK", nil)

		fakeReq := invokev1.NewInvokeMethodRequest(testInputBindingMethod)
		fakeReq.WithHTTPExtension(http.MethodPost, "")
		fakeReq.WithRawData(testInputBindingData, "application/json")
		fakeReq.WithMetadata(map[string][]string{})

		// User App subscribes 1 topics via http app channel
		fakeResp := invokev1.NewInvokeMethodResponse(500, "Internal Error", nil)
		fakeResp.WithRawData([]byte("Internal Error"), "application/json")

		mockAppChannel.On("InvokeMethod", mock.AnythingOfType("*context.emptyCtx"), fakeBindingReq).Return(fakeBindingResp, nil)
		mockAppChannel.On("InvokeMethod", mock.AnythingOfType("*context.valueCtx"), fakeReq).Return(fakeResp, nil)

		rt.appChannel = mockAppChannel
		rt.inputBindingRoutes[testInputBindingName] = testInputBindingName

		b := mockBinding{}
		ctx, cancel := context.WithCancel(context.Background())
		rt.readFromBinding(ctx, testInputBindingName, &b)
		time.Sleep(500 * time.Millisecond)
		cancel()

		assert.True(t, b.hasError)
	})

	t.Run("binding has data and metadata", func(t *testing.T) {
		rt := NewTestDaprRuntime(modes.StandaloneMode)
		defer stopRuntime(t, rt)
		mockAppChannel := new(channelt.MockAppChannel)
		rt.appChannel = mockAppChannel

		fakeBindingReq := invokev1.NewInvokeMethodRequest(testInputBindingMethod)
		fakeBindingReq.WithHTTPExtension(http.MethodOptions, "")
		fakeBindingReq.WithRawData(nil, invokev1.JSONContentType)

		fakeBindingResp := invokev1.NewInvokeMethodResponse(200, "OK", nil)

		fakeReq := invokev1.NewInvokeMethodRequest(testInputBindingMethod)
		fakeReq.WithHTTPExtension(http.MethodPost, "")
		fakeReq.WithRawData(testInputBindingData, "application/json")
		fakeReq.WithMetadata(map[string][]string{"bindings": {"input"}})

		// User App subscribes 1 topics via http app channel
		fakeResp := invokev1.NewInvokeMethodResponse(200, "OK", nil)
		fakeResp.WithRawData([]byte("OK"), "application/json")

		mockAppChannel.On("InvokeMethod", mock.AnythingOfType("*context.emptyCtx"), fakeBindingReq).Return(fakeBindingResp, nil)
		mockAppChannel.On("InvokeMethod", mock.AnythingOfType("*context.valueCtx"), fakeReq).Return(fakeResp, nil)

		rt.appChannel = mockAppChannel
		rt.inputBindingRoutes[testInputBindingName] = testInputBindingName

		b := mockBinding{metadata: map[string]string{"bindings": "input"}}
		ctx, cancel := context.WithCancel(context.Background())
		rt.readFromBinding(ctx, testInputBindingName, &b)
		time.Sleep(500 * time.Millisecond)
		cancel()

		assert.Equal(t, string(testInputBindingData), b.data)
	})

	t.Run("start and stop reading", func(t *testing.T) {
		rt := NewDaprRuntime(&Config{}, &config.Configuration{}, &config.AccessControlList{}, resiliency.New(logger.NewLogger("test")))
		defer stopRuntime(t, rt)

		closeCh := make(chan struct{})
		defer close(closeCh)

		b := &daprt.MockBinding{}
		b.SetOnReadCloseCh(closeCh)
		b.On("Read", mock.MatchedBy(matchContextInterface), mock.Anything).Return(nil).Once()

		ctx, cancel := context.WithCancel(context.Background())
		rt.readFromBinding(ctx, testInputBindingName, b)
		time.Sleep(80 * time.Millisecond)
		cancel()
		select {
		case <-closeCh:
			// All good
		case <-time.After(time.Second):
			t.Fatal("timeout while waiting for binding to stop reading")
		}

		b.AssertNumberOfCalls(t, "Read", 1)
	})
}

func TestNamespace(t *testing.T) {
	t.Run("empty namespace", func(t *testing.T) {
		rt := NewTestDaprRuntime(modes.StandaloneMode)
		defer stopRuntime(t, rt)
		ns := rt.getNamespace()

		assert.Empty(t, ns)
	})

	t.Run("non-empty namespace", func(t *testing.T) {
		t.Setenv("NAMESPACE", "a")

		rt := NewTestDaprRuntime(modes.StandaloneMode)
		defer stopRuntime(t, rt)
		ns := rt.getNamespace()

		assert.Equal(t, "a", ns)
	})
}

func TestPodName(t *testing.T) {
	t.Run("empty podName", func(t *testing.T) {
		rt := NewTestDaprRuntime(modes.StandaloneMode)
		defer stopRuntime(t, rt)
		podName := rt.getPodName()

		assert.Empty(t, podName)
	})

	t.Run("non-empty podName", func(t *testing.T) {
		t.Setenv("POD_NAME", "testPodName")

		rt := NewTestDaprRuntime(modes.StandaloneMode)
		defer stopRuntime(t, rt)
		podName := rt.getPodName()

		assert.Equal(t, "testPodName", podName)
	})
}

func TestAuthorizedComponents(t *testing.T) {
	testCompName := "fakeComponent"

	t.Run("standalone mode, no namespce", func(t *testing.T) {
		rt := NewTestDaprRuntime(modes.StandaloneMode)
		defer stopRuntime(t, rt)
		component := componentsV1alpha1.Component{}
		component.ObjectMeta.Name = testCompName

		comps := rt.getAuthorizedComponents([]componentsV1alpha1.Component{component})
		assert.True(t, len(comps) == 1)
		assert.Equal(t, testCompName, comps[0].Name)
	})

	t.Run("namespace mismatch", func(t *testing.T) {
		rt := NewTestDaprRuntime(modes.StandaloneMode)
		defer stopRuntime(t, rt)
		rt.namespace = "a"

		component := componentsV1alpha1.Component{}
		component.ObjectMeta.Name = testCompName
		component.ObjectMeta.Namespace = "b"

		comps := rt.getAuthorizedComponents([]componentsV1alpha1.Component{component})
		assert.True(t, len(comps) == 0)
	})

	t.Run("namespace match", func(t *testing.T) {
		rt := NewTestDaprRuntime(modes.StandaloneMode)
		defer stopRuntime(t, rt)
		rt.namespace = "a"

		component := componentsV1alpha1.Component{}
		component.ObjectMeta.Name = testCompName
		component.ObjectMeta.Namespace = "a"

		comps := rt.getAuthorizedComponents([]componentsV1alpha1.Component{component})
		assert.True(t, len(comps) == 1)
	})

	t.Run("in scope, namespace match", func(t *testing.T) {
		rt := NewTestDaprRuntime(modes.StandaloneMode)
		defer stopRuntime(t, rt)
		rt.namespace = "a"

		component := componentsV1alpha1.Component{}
		component.ObjectMeta.Name = testCompName
		component.ObjectMeta.Namespace = "a"
		component.Scopes = []string{TestRuntimeConfigID}

		comps := rt.getAuthorizedComponents([]componentsV1alpha1.Component{component})
		assert.True(t, len(comps) == 1)
	})

	t.Run("not in scope, namespace match", func(t *testing.T) {
		rt := NewTestDaprRuntime(modes.StandaloneMode)
		defer stopRuntime(t, rt)
		rt.namespace = "a"

		component := componentsV1alpha1.Component{}
		component.ObjectMeta.Name = testCompName
		component.ObjectMeta.Namespace = "a"
		component.Scopes = []string{"other"}

		comps := rt.getAuthorizedComponents([]componentsV1alpha1.Component{component})
		assert.True(t, len(comps) == 0)
	})

	t.Run("in scope, namespace mismatch", func(t *testing.T) {
		rt := NewTestDaprRuntime(modes.StandaloneMode)
		defer stopRuntime(t, rt)
		rt.namespace = "a"

		component := componentsV1alpha1.Component{}
		component.ObjectMeta.Name = testCompName
		component.ObjectMeta.Namespace = "b"
		component.Scopes = []string{TestRuntimeConfigID}

		comps := rt.getAuthorizedComponents([]componentsV1alpha1.Component{component})
		assert.True(t, len(comps) == 0)
	})

	t.Run("not in scope, namespace mismatch", func(t *testing.T) {
		rt := NewTestDaprRuntime(modes.StandaloneMode)
		defer stopRuntime(t, rt)
		rt.namespace = "a"

		component := componentsV1alpha1.Component{}
		component.ObjectMeta.Name = testCompName
		component.ObjectMeta.Namespace = "b"
		component.Scopes = []string{"other"}

		comps := rt.getAuthorizedComponents([]componentsV1alpha1.Component{component})
		assert.True(t, len(comps) == 0)
	})

	t.Run("no authorizers", func(t *testing.T) {
		rt := NewTestDaprRuntime(modes.StandaloneMode)
		defer stopRuntime(t, rt)
		rt.componentAuthorizers = []ComponentAuthorizer{}
		// Namespace mismatch, should be accepted anyways
		rt.namespace = "a"

		component := componentsV1alpha1.Component{}
		component.ObjectMeta.Name = testCompName
		component.ObjectMeta.Namespace = "b"

		comps := rt.getAuthorizedComponents([]componentsV1alpha1.Component{component})
		assert.True(t, len(comps) == 1)
		assert.Equal(t, testCompName, comps[0].Name)
	})

	t.Run("only deny all", func(t *testing.T) {
		rt := NewTestDaprRuntime(modes.StandaloneMode)
		defer stopRuntime(t, rt)
		rt.componentAuthorizers = []ComponentAuthorizer{
			func(component componentsV1alpha1.Component) bool {
				return false
			},
		}

		component := componentsV1alpha1.Component{}
		component.ObjectMeta.Name = testCompName

		comps := rt.getAuthorizedComponents([]componentsV1alpha1.Component{component})
		assert.True(t, len(comps) == 0)
	})

	t.Run("additional authorizer denies all", func(t *testing.T) {
		cfg := NewTestDaprRuntimeConfig(modes.StandaloneMode, string(HTTPProtocol), 1024)
		rt := NewDaprRuntime(cfg, &config.Configuration{}, &config.AccessControlList{}, resiliency.New(logger.NewLogger("test")))
		rt.componentAuthorizers = append(rt.componentAuthorizers, func(component componentsV1alpha1.Component) bool {
			return false
		})
		defer stopRuntime(t, rt)

		component := componentsV1alpha1.Component{}
		component.ObjectMeta.Name = testCompName

		comps := rt.getAuthorizedComponents([]componentsV1alpha1.Component{component})
		assert.True(t, len(comps) == 0)
	})
}

type mockPublishPubSub struct{}

// Init is a mock initialization method.
func (m *mockPublishPubSub) Init(metadata pubsub.Metadata) error {
	return nil
}

// Publish is a mock publish method.
func (m *mockPublishPubSub) Publish(req *pubsub.PublishRequest) error {
	return nil
}

// BulkPublish is a mock bulk publish method returning a success all the time.
func (m *mockPublishPubSub) BulkPublish(req *pubsub.BulkPublishRequest) (pubsub.BulkPublishResponse, error) {
	res := pubsub.BulkPublishResponse{}

	for _, entry := range req.Entries {
		e := pubsub.BulkPublishResponseEntry{
			EntryID: entry.EntryID,
			Status:  pubsub.PublishSucceeded,
			Error:   nil,
		}
		res.Statuses = append(res.Statuses, e)
	}
	return res, nil
}

func (m *mockPublishPubSub) BulkSubscribe(ctx context.Context, req pubsub.SubscribeRequest, handler pubsub.BulkHandler) (pubsub.BulkSubscribeResponse, error) {
	return pubsub.BulkSubscribeResponse{}, nil
}

// Subscribe is a mock subscribe method.
func (m *mockPublishPubSub) Subscribe(_ context.Context, req pubsub.SubscribeRequest, handler pubsub.Handler) error {
	return nil
}

func (m *mockPublishPubSub) Close() error {
	return nil
}

func (m *mockPublishPubSub) Features() []pubsub.Feature {
	return nil
}

func TestInitActors(t *testing.T) {
	t.Run("missing namespace on kubernetes", func(t *testing.T) {
		r := NewDaprRuntime(&Config{Mode: modes.KubernetesMode}, &config.Configuration{}, &config.AccessControlList{}, resiliency.New(logger.NewLogger("test")))
		defer stopRuntime(t, r)
		r.namespace = ""
		r.runtimeConfig.mtlsEnabled = true

		err := r.initActors()
		assert.Error(t, err)
	})

	t.Run("actors hosted = true", func(t *testing.T) {
		r := NewDaprRuntime(&Config{Mode: modes.KubernetesMode}, &config.Configuration{}, &config.AccessControlList{}, resiliency.New(logger.NewLogger("test")))
		defer stopRuntime(t, r)
		r.appConfig = config.ApplicationConfig{
			Entities: []string{"actor1"},
		}

		hosted := len(r.appConfig.Entities) > 0
		assert.True(t, hosted)
	})

	t.Run("actors hosted = false", func(t *testing.T) {
		r := NewDaprRuntime(&Config{Mode: modes.KubernetesMode}, &config.Configuration{}, &config.AccessControlList{}, resiliency.New(logger.NewLogger("test")))
		defer stopRuntime(t, r)

		hosted := len(r.appConfig.Entities) > 0
		assert.False(t, hosted)
	})

	t.Run("placement enable = false", func(t *testing.T) {
		r := NewDaprRuntime(&Config{}, &config.Configuration{}, &config.AccessControlList{}, resiliency.New(logger.NewLogger("test")))
		defer stopRuntime(t, r)

		err := r.initActors()
		assert.NotNil(t, err)
	})

	t.Run("the state stores can still be initialized normally", func(t *testing.T) {
		r := NewDaprRuntime(&Config{}, &config.Configuration{}, &config.AccessControlList{}, resiliency.New(logger.NewLogger("test")))
		defer stopRuntime(t, r)

		assert.Nil(t, r.actor)
		assert.NotNil(t, r.stateStores)
	})

	t.Run("the actor store can not be initialized normally", func(t *testing.T) {
		r := NewDaprRuntime(&Config{}, &config.Configuration{}, &config.AccessControlList{}, resiliency.New(logger.NewLogger("test")))
		defer stopRuntime(t, r)

		assert.Equal(t, "", r.actorStateStoreName)
		err := r.initActors()
		assert.NotNil(t, err)
	})
}

func TestInitBindings(t *testing.T) {
	t.Run("single input binding", func(t *testing.T) {
		r := NewDaprRuntime(&Config{}, &config.Configuration{}, &config.AccessControlList{}, resiliency.New(logger.NewLogger("test")))
		r.bindingsRegistry = bindingsLoader.NewRegistry()
		defer stopRuntime(t, r)
		r.bindingsRegistry.RegisterInputBinding(
			func(_ logger.Logger) bindings.InputBinding {
				return &daprt.MockBinding{}
			},
			"testInputBinding",
		)

		c := componentsV1alpha1.Component{}
		c.ObjectMeta.Name = "testInputBinding"
		c.Spec.Type = "bindings.testInputBinding"
		err := r.initBinding(c)
		assert.NoError(t, err)
	})

	t.Run("single output binding", func(t *testing.T) {
		r := NewDaprRuntime(&Config{}, &config.Configuration{}, &config.AccessControlList{}, resiliency.New(logger.NewLogger("test")))
		r.bindingsRegistry = bindingsLoader.NewRegistry()
		defer stopRuntime(t, r)
		r.bindingsRegistry.RegisterOutputBinding(
			func(_ logger.Logger) bindings.OutputBinding {
				return &daprt.MockBinding{}
			},
			"testOutputBinding",
		)

		c := componentsV1alpha1.Component{}
		c.ObjectMeta.Name = "testOutputBinding"
		c.Spec.Type = "bindings.testOutputBinding"
		err := r.initBinding(c)
		assert.NoError(t, err)
	})

	t.Run("one input binding, one output binding", func(t *testing.T) {
		r := NewDaprRuntime(&Config{}, &config.Configuration{}, &config.AccessControlList{}, resiliency.New(logger.NewLogger("test")))
		r.bindingsRegistry = bindingsLoader.NewRegistry()
		defer stopRuntime(t, r)
		r.bindingsRegistry.RegisterInputBinding(
			func(_ logger.Logger) bindings.InputBinding {
				return &daprt.MockBinding{}
			},
			"testinput",
		)

		r.bindingsRegistry.RegisterOutputBinding(
			func(_ logger.Logger) bindings.OutputBinding {
				return &daprt.MockBinding{}
			},
			"testoutput",
		)

		input := componentsV1alpha1.Component{}
		input.ObjectMeta.Name = "testinput"
		input.Spec.Type = "bindings.testinput"
		err := r.initBinding(input)
		assert.NoError(t, err)

		output := componentsV1alpha1.Component{}
		output.ObjectMeta.Name = "testinput"
		output.Spec.Type = "bindings.testoutput"
		err = r.initBinding(output)
		assert.NoError(t, err)
	})
}

func TestBindingTracingHttp(t *testing.T) {
	rt := NewTestDaprRuntime(modes.StandaloneMode)
	defer stopRuntime(t, rt)

	t.Run("traceparent passed through with response status code 200", func(t *testing.T) {
		mockAppChannel := new(channelt.MockAppChannel)
		mockAppChannel.On("InvokeMethod", mock.Anything, mock.Anything).Return(invokev1.NewInvokeMethodResponse(200, "OK", nil), nil)
		rt.appChannel = mockAppChannel

		_, err := rt.sendBindingEventToApp("mockBinding", []byte(""), map[string]string{"traceparent": "00-d97eeaf10b4d00dc6ba794f3a41c5268-09462d216dd14deb-01"})
		assert.Nil(t, err)
		mockAppChannel.AssertCalled(t, "InvokeMethod", mock.Anything, mock.Anything)
		assert.Len(t, mockAppChannel.Calls, 1)
		req := mockAppChannel.Calls[0].Arguments.Get(1).(*invokev1.InvokeMethodRequest)
		assert.Contains(t, req.Metadata(), "traceparent")
		assert.Contains(t, req.Metadata()["traceparent"].Values, "00-d97eeaf10b4d00dc6ba794f3a41c5268-09462d216dd14deb-01")
	})

	t.Run("traceparent passed through with response status code 204", func(t *testing.T) {
		mockAppChannel := new(channelt.MockAppChannel)
		mockAppChannel.On("InvokeMethod", mock.Anything, mock.Anything).Return(invokev1.NewInvokeMethodResponse(204, "OK", nil), nil)
		rt.appChannel = mockAppChannel

		_, err := rt.sendBindingEventToApp("mockBinding", []byte(""), map[string]string{"traceparent": "00-d97eeaf10b4d00dc6ba794f3a41c5268-09462d216dd14deb-01"})
		assert.Nil(t, err)
		mockAppChannel.AssertCalled(t, "InvokeMethod", mock.Anything, mock.Anything)
		assert.Len(t, mockAppChannel.Calls, 1)
		req := mockAppChannel.Calls[0].Arguments.Get(1).(*invokev1.InvokeMethodRequest)
		assert.Contains(t, req.Metadata(), "traceparent")
		assert.Contains(t, req.Metadata()["traceparent"].Values, "00-d97eeaf10b4d00dc6ba794f3a41c5268-09462d216dd14deb-01")
	})

	t.Run("bad traceparent does not fail request", func(t *testing.T) {
		mockAppChannel := new(channelt.MockAppChannel)
		mockAppChannel.On("InvokeMethod", mock.Anything, mock.Anything).Return(invokev1.NewInvokeMethodResponse(200, "OK", nil), nil)
		rt.appChannel = mockAppChannel

		_, err := rt.sendBindingEventToApp("mockBinding", []byte(""), map[string]string{"traceparent": "I am not a traceparent"})
		assert.Nil(t, err)
		mockAppChannel.AssertCalled(t, "InvokeMethod", mock.Anything, mock.Anything)
		assert.Len(t, mockAppChannel.Calls, 1)
	})
}

func TestBindingResiliency(t *testing.T) {
	r := NewDaprRuntime(&Config{}, &config.Configuration{}, &config.AccessControlList{}, resiliency.FromConfigurations(logger.NewLogger("test"), testResiliency))
	r.bindingsRegistry = bindingsLoader.NewRegistry()
	defer stopRuntime(t, r)

	failingChannel := daprt.FailingAppChannel{
		Failure: daprt.Failure{
			Fails: map[string]int{
				"inputFailingKey": 1,
			},
			Timeouts: map[string]time.Duration{
				"inputTimeoutKey": time.Second * 10,
			},
			CallCount: map[string]int{},
		},
		KeyFunc: func(req *invokev1.InvokeMethodRequest) string {
			return string(req.Message().Data.Value)
		},
	}

	r.appChannel = &failingChannel
	r.runtimeConfig.ApplicationProtocol = HTTPProtocol

	failingBinding := daprt.FailingBinding{
		Failure: daprt.Failure{
			Fails: map[string]int{
				"outputFailingKey": 1,
			},
			Timeouts: map[string]time.Duration{
				"outputTimeoutKey": time.Second * 10,
			},
			CallCount: map[string]int{},
		},
	}

	r.bindingsRegistry.RegisterOutputBinding(
		func(_ logger.Logger) bindings.OutputBinding {
			return &failingBinding
		},
		"failingoutput",
	)

	output := componentsV1alpha1.Component{}
	output.ObjectMeta.Name = "failOutput"
	output.Spec.Type = "bindings.failingoutput"
	err := r.initBinding(output)
	assert.NoError(t, err)

	t.Run("output binding retries on failure with resiliency", func(t *testing.T) {
		req := &bindings.InvokeRequest{
			Data:      []byte("outputFailingKey"),
			Operation: "create",
		}
		_, err := r.sendToOutputBinding("failOutput", req)

		assert.Nil(t, err)
		assert.Equal(t, 2, failingBinding.Failure.CallCount["outputFailingKey"])
	})

	t.Run("output binding times out with resiliency", func(t *testing.T) {
		req := &bindings.InvokeRequest{
			Data:      []byte("outputTimeoutKey"),
			Operation: "create",
		}
		start := time.Now()
		_, err := r.sendToOutputBinding("failOutput", req)
		end := time.Now()

		assert.NotNil(t, err)
		assert.Equal(t, 2, failingBinding.Failure.CallCount["outputTimeoutKey"])
		assert.Less(t, end.Sub(start), time.Second*10)
	})

	t.Run("input binding retries on failure with resiliency", func(t *testing.T) {
		_, err := r.sendBindingEventToApp("failingInputBinding", []byte("inputFailingKey"), map[string]string{})

		assert.NoError(t, err)
		assert.Equal(t, 2, failingChannel.Failure.CallCount["inputFailingKey"])
	})

	t.Run("input binding times out with resiliency", func(t *testing.T) {
		start := time.Now()
		_, err := r.sendBindingEventToApp("failingInputBinding", []byte("inputTimeoutKey"), map[string]string{})
		end := time.Now()

		assert.Error(t, err)
		assert.Equal(t, 2, failingChannel.Failure.CallCount["inputTimeoutKey"])
		assert.Less(t, end.Sub(start), time.Second*10)
	})
}

func TestActorReentrancyConfig(t *testing.T) {
	fullConfig := `{
		"entities":["actorType1", "actorType2"],
		"actorIdleTimeout": "1h",
		"actorScanInterval": "30s",
		"drainOngoingCallTimeout": "30s",
		"drainRebalancedActors": true,
		"reentrancy": {
		  "enabled": true,
		  "maxStackDepth": 64
		}
	  }`
	limit := 64

	minimumConfig := `{
		"entities":["actorType1", "actorType2"],
		"actorIdleTimeout": "1h",
		"actorScanInterval": "30s",
		"drainOngoingCallTimeout": "30s",
		"drainRebalancedActors": true,
		"reentrancy": {
		  "enabled": true
		}
	  }`

	emptyConfig := `{
		"entities":["actorType1", "actorType2"],
		"actorIdleTimeout": "1h",
		"actorScanInterval": "30s",
		"drainOngoingCallTimeout": "30s",
		"drainRebalancedActors": true
	  }`

	testcases := []struct {
		Name               string
		Config             []byte
		ExpectedReentrancy bool
		ExpectedLimit      *int
	}{
		{
			Name:               "Test full configuration",
			Config:             []byte(fullConfig),
			ExpectedReentrancy: true,
			ExpectedLimit:      &limit,
		},
		{
			Name:               "Test minimum configuration",
			Config:             []byte(minimumConfig),
			ExpectedReentrancy: true,
			ExpectedLimit:      nil,
		},
		{
			Name:               "Test minimum configuration",
			Config:             []byte(emptyConfig),
			ExpectedReentrancy: false,
			ExpectedLimit:      nil,
		},
	}

	for _, tc := range testcases {
		t.Run(tc.Name, func(t *testing.T) {
			r := NewDaprRuntime(&Config{Mode: modes.KubernetesMode}, &config.Configuration{}, &config.AccessControlList{}, resiliency.New(logger.NewLogger("test")))

			mockAppChannel := new(channelt.MockAppChannel)
			r.appChannel = mockAppChannel
			r.runtimeConfig.ApplicationProtocol = HTTPProtocol

			configResp := config.ApplicationConfig{}
			json.Unmarshal(tc.Config, &configResp)

			mockAppChannel.On("GetAppConfig").Return(&configResp, nil)

			r.loadAppConfiguration()

			assert.NotNil(t, r.appConfig)

			assert.Equal(t, tc.ExpectedReentrancy, r.appConfig.Reentrancy.Enabled)
			assert.Equal(t, tc.ExpectedLimit, r.appConfig.Reentrancy.MaxStackDepth)
		})
	}
}

type mockPubSub struct {
	pubsub.PubSub
	closeErr error
}

func (p *mockPubSub) Init(metadata pubsub.Metadata) error {
	return nil
}

func (p *mockPubSub) Close() error {
	return p.closeErr
}

type mockStateStore struct {
	state.Store
	closeErr error
}

func (s *mockStateStore) Init(metadata state.Metadata) error {
	return nil
}

func (s *mockStateStore) Close() error {
	return s.closeErr
}

type mockSecretStore struct {
	secretstores.SecretStore
	closeErr error
}

func (s *mockSecretStore) GetSecret(ctx context.Context, req secretstores.GetSecretRequest) (secretstores.GetSecretResponse, error) {
	return secretstores.GetSecretResponse{
		Data: map[string]string{
			"key1":   "value1",
			"_value": "_value_data",
			"name1":  "value1",
		},
	}, nil
}

func (s *mockSecretStore) Init(metadata secretstores.Metadata) error {
	return nil
}

func (s *mockSecretStore) Close() error {
	return s.closeErr
}

type mockNameResolver struct {
	nameresolution.Resolver
	closeErr error
}

func (n *mockNameResolver) Init(metadata nameresolution.Metadata) error {
	return nil
}

func (n *mockNameResolver) Close() error {
	return n.closeErr
}

func TestStopWithErrors(t *testing.T) {
	rt := NewTestDaprRuntime(modes.StandaloneMode)

	testErr := errors.New("mock close error")

	rt.bindingsRegistry.RegisterOutputBinding(
		func(_ logger.Logger) bindings.OutputBinding {
			return &mockBinding{closeErr: testErr}
		},
		"output",
	)
	rt.pubSubRegistry.RegisterComponent(
		func(_ logger.Logger) pubsub.PubSub {
			return &mockPubSub{closeErr: testErr}
		},
		"pubsub",
	)
	rt.stateStoreRegistry.RegisterComponent(
		func(_ logger.Logger) state.Store {
			return &mockStateStore{closeErr: testErr}
		},
		"statestore",
	)
	rt.secretStoresRegistry.RegisterComponent(
		func(_ logger.Logger) secretstores.SecretStore {
			return &mockSecretStore{closeErr: testErr}
		},
		"secretstore",
	)

	mockOutputBindingComponent := componentsV1alpha1.Component{
		ObjectMeta: metaV1.ObjectMeta{
			Name: TestPubsubName,
		},
		Spec: componentsV1alpha1.ComponentSpec{
			Type:    "bindings.output",
			Version: "v1",
			Metadata: []componentsV1alpha1.MetadataItem{
				{
					Name: "output",
					Value: componentsV1alpha1.DynamicValue{
						JSON: v1.JSON{},
					},
				},
			},
		},
	}
	mockPubSubComponent := componentsV1alpha1.Component{
		ObjectMeta: metaV1.ObjectMeta{
			Name: TestPubsubName,
		},
		Spec: componentsV1alpha1.ComponentSpec{
			Type:    "pubsub.pubsub",
			Version: "v1",
			Metadata: []componentsV1alpha1.MetadataItem{
				{
					Name: "pubsub",
					Value: componentsV1alpha1.DynamicValue{
						JSON: v1.JSON{},
					},
				},
			},
		},
	}
	mockStateComponent := componentsV1alpha1.Component{
		ObjectMeta: metaV1.ObjectMeta{
			Name: TestPubsubName,
		},
		Spec: componentsV1alpha1.ComponentSpec{
			Type:    "state.statestore",
			Version: "v1",
			Metadata: []componentsV1alpha1.MetadataItem{
				{
					Name: "statestore",
					Value: componentsV1alpha1.DynamicValue{
						JSON: v1.JSON{},
					},
				},
			},
		},
	}
	mockSecretsComponent := componentsV1alpha1.Component{
		ObjectMeta: metaV1.ObjectMeta{
			Name: TestPubsubName,
		},
		Spec: componentsV1alpha1.ComponentSpec{
			Type:    "secretstores.secretstore",
			Version: "v1",
			Metadata: []componentsV1alpha1.MetadataItem{
				{
					Name: "secretstore",
					Value: componentsV1alpha1.DynamicValue{
						JSON: v1.JSON{},
					},
				},
			},
		},
	}

	require.NoError(t, rt.initOutputBinding(mockOutputBindingComponent))
	require.NoError(t, rt.initPubSub(mockPubSubComponent))
	require.NoError(t, rt.initState(mockStateComponent))
	require.NoError(t, rt.initSecretStore(mockSecretsComponent))
	rt.nameResolver = &mockNameResolver{closeErr: testErr}

	err := rt.shutdownOutputComponents()
	assert.Error(t, err)
	var merr *multierror.Error
	merr, ok := err.(*multierror.Error)
	require.True(t, ok)
	assert.Equal(t, 5, len(merr.Errors))
}

func stopRuntime(t *testing.T, rt *DaprRuntime) {
	rt.stopActor()
	assert.NoError(t, rt.shutdownOutputComponents())
	time.Sleep(100 * time.Millisecond)
}

func TestFindMatchingRoute(t *testing.T) {
	r, err := createRoutingRule(`event.type == "MyEventType"`, "mypath")
	require.NoError(t, err)
	rules := []*runtimePubsub.Rule{r}
	path, shouldProcess, err := findMatchingRoute(rules, map[string]interface{}{
		"type": "MyEventType",
	})
	require.NoError(t, err)
	assert.Equal(t, "mypath", path)
	assert.True(t, shouldProcess)
}

func createRoutingRule(match, path string) (*runtimePubsub.Rule, error) {
	var e *expr.Expr
	matchTrimmed := strings.TrimSpace(match)
	if matchTrimmed != "" {
		e = &expr.Expr{}
		if err := e.DecodeString(matchTrimmed); err != nil {
			return nil, err
		}
	}

	return &runtimePubsub.Rule{
		Match: e,
		Path:  path,
	}, nil
}

func TestComponentsCallback(t *testing.T) {
	srv := httptest.NewServer(http.HandlerFunc(func(w http.ResponseWriter, r *http.Request) {
		fmt.Fprintf(w, "OK")
	}))
	defer srv.Close()

	u, err := url.Parse(srv.URL)
	require.NoError(t, err)
	port, _ := strconv.Atoi(u.Port())
	rt := NewTestDaprRuntimeWithProtocol(modes.StandaloneMode, "http", port)
	defer stopRuntime(t, rt)

	c := make(chan struct{})
	callbackInvoked := false

	rt.Run(
		WithComponentsCallback(func(components ComponentRegistry) error {
			close(c)
			callbackInvoked = true

			return nil
		}),
		WithNameResolutions(nrLoader.NewRegistry()),
	)
	defer rt.Shutdown(0)

	select {
	case <-c:
	case <-time.After(10 * time.Second):
	}

	assert.True(t, callbackInvoked, "component callback was not invoked")
}

func TestGRPCProxy(t *testing.T) {
	// setup gRPC server
	serverPort, _ := freeport.GetFreePort()
	teardown, err := runGRPCApp(serverPort)
	require.NoError(t, err)
	defer teardown()

	nr := nrLoader.NewRegistry()
	nr.RegisterComponent(
		func(_ logger.Logger) nameresolution.Resolver {
			mockResolver := new(daprt.MockResolver)
			// proxy to server anytime
			mockResolver.On("Init", mock.Anything).Return(nil)
			mockResolver.On("ResolveID", mock.Anything).Return(fmt.Sprintf("localhost:%d", serverPort), nil)
			return mockResolver
		},
		"mdns", // for standalone mode
	)

	// setup proxy
	rt := NewTestDaprRuntimeWithProtocol(modes.StandaloneMode, "grpc", serverPort)
	internalPort, _ := freeport.GetFreePort()
	rt.runtimeConfig.InternalGRPCPort = internalPort
	defer stopRuntime(t, rt)

	go func() {
		rt.Run(WithNameResolutions(nr))
	}()
	defer rt.Shutdown(0)

	time.Sleep(time.Second)

	req := &pb.PingRequest{Value: "foo"}

	t.Run("proxy single streaming request", func(t *testing.T) {
		ctx, cancel := context.WithTimeout(context.TODO(), time.Second)
		defer cancel()
		stream, err := pingStreamClient(ctx, internalPort)
		require.NoError(t, err)

		require.NoError(t, stream.Send(req), "sending to PingStream must not fail")
		resp, err := stream.Recv()
		require.NoError(t, err)
		require.NotNil(t, resp, "resp must not be nil")

		require.NoError(t, stream.CloseSend(), "no error on close send")
	})

	t.Run("proxy concurrent streaming requests", func(t *testing.T) {
		ctx1, cancel := context.WithTimeout(context.TODO(), time.Second)
		defer cancel()
		stream1, err := pingStreamClient(ctx1, internalPort)
		require.NoError(t, err)

		ctx2, cancel := context.WithTimeout(context.TODO(), time.Second)
		defer cancel()
		stream2, err := pingStreamClient(ctx2, internalPort)
		require.NoError(t, err)

		require.NoError(t, stream1.Send(req), "sending to PingStream must not fail")
		resp, err := stream1.Recv()
		require.NoError(t, err)
		require.NotNil(t, resp, "resp must not be nil")

		require.NoError(t, stream2.Send(req), "sending to PingStream must not fail")
		resp, err = stream2.Recv()
		require.NoError(t, err)
		require.NotNil(t, resp, "resp must not be nil")

		require.NoError(t, stream1.CloseSend(), "no error on close send")
		require.NoError(t, stream2.CloseSend(), "no error on close send")
	})
}

func TestGetComponentsCapabilitiesMap(t *testing.T) {
	rt := NewTestDaprRuntime(modes.StandaloneMode)
	defer stopRuntime(t, rt)

	mockStateStore := new(daprt.MockStateStore)
	rt.stateStoreRegistry.RegisterComponent(
		func(_ logger.Logger) state.Store {
			return mockStateStore
		},
		"mockState",
	)
	mockStateStore.On("Init", mock.Anything).Return(nil)
	cStateStore := componentsV1alpha1.Component{}
	cStateStore.ObjectMeta.Name = "testStateStoreName"
	cStateStore.Spec.Type = "state.mockState"

	mockPubSub := new(daprt.MockPubSub)
	rt.pubSubRegistry.RegisterComponent(
		func(_ logger.Logger) pubsub.PubSub {
			return mockPubSub
		},
		"mockPubSub",
	)
	mockPubSub.On("Init", mock.Anything).Return(nil)
	mockPubSub.On("Features").Return([]pubsub.Feature{pubsub.FeatureMessageTTL, pubsub.FeatureSubscribeWildcards})
	cPubSub := componentsV1alpha1.Component{}
	cPubSub.ObjectMeta.Name = "mockPubSub"
	cPubSub.Spec.Type = "pubsub.mockPubSub"

	rt.bindingsRegistry.RegisterInputBinding(
		func(_ logger.Logger) bindings.InputBinding {
			return &daprt.MockBinding{}
		},
		"testInputBinding",
	)
	cin := componentsV1alpha1.Component{}
	cin.ObjectMeta.Name = "testInputBinding"
	cin.Spec.Type = "bindings.testInputBinding"

	rt.bindingsRegistry.RegisterOutputBinding(
		func(_ logger.Logger) bindings.OutputBinding {
			return &daprt.MockBinding{}
		},
		"testOutputBinding",
	)
	cout := componentsV1alpha1.Component{}
	cout.ObjectMeta.Name = "testOutputBinding"
	cout.Spec.Type = "bindings.testOutputBinding"

	mockSecretStoreName := "mockSecretStore"
	mockSecretStore := new(daprt.FakeSecretStore)
	rt.secretStoresRegistry.RegisterComponent(
		func(_ logger.Logger) secretstores.SecretStore {
			return mockSecretStore
		},
		mockSecretStoreName,
	)
	cSecretStore := componentsV1alpha1.Component{}
	cSecretStore.ObjectMeta.Name = mockSecretStoreName
	cSecretStore.Spec.Type = "secretstores.mockSecretStore"

	require.NoError(t, rt.initInputBinding(cin))
	require.NoError(t, rt.initOutputBinding(cout))
	require.NoError(t, rt.initPubSub(cPubSub))
	require.NoError(t, rt.initState(cStateStore))
	require.NoError(t, rt.initSecretStore(cSecretStore))

	capabilities := rt.getComponentsCapabilitesMap()
	assert.Equal(t, 5, len(capabilities),
		"All 5 registered components have are present in capabilities (stateStore pubSub input output secretStore)")
	assert.Equal(t, 2, len(capabilities["mockPubSub"]),
		"mockPubSub has 2 features because we mocked it so")
	assert.Equal(t, 1, len(capabilities["testInputBinding"]),
		"Input bindings always have INPUT_BINDING added to their capabilities")
	assert.Equal(t, 1, len(capabilities["testOutputBinding"]),
		"Output bindings always have OUTPUT_BINDING added to their capabilities")
	assert.Equal(t, 1, len(capabilities[mockSecretStoreName]),
		"mockSecretStore has a single feature and it should be present")
}

func runGRPCApp(port int) (func(), error) {
	serverListener, err := net.Listen("tcp", fmt.Sprintf("127.0.0.1:%d", port))
	if err != nil {
		return func() {}, err
	}

	server := grpc.NewServer()
	pb.RegisterTestServiceServer(server, &pingStreamService{})
	go func() {
		server.Serve(serverListener)
	}()
	teardown := func() {
		server.Stop()
	}

	return teardown, nil
}

func pingStreamClient(ctx context.Context, port int) (pb.TestService_PingStreamClient, error) {
	clientConn, err := grpc.DialContext(
		ctx,
		fmt.Sprintf("localhost:%d", port),
		grpc.WithTransportCredentials(insecure.NewCredentials()),
	)
	if err != nil {
		return nil, err
	}

	testClient := pb.NewTestServiceClient(clientConn)

	ctx = metadata.AppendToOutgoingContext(ctx, "dapr-app-id", "dummy")
	return testClient.PingStream(ctx)
}

type pingStreamService struct {
	pb.TestServiceServer
}

func (s *pingStreamService) PingStream(stream pb.TestService_PingStreamServer) error {
	counter := int32(0)
	for {
		ping, err := stream.Recv()
		if err == io.EOF {
			break
		} else if err != nil {
			return err
		}
		pong := &pb.PingResponse{Value: ping.Value, Counter: counter}
		if err := stream.Send(pong); err != nil {
			return err
		}
		counter++
	}
	return nil
}

func matchContextInterface(v any) bool {
	_, ok := v.(context.Context)
	return ok
}<|MERGE_RESOLUTION|>--- conflicted
+++ resolved
@@ -3706,21 +3706,6 @@
 	return nil
 }
 
-<<<<<<< HEAD
-func (m *mockSubscribePubSub) BulkPublish(ctx context.Context, req *pubsub.BulkPublishRequest) (pubsub.BulkPublishResponse, error) {
-	m.bulkPubCount[req.Topic]++
-	if bulkHandler, ok := m.bulkHandlers[req.Topic]; ok {
-		nbm := &pubsub.BulkMessage{
-			Entries: req.Entries,
-			Topic:   req.Topic,
-		}
-		bulkResponses, err := bulkHandler(context.Background(), nbm)
-		m.bulkReponse.Statuses = bulkResponses
-		m.bulkReponse.Error = err
-	}
-	return pubsub.BulkPublishResponse{}, nil
-}
-
 func TestOnNewPublishedMessageGRPC(t *testing.T) {
 	topic := "topic1"
 
@@ -3854,8 +3839,6 @@
 	}
 }
 
-=======
->>>>>>> 65710122
 func TestPubSubDeadLetter(t *testing.T) {
 	testDeadLetterPubsub := "failPubsub"
 	pubsubComponent := componentsV1alpha1.Component{
