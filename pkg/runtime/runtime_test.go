--- conflicted
+++ resolved
@@ -208,13 +208,12 @@
 	return nil
 }
 
-<<<<<<< HEAD
 func (m *MockKubernetesStateStore) Ping() error {
 	return nil
-=======
+}
+
 func (m *MockKubernetesStateStore) Features() []secretstores.Feature {
 	return []secretstores.Feature{}
->>>>>>> 6d7202c9
 }
 
 func NewMockKubernetesStore() secretstores.SecretStore {
