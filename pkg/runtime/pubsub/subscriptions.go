package pubsub

import (
	"bytes"
	"context"
	"encoding/json"
	"fmt"
	"net/http"
	"os"
	"path/filepath"
	"strings"

	"github.com/ghodss/yaml"
	"google.golang.org/grpc/codes"
	"google.golang.org/grpc/status"
	"google.golang.org/protobuf/types/known/emptypb"
	metav1 "k8s.io/apimachinery/pkg/apis/meta/v1"

	subscriptionsapiV1alpha1 "github.com/dapr/dapr/pkg/apis/subscriptions/v1alpha1"
	subscriptionsapiV2alpha1 "github.com/dapr/dapr/pkg/apis/subscriptions/v2alpha1"
	"github.com/dapr/dapr/pkg/channel"
	"github.com/dapr/dapr/pkg/expr"
	invokev1 "github.com/dapr/dapr/pkg/messaging/v1"
	operatorv1pb "github.com/dapr/dapr/pkg/proto/operator/v1"
	runtimev1pb "github.com/dapr/dapr/pkg/proto/runtime/v1"
	"github.com/dapr/dapr/pkg/resiliency"
	"github.com/dapr/dapr/utils"
	"github.com/dapr/kit/logger"
)

const (
	getTopicsError         = "error getting topic list from app: %s"
	deserializeTopicsError = "error getting topics from app: %s"
	noSubscriptionsError   = "user app did not subscribe to any topic"
	subscriptionKind       = "Subscription"

	APIVersionV1alpha1 = "dapr.io/v1alpha1"
	APIVersionV2alpha1 = "dapr.io/v2alpha1"
)

type (
	SubscriptionJSON struct {
		PubsubName      string            `json:"pubsubname"`
		Topic           string            `json:"topic"`
		DeadLetterTopic string            `json:"deadLetterTopic"`
		Metadata        map[string]string `json:"metadata,omitempty"`
		Route           string            `json:"route"`  // Single route from v1alpha1
		Routes          RoutesJSON        `json:"routes"` // Multiple routes from v2alpha1
		BulkSubscribe   BulkSubscribeJSON `json:"bulkSubscribe,omitempty"`
	}

	RoutesJSON struct {
		Rules   []*RuleJSON `json:"rules,omitempty"`
		Default string      `json:"default,omitempty"`
	}

	BulkSubscribeJSON struct {
		Enabled            bool  `json:"enabled"`
		MaxMessagesCount   int32 `json:"maxMessagesCount,omitempty"`
		MaxAwaitDurationMs int32 `json:"maxAwaitDurationMs,omitempty"`
	}

	RuleJSON struct {
		Match string `json:"match"`
		Path  string `json:"path"`
	}
)

func GetSubscriptionsHTTP(channel channel.AppChannel, log logger.Logger, r resiliency.Provider) ([]Subscription, error) {
	req := invokev1.NewInvokeMethodRequest("dapr/subscribe").
		WithHTTPExtension(http.MethodGet, "").
		WithContentType(invokev1.JSONContentType)
	defer req.Close()

	policyDef := r.BuiltInPolicy(resiliency.BuiltInInitializationRetries)
<<<<<<< HEAD
	if policyDef != nil && policyDef.HasRetries() {
=======
	if policyDef.HasRetries() {
>>>>>>> fb7aebb9
		req.WithReplay(true)
	}

	policyRunner := resiliency.NewRunnerWithOptions(context.TODO(), policyDef,
		resiliency.RunnerOpts[*invokev1.InvokeMethodResponse]{
			Disposer: resiliency.DisposerCloser[*invokev1.InvokeMethodResponse],
		},
	)
	resp, err := policyRunner(func(ctx context.Context) (*invokev1.InvokeMethodResponse, error) {
		return channel.InvokeMethod(ctx, req)
	})
	if err != nil {
		return nil, err
	}
	defer resp.Close()

	var (
		subscriptions     []Subscription
		subscriptionItems []SubscriptionJSON
	)

	switch resp.Status().Code {
	case http.StatusOK:
		err = json.NewDecoder(resp.RawData()).Decode(&subscriptionItems)
		if err != nil {
			log.Errorf(deserializeTopicsError, err)
			return nil, fmt.Errorf(deserializeTopicsError, err)
		}
		subscriptions = make([]Subscription, len(subscriptionItems))
		for i, si := range subscriptionItems {
			// Look for single route field and append it as a route struct.
			// This preserves backward compatibility.

			rules := make([]*Rule, len(si.Routes.Rules)+1)
			n := 0
			for _, r := range si.Routes.Rules {
				rule, err := createRoutingRule(r.Match, r.Path)
				if err != nil {
					return nil, err
				}
				rules[n] = rule
				n++
			}

			// If a default path is set, add a rule with a nil `Match`,
			// which is treated as `true` and always selected if
			// no previous rules match.
			if si.Routes.Default != "" {
				rules[n] = &Rule{
					Path: si.Routes.Default,
				}
				n++
			} else if si.Route != "" {
				rules[n] = &Rule{
					Path: si.Route,
				}
				n++
			}
			bulkSubscribe := &BulkSubscribe{
				Enabled:            si.BulkSubscribe.Enabled,
				MaxMessagesCount:   si.BulkSubscribe.MaxMessagesCount,
				MaxAwaitDurationMs: si.BulkSubscribe.MaxAwaitDurationMs,
			}
			subscriptions[i] = Subscription{
				PubsubName:      si.PubsubName,
				Topic:           si.Topic,
				Metadata:        si.Metadata,
				DeadLetterTopic: si.DeadLetterTopic,
				Rules:           rules[:n],
				BulkSubscribe:   bulkSubscribe,
			}
		}

	case http.StatusNotFound:
		log.Debug(noSubscriptionsError)

	default:
		// Unexpected response: both GRPC and HTTP have to log the same level.
		log.Errorf("app returned http status code %v from subscription endpoint", resp.Status().Code)
	}

	log.Debugf("app responded with subscriptions %v", subscriptions)
	return filterSubscriptions(subscriptions, log), nil
}

func filterSubscriptions(subscriptions []Subscription, log logger.Logger) []Subscription {
	i := 0
	for _, s := range subscriptions {
		if len(s.Rules) == 0 {
			log.Warnf("topic %s has an empty routes. removing from subscriptions list", s.Topic)
			continue
		}
		subscriptions[i] = s
		i++
	}
	return subscriptions[:i]
}

func GetSubscriptionsGRPC(channel runtimev1pb.AppCallbackClient, log logger.Logger, r resiliency.Provider) ([]Subscription, error) {
	policyRunner := resiliency.NewRunner[*runtimev1pb.ListTopicSubscriptionsResponse](context.TODO(),
		r.BuiltInPolicy(resiliency.BuiltInInitializationRetries),
	)
	resp, err := policyRunner(func(ctx context.Context) (*runtimev1pb.ListTopicSubscriptionsResponse, error) {
		rResp, rErr := channel.ListTopicSubscriptions(ctx, &emptypb.Empty{})

		if rErr != nil {
			s, ok := status.FromError(rErr)
			if ok && s != nil {
				if s.Code() == codes.Unimplemented {
					log.Infof("pubsub subscriptions: gRPC app does not implement ListTopicSubscriptions")
					return new(runtimev1pb.ListTopicSubscriptionsResponse), nil
				}
			}
		}
		return rResp, rErr
	})
	if err != nil {
		// Unexpected response: both GRPC and HTTP have to log the same level.
		log.Errorf(getTopicsError, err)
		return nil, err
	}

	var subscriptions []Subscription
	if resp == nil || len(resp.Subscriptions) == 0 {
		log.Debug(noSubscriptionsError)
	} else {
		subscriptions = make([]Subscription, len(resp.Subscriptions))
		for i, s := range resp.Subscriptions {
			rules, err := parseRoutingRulesGRPC(s.Routes)
			if err != nil {
				return nil, err
			}
			var bulkSubscribe *BulkSubscribe
			if s.BulkSubscribe != nil {
				bulkSubscribe = &BulkSubscribe{
					Enabled:            s.BulkSubscribe.Enabled,
					MaxMessagesCount:   s.BulkSubscribe.MaxMessagesCount,
					MaxAwaitDurationMs: s.BulkSubscribe.MaxAwaitDurationMs,
				}
			}
			subscriptions[i] = Subscription{
				PubsubName:      s.PubsubName,
				Topic:           s.GetTopic(),
				Metadata:        s.GetMetadata(),
				DeadLetterTopic: s.DeadLetterTopic,
				Rules:           rules,
				BulkSubscribe:   bulkSubscribe,
			}
		}
	}

	return subscriptions, nil
}

// DeclarativeSelfHosted loads subscriptions from the given components path.
func DeclarativeSelfHosted(componentsPath string, log logger.Logger) (subs []Subscription) {
	if _, err := os.Stat(componentsPath); os.IsNotExist(err) {
		return subs
	}

	files, err := os.ReadDir(componentsPath)
	if err != nil {
		log.Errorf("failed to read subscriptions from path %s: %s", componentsPath, err)
		return subs
	}

	for _, f := range files {
		if f.IsDir() {
			continue
		}

		if !utils.IsYaml(f.Name()) {
			log.Warnf("A non-YAML pubsub file %s was detected, it will not be loaded", f.Name())
			continue
		}
		filePath := filepath.Join(componentsPath, f.Name())
		b, err := os.ReadFile(filePath)
		if err != nil {
			log.Warnf("failed to read file %s: %s", filePath, err)
			continue
		}

		bytesArray := bytes.Split(b, []byte("\n---"))
		for _, item := range bytesArray {
			subs, err = appendSubscription(subs, item)
			if err != nil {
				log.Warnf("failed to add subscription from file %s: %s", filePath, err)
				continue
			}
		}
	}

	return subs
}

func marshalSubscription(b []byte) (*Subscription, error) {
	// Parse only the type metadata first in order
	// to filter out non-Subscriptions without other errors.
	type typeInfo struct {
		metav1.TypeMeta `json:",inline"`
	}

	var ti typeInfo
	if err := yaml.Unmarshal(b, &ti); err != nil {
		return nil, err
	}

	if ti.Kind != subscriptionKind {
		return nil, nil
	}

	switch ti.APIVersion {
	case APIVersionV2alpha1:
		// "v2alpha1" is the CRD that introduces pubsub routing.
		var sub subscriptionsapiV2alpha1.Subscription
		if err := yaml.Unmarshal(b, &sub); err != nil {
			return nil, err
		}

		rules, err := parseRoutingRulesYAML(sub.Spec.Routes)
		if err != nil {
			return nil, err
		}

		return &Subscription{
			Topic:           sub.Spec.Topic,
			PubsubName:      sub.Spec.Pubsubname,
			Rules:           rules,
			Metadata:        sub.Spec.Metadata,
			Scopes:          sub.Scopes,
			DeadLetterTopic: sub.Spec.DeadLetterTopic,
			BulkSubscribe: &BulkSubscribe{
				Enabled:            sub.Spec.BulkSubscribe.Enabled,
				MaxMessagesCount:   sub.Spec.BulkSubscribe.MaxMessagesCount,
				MaxAwaitDurationMs: sub.Spec.BulkSubscribe.MaxAwaitDurationMs,
			},
		}, nil

	default:
		// assume "v1alpha1" for backward compatibility as this was
		// not checked before the introduction of "v2alpha".
		var sub subscriptionsapiV1alpha1.Subscription
		if err := yaml.Unmarshal(b, &sub); err != nil {
			return nil, err
		}

		return &Subscription{
			Topic:      sub.Spec.Topic,
			PubsubName: sub.Spec.Pubsubname,
			Rules: []*Rule{
				{
					Path: sub.Spec.Route,
				},
			},
			Metadata:        sub.Spec.Metadata,
			Scopes:          sub.Scopes,
			DeadLetterTopic: sub.Spec.DeadLetterTopic,
			BulkSubscribe: &BulkSubscribe{
				Enabled:            sub.Spec.BulkSubscribe.Enabled,
				MaxMessagesCount:   sub.Spec.BulkSubscribe.MaxMessagesCount,
				MaxAwaitDurationMs: sub.Spec.BulkSubscribe.MaxAwaitDurationMs,
			},
		}, nil
	}
}

func parseRoutingRulesYAML(routes subscriptionsapiV2alpha1.Routes) ([]*Rule, error) {
	r := make([]*Rule, len(routes.Rules)+1)

	var (
		n   int
		err error
	)
	for _, rule := range routes.Rules {
		r[n], err = createRoutingRule(rule.Match, rule.Path)
		if err != nil {
			return nil, err
		}
		n++
	}

	// If a default path is set, add a rule with a nil `Match`,
	// which is treated as `true` and always selected if
	// no previous rules match.
	if routes.Default != "" {
		r[n] = &Rule{
			Path: routes.Default,
		}
		n++
	}

	return r[:n], nil
}

func parseRoutingRulesGRPC(routes *runtimev1pb.TopicRoutes) ([]*Rule, error) {
	if routes == nil {
		return []*Rule{{
			Path: "",
		}}, nil
	}
	r := make([]*Rule, 0, len(routes.Rules)+1)

	for _, rule := range routes.Rules {
		rr, err := createRoutingRule(rule.Match, rule.Path)
		if err != nil {
			return nil, err
		}
		r = append(r, rr)
	}

	// If a default path is set, add a rule with a nil `Match`,
	// which is treated as `true` and always selected if
	// no previous rules match.
	if routes.Default != "" {
		r = append(r, &Rule{
			Path: routes.Default,
		})
	}

	// gRPC automatically specifies a default route
	// if none are returned.
	if len(r) == 0 {
		r = append(r, &Rule{
			Path: "",
		})
	}

	return r, nil
}

func createRoutingRule(match, path string) (*Rule, error) {
	var e *expr.Expr
	matchTrimmed := strings.TrimSpace(match)
	if matchTrimmed != "" {
		e = &expr.Expr{}
		if err := e.DecodeString(matchTrimmed); err != nil {
			return nil, err
		}
	}

	return &Rule{
		Match: e,
		Path:  path,
	}, nil
}

// DeclarativeKubernetes loads subscriptions from the operator when running in Kubernetes.
func DeclarativeKubernetes(client operatorv1pb.OperatorClient, podName string, namespace string, log logger.Logger) []Subscription {
	var subs []Subscription
	resp, err := client.ListSubscriptionsV2(context.TODO(), &operatorv1pb.ListSubscriptionsRequest{
		PodName:   podName,
		Namespace: namespace,
	})
	if err != nil {
		log.Errorf("failed to list subscriptions from operator: %s", err)
		return subs
	}

	for _, s := range resp.Subscriptions {
		subs, err = appendSubscription(subs, s)
		if err != nil {
			log.Warnf("failed to add subscription from operator: %s", err)
			continue
		}
	}

	return subs
}

func appendSubscription(list []Subscription, subBytes []byte) ([]Subscription, error) {
	sub, err := marshalSubscription(subBytes)
	if err != nil {
		return nil, err
	}

	if sub != nil {
		list = append(list, *sub)
	}

	return list, nil
}<|MERGE_RESOLUTION|>--- conflicted
+++ resolved
@@ -73,11 +73,7 @@
 	defer req.Close()
 
 	policyDef := r.BuiltInPolicy(resiliency.BuiltInInitializationRetries)
-<<<<<<< HEAD
 	if policyDef != nil && policyDef.HasRetries() {
-=======
-	if policyDef.HasRetries() {
->>>>>>> fb7aebb9
 		req.WithReplay(true)
 	}
 
