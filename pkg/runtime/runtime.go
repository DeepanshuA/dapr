/*
Copyright 2021 The Dapr Authors
Licensed under the Apache License, Version 2.0 (the "License");
you may not use this file except in compliance with the License.
You may obtain a copy of the License at
    http://www.apache.org/licenses/LICENSE-2.0
Unless required by applicable law or agreed to in writing, software
distributed under the License is distributed on an "AS IS" BASIS,
WITHOUT WARRANTIES OR CONDITIONS OF ANY KIND, either express or implied.
See the License for the specific language governing permissions and
limitations under the License.
*/

package runtime

import (
	"context"
	"encoding/base64"
	"encoding/json"
	"fmt"
	"io"
	"net"
	nethttp "net/http"
	"os"
	"reflect"
	"strconv"
	"strings"
	"sync"
	"time"

	"github.com/cenkalti/backoff"

	"contrib.go.opencensus.io/exporter/zipkin"
	"github.com/google/uuid"
	"github.com/hashicorp/go-multierror"
	jsoniter "github.com/json-iterator/go"
	openzipkin "github.com/openzipkin/zipkin-go"
	zipkinreporter "github.com/openzipkin/zipkin-go/reporter/http"
	"github.com/pkg/errors"
	"go.opencensus.io/trace"
	"google.golang.org/grpc/codes"
	"google.golang.org/grpc/status"
	"google.golang.org/protobuf/types/known/emptypb"
	v1 "k8s.io/apiextensions-apiserver/pkg/apis/apiextensions/v1"
	metav1 "k8s.io/apimachinery/pkg/apis/meta/v1"

	"github.com/dapr/components-contrib/bindings"
	"github.com/dapr/components-contrib/configuration"
	"github.com/dapr/components-contrib/contenttype"
	contrib_metadata "github.com/dapr/components-contrib/metadata"
	"github.com/dapr/components-contrib/middleware"
	nr "github.com/dapr/components-contrib/nameresolution"
	"github.com/dapr/components-contrib/pubsub"
	"github.com/dapr/components-contrib/secretstores"
	"github.com/dapr/components-contrib/state"
	configuration_loader "github.com/dapr/dapr/pkg/components/configuration"
	"github.com/dapr/dapr/pkg/resiliency"
	"github.com/dapr/kit/logger"

	"github.com/dapr/dapr/pkg/actors"
	components_v1alpha1 "github.com/dapr/dapr/pkg/apis/components/v1alpha1"
	"github.com/dapr/dapr/pkg/channel"
	http_channel "github.com/dapr/dapr/pkg/channel/http"
	"github.com/dapr/dapr/pkg/components"
	bindings_loader "github.com/dapr/dapr/pkg/components/bindings"
	http_middleware_loader "github.com/dapr/dapr/pkg/components/middleware/http"
	nr_loader "github.com/dapr/dapr/pkg/components/nameresolution"
	pubsub_loader "github.com/dapr/dapr/pkg/components/pubsub"
	secretstores_loader "github.com/dapr/dapr/pkg/components/secretstores"
	state_loader "github.com/dapr/dapr/pkg/components/state"
	"github.com/dapr/dapr/pkg/config"
	diag "github.com/dapr/dapr/pkg/diagnostics"
	diag_utils "github.com/dapr/dapr/pkg/diagnostics/utils"
	"github.com/dapr/dapr/pkg/encryption"
	"github.com/dapr/dapr/pkg/grpc"
	"github.com/dapr/dapr/pkg/http"
	"github.com/dapr/dapr/pkg/messaging"
	invokev1 "github.com/dapr/dapr/pkg/messaging/v1"
	http_middleware "github.com/dapr/dapr/pkg/middleware/http"
	"github.com/dapr/dapr/pkg/modes"
	"github.com/dapr/dapr/pkg/operator/client"
	operatorv1pb "github.com/dapr/dapr/pkg/proto/operator/v1"
	runtimev1pb "github.com/dapr/dapr/pkg/proto/runtime/v1"
	runtime_pubsub "github.com/dapr/dapr/pkg/runtime/pubsub"
	"github.com/dapr/dapr/pkg/runtime/security"
	"github.com/dapr/dapr/pkg/scopes"
	"github.com/dapr/dapr/utils"
)

const (
	actorStateStore = "actorStateStore"

	// output bindings concurrency.
	bindingsConcurrencyParallel   = "parallel"
	bindingsConcurrencySequential = "sequential"
	pubsubName                    = "pubsubName"
)

type ComponentCategory string

const (
	bindingsComponent               ComponentCategory = "bindings"
	pubsubComponent                 ComponentCategory = "pubsub"
	secretStoreComponent            ComponentCategory = "secretstores"
	stateComponent                  ComponentCategory = "state"
	middlewareComponent             ComponentCategory = "middleware"
	configurationComponent          ComponentCategory = "configuration"
	defaultComponentInitTimeout                       = time.Second * 5
	defaultGracefulShutdownDuration                   = time.Second * 5
	kubernetesSecretStore                             = "kubernetes"
)

var componentCategoriesNeedProcess = []ComponentCategory{
	bindingsComponent,
	pubsubComponent,
	secretStoreComponent,
	stateComponent,
	middlewareComponent,
	configurationComponent,
}

var log = logger.NewLogger("dapr.runtime")

// ErrUnexpectedEnvelopeData denotes that an unexpected data type
// was encountered when processing a cloud event's data property.
var ErrUnexpectedEnvelopeData = errors.New("unexpected data type encountered in envelope")

type Route struct {
	metadata map[string]string
	rules    []*runtime_pubsub.Rule
}

type TopicRoute struct {
	routes map[string]Route
}

// DaprRuntime holds all the core components of the runtime.
type DaprRuntime struct {
	ctx                    context.Context
	cancel                 context.CancelFunc
	runtimeConfig          *Config
	globalConfig           *config.Configuration
	accessControlList      *config.AccessControlList
	componentsLock         *sync.RWMutex
	components             []components_v1alpha1.Component
	grpc                   *grpc.Manager
	appChannel             channel.AppChannel
	appConfig              config.ApplicationConfig
	directMessaging        messaging.DirectMessaging
	stateStoreRegistry     state_loader.Registry
	secretStoresRegistry   secretstores_loader.Registry
	nameResolutionRegistry nr_loader.Registry
	stateStores            map[string]state.Store
	actor                  actors.Actors
	bindingsRegistry       bindings_loader.Registry
	subscribeBindingList   []string
	inputBindings          map[string]bindings.InputBinding
	outputBindings         map[string]bindings.OutputBinding
	secretStores           map[string]secretstores.SecretStore
	pubSubRegistry         pubsub_loader.Registry
	pubSubs                map[string]pubsub.PubSub
	nameResolver           nr.Resolver
	json                   jsoniter.API
	httpMiddlewareRegistry http_middleware_loader.Registry
	hostAddress            string
	actorStateStoreName    string
	actorStateStoreLock    *sync.RWMutex
	authenticator          security.Authenticator
	namespace              string
	podName                string
	scopedSubscriptions    map[string][]string
	scopedPublishings      map[string][]string
	allowedTopics          map[string][]string
	daprHTTPAPI            http.API
	operatorClient         operatorv1pb.OperatorClient
	topicRoutes            map[string]TopicRoute
	inputBindingRoutes     map[string]string
	shutdownC              chan error
	apiClosers             []io.Closer

	secretsConfiguration map[string]config.SecretsScope

	configurationStoreRegistry configuration_loader.Registry
	configurationStores        map[string]configuration.Store

	pendingComponents          chan components_v1alpha1.Component
	pendingComponentDependents map[string][]components_v1alpha1.Component

	proxy messaging.Proxy

	resiliency resiliency.Provider

	// TODO: Remove feature flag once feature is ratified
	featureRoutingEnabled bool
}

type ComponentsCallback func(components ComponentRegistry) error

type ComponentRegistry struct {
	Actors          actors.Actors
	DirectMessaging messaging.DirectMessaging
	StateStores     map[string]state.Store
	InputBindings   map[string]bindings.InputBinding
	OutputBindings  map[string]bindings.OutputBinding
	SecretStores    map[string]secretstores.SecretStore
	PubSubs         map[string]pubsub.PubSub
}

type componentPreprocessRes struct {
	unreadyDependency string
}

type pubsubSubscribedMessage struct {
	cloudEvent map[string]interface{}
	data       []byte
	topic      string
	metadata   map[string]string
	path       string
	pubsub     string
}

// NewDaprRuntime returns a new runtime with the given runtime config and global config.
func NewDaprRuntime(runtimeConfig *Config, globalConfig *config.Configuration, accessControlList *config.AccessControlList, resiliencyProvider resiliency.Provider) *DaprRuntime {
	ctx, cancel := context.WithCancel(context.Background())
	return &DaprRuntime{
		ctx:                    ctx,
		cancel:                 cancel,
		runtimeConfig:          runtimeConfig,
		globalConfig:           globalConfig,
		accessControlList:      accessControlList,
		componentsLock:         &sync.RWMutex{},
		components:             make([]components_v1alpha1.Component, 0),
		actorStateStoreLock:    &sync.RWMutex{},
		grpc:                   grpc.NewGRPCManager(runtimeConfig.Mode),
		json:                   jsoniter.ConfigFastest,
		inputBindings:          map[string]bindings.InputBinding{},
		outputBindings:         map[string]bindings.OutputBinding{},
		secretStores:           map[string]secretstores.SecretStore{},
		stateStores:            map[string]state.Store{},
		pubSubs:                map[string]pubsub.PubSub{},
		stateStoreRegistry:     state_loader.NewRegistry(),
		bindingsRegistry:       bindings_loader.NewRegistry(),
		pubSubRegistry:         pubsub_loader.NewRegistry(),
		secretStoresRegistry:   secretstores_loader.NewRegistry(),
		nameResolutionRegistry: nr_loader.NewRegistry(),
		httpMiddlewareRegistry: http_middleware_loader.NewRegistry(),

		scopedSubscriptions: map[string][]string{},
		scopedPublishings:   map[string][]string{},
		allowedTopics:       map[string][]string{},
		inputBindingRoutes:  map[string]string{},

		secretsConfiguration:       map[string]config.SecretsScope{},
		configurationStoreRegistry: configuration_loader.NewRegistry(),
		configurationStores:        map[string]configuration.Store{},

		pendingComponents:          make(chan components_v1alpha1.Component),
		pendingComponentDependents: map[string][]components_v1alpha1.Component{},
		shutdownC:                  make(chan error, 1),

		resiliency: resiliencyProvider,
	}
}

// Run performs initialization of the runtime with the runtime and global configurations.
func (a *DaprRuntime) Run(opts ...Option) error {
	start := time.Now().UTC()
	log.Infof("%s mode configured", a.runtimeConfig.Mode)
	log.Infof("app id: %s", a.runtimeConfig.ID)

	var o runtimeOpts
	for _, opt := range opts {
		opt(&o)
	}

	err := a.initRuntime(&o)
	if err != nil {
		return err
	}

	d := time.Since(start).Seconds() * 1000
	log.Infof("dapr initialized. Status: Running. Init Elapsed %vms", d)

	if a.daprHTTPAPI != nil {
		// gRPC server start failure is logged as Fatal in initRuntime method. Setting the status only when runtime is initialized.
		a.daprHTTPAPI.MarkStatusAsReady()
	}

	return nil
}

func (a *DaprRuntime) getNamespace() string {
	return os.Getenv("NAMESPACE")
}

func (a *DaprRuntime) getPodName() string {
	return os.Getenv("POD_NAME")
}

func (a *DaprRuntime) getOperatorClient() (operatorv1pb.OperatorClient, error) {
	if a.runtimeConfig.Mode == modes.KubernetesMode {
		client, _, err := client.GetOperatorClient(a.runtimeConfig.Kubernetes.ControlPlaneAddress, security.TLSServerName, a.runtimeConfig.CertChain)
		if err != nil {
			return nil, errors.Wrap(err, "error creating operator client")
		}
		return client, nil
	}
	return nil, nil
}

// setupTracing set up the trace exporters. Technically we don't need to pass `hostAddress` in,
// but we do so here to explicitly call out the dependency on having `hostAddress` computed.
func (a *DaprRuntime) setupTracing(hostAddress string, exporters traceExporterStore) error {
	// Register stdout trace exporter if user wants to debug requests or log as Info level.
	if a.globalConfig.Spec.TracingSpec.Stdout {
		exporters.RegisterExporter(&diag_utils.StdoutExporter{})
	}

	// Register zipkin trace exporter if ZipkinSpec is specified
	if a.globalConfig.Spec.TracingSpec.Zipkin.EndpointAddress != "" {
		localEndpoint, err := openzipkin.NewEndpoint(a.runtimeConfig.ID, hostAddress)
		if err != nil {
			return err
		}
		reporter := zipkinreporter.NewReporter(a.globalConfig.Spec.TracingSpec.Zipkin.EndpointAddress)
		exporter := zipkin.NewExporter(reporter, localEndpoint)
		exporters.RegisterExporter(exporter)
	}
	return nil
}

func (a *DaprRuntime) initRuntime(opts *runtimeOpts) error {
	a.namespace = a.getNamespace()

	// Initialize metrics only if MetricSpec is enabled.
	if a.globalConfig.Spec.MetricSpec.Enabled {
		if err := diag.InitMetrics(a.runtimeConfig.ID, a.namespace); err != nil {
			log.Errorf("failed to initialize metrics: %v", err)
		}
	}

	err := a.establishSecurity(a.runtimeConfig.SentryServiceAddress)
	if err != nil {
		return err
	}
	a.podName = a.getPodName()
	a.operatorClient, err = a.getOperatorClient()
	if err != nil {
		return err
	}

	if a.hostAddress, err = utils.GetHostAddress(); err != nil {
		return errors.Wrap(err, "failed to determine host address")
	}
	if err = a.setupTracing(a.hostAddress, openCensusExporterStore{}); err != nil {
		return errors.Wrap(err, "failed to setup tracing")
	}
	// Register and initialize name resolution for service discovery.
	a.nameResolutionRegistry.Register(opts.nameResolutions...)
	err = a.initNameResolution()
	if err != nil {
		log.Warnf("failed to init name resolution: %s", err)
	}

	a.pubSubRegistry.Register(opts.pubsubs...)
	a.secretStoresRegistry.Register(opts.secretStores...)
	a.stateStoreRegistry.Register(opts.states...)
	a.configurationStoreRegistry.Register(opts.configurations...)
	a.bindingsRegistry.RegisterInputBindings(opts.inputBindings...)
	a.bindingsRegistry.RegisterOutputBindings(opts.outputBindings...)
	a.httpMiddlewareRegistry.Register(opts.httpMiddleware...)

	go a.processComponents()
	err = a.beginComponentsUpdates()
	if err != nil {
		log.Warnf("failed to watch component updates: %s", err)
	}
	a.appendBuiltinSecretStore()
	err = a.loadComponents(opts)
	if err != nil {
		log.Warnf("failed to load components: %s", err)
	}

	a.flushOutstandingComponents()

	pipeline, err := a.buildHTTPPipeline()
	if err != nil {
		log.Warnf("failed to build HTTP pipeline: %s", err)
	}

	// Setup allow/deny list for secrets
	a.populateSecretsConfiguration()

	// Start proxy
	a.initProxy()

	// Create and start internal and external gRPC servers
	grpcAPI := a.getGRPCAPI()

	err = a.startGRPCAPIServer(grpcAPI, a.runtimeConfig.APIGRPCPort)
	if err != nil {
		log.Fatalf("failed to start API gRPC server: %s", err)
	}
	if a.runtimeConfig.UnixDomainSocket != "" {
		log.Info("API gRPC server is running on a unix domain socket")
	} else {
		log.Infof("API gRPC server is running on port %v", a.runtimeConfig.APIGRPCPort)
	}

	// Start HTTP Server
	err = a.startHTTPServer(a.runtimeConfig.HTTPPort, a.runtimeConfig.PublicPort, a.runtimeConfig.ProfilePort, a.runtimeConfig.AllowedOrigins, pipeline)
	if err != nil {
		log.Fatalf("failed to start HTTP server: %s", err)
	}
	if a.runtimeConfig.UnixDomainSocket != "" {
		log.Info("http server is running on a unix domain socket")
	} else {
		log.Infof("http server is running on port %v", a.runtimeConfig.HTTPPort)
	}
	log.Infof("The request body size parameter is: %v", a.runtimeConfig.MaxRequestBodySize)

	err = a.startGRPCInternalServer(grpcAPI, a.runtimeConfig.InternalGRPCPort)
	if err != nil {
		log.Fatalf("failed to start internal gRPC server: %s", err)
	}
	log.Infof("internal gRPC server is running on port %v", a.runtimeConfig.InternalGRPCPort)

	if a.daprHTTPAPI != nil {
		a.daprHTTPAPI.MarkStatusAsOutboundReady()
	}

	a.blockUntilAppIsReady()

	err = a.createAppChannel()
	if err != nil {
		log.Warnf("failed to open %s channel to app: %s", string(a.runtimeConfig.ApplicationProtocol), err)
	}
	a.daprHTTPAPI.SetAppChannel(a.appChannel)
	grpcAPI.SetAppChannel(a.appChannel)

	a.loadAppConfiguration()

	a.initDirectMessaging(a.nameResolver)

	a.daprHTTPAPI.SetDirectMessaging(a.directMessaging)
	grpcAPI.SetDirectMessaging(a.directMessaging)

	err = a.initActors()
	if err != nil {
		log.Warnf("failed to init actors: %s", err)
	}

	a.daprHTTPAPI.SetActorRuntime(a.actor)
	grpcAPI.SetActorRuntime(a.actor)

	// TODO: Remove feature flag once feature is ratified
	a.featureRoutingEnabled = config.IsFeatureEnabled(a.globalConfig.Spec.Features, config.PubSubRouting)

	if opts.componentsCallback != nil {
		if err = opts.componentsCallback(ComponentRegistry{
			Actors:          a.actor,
			DirectMessaging: a.directMessaging,
			StateStores:     a.stateStores,
			InputBindings:   a.inputBindings,
			OutputBindings:  a.outputBindings,
			SecretStores:    a.secretStores,
			PubSubs:         a.pubSubs,
		}); err != nil {
			log.Fatalf("failed to register components with callback: %s", err)
		}
	}

	a.startSubscribing()
	err = a.startReadingFromBindings()
	if err != nil {
		log.Warnf("failed to read from bindings: %s ", err)
	}
	return nil
}

func (a *DaprRuntime) populateSecretsConfiguration() {
	// Populate in a map for easy lookup by store name.
	for _, scope := range a.globalConfig.Spec.Secrets.Scopes {
		a.secretsConfiguration[scope.StoreName] = scope
	}
}

func (a *DaprRuntime) buildHTTPPipeline() (http_middleware.Pipeline, error) {
	var handlers []http_middleware.Middleware

	if a.globalConfig != nil {
		for i := 0; i < len(a.globalConfig.Spec.HTTPPipelineSpec.Handlers); i++ {
			middlewareSpec := a.globalConfig.Spec.HTTPPipelineSpec.Handlers[i]
			component, exists := a.getComponent(middlewareSpec.Type, middlewareSpec.Name)
			if !exists {
				return http_middleware.Pipeline{}, errors.Errorf("couldn't find middleware component with name %s and type %s/%s",
					middlewareSpec.Name,
					middlewareSpec.Type,
					middlewareSpec.Version)
			}
			handler, err := a.httpMiddlewareRegistry.Create(middlewareSpec.Type, middlewareSpec.Version,
				middleware.Metadata{Properties: a.convertMetadataItemsToProperties(component.Spec.Metadata)})
			if err != nil {
				return http_middleware.Pipeline{}, err
			}
			log.Infof("enabled %s/%s http middleware", middlewareSpec.Type, middlewareSpec.Version)
			handlers = append(handlers, handler)
		}
	}
	return http_middleware.Pipeline{Handlers: handlers}, nil
}

func (a *DaprRuntime) initBinding(c components_v1alpha1.Component) error {
	if a.bindingsRegistry.HasOutputBinding(c.Spec.Type, c.Spec.Version) {
		if err := a.initOutputBinding(c); err != nil {
			log.Errorf("failed to init output bindings: %s", err)
			return err
		}
	}

	if a.bindingsRegistry.HasInputBinding(c.Spec.Type, c.Spec.Version) {
		if err := a.initInputBinding(c); err != nil {
			log.Errorf("failed to init input bindings: %s", err)
			return err
		}
	}
	return nil
}

func (a *DaprRuntime) beginPubSub(name string, ps pubsub.PubSub) error {
	var publishFunc func(ctx context.Context, msg *pubsubSubscribedMessage) error
	switch a.runtimeConfig.ApplicationProtocol {
	case HTTPProtocol:
		publishFunc = a.publishMessageHTTP
	case GRPCProtocol:
		publishFunc = a.publishMessageGRPC
	}
	topicRoutes, err := a.getTopicRoutes()
	if err != nil {
		return err
	}
	v, ok := topicRoutes[name]
	if !ok {
		return nil
	}
	for topic, route := range v.routes {
		allowed := a.isPubSubOperationAllowed(name, topic, a.scopedSubscriptions[name])
		if !allowed {
			log.Warnf("subscription to topic %s on pubsub %s is not allowed", topic, name)
			continue
		}

		log.Debugf("subscribing to topic=%s on pubsub=%s", topic, name)

		routeMetadata := route.metadata
		routeRules := route.rules
		if err := ps.Subscribe(pubsub.SubscribeRequest{
			Topic:    topic,
			Metadata: route.metadata,
		}, func(ctx context.Context, msg *pubsub.NewMessage) error {
			if msg.Metadata == nil {
				msg.Metadata = make(map[string]string, 1)
			}

			msg.Metadata[pubsubName] = name

			rawPayload, err := contrib_metadata.IsRawPayload(routeMetadata)
			if err != nil {
				log.Errorf("error deserializing pubsub metadata: %s", err)
				diag.DefaultComponentMonitoring.PubsubIngressEvent(ctx, pubsubName, strings.ToLower(string(pubsub.Retry)), msg.Topic, 0)
				return err
			}

			var cloudEvent map[string]interface{}
			data := msg.Data
			if rawPayload {
				cloudEvent = pubsub.FromRawPayload(msg.Data, msg.Topic, name)
				data, err = a.json.Marshal(cloudEvent)
				if err != nil {
					log.Errorf("error serializing cloud event in pubsub %s and topic %s: %s", name, msg.Topic, err)
					diag.DefaultComponentMonitoring.PubsubIngressEvent(ctx, pubsubName, strings.ToLower(string(pubsub.Retry)), msg.Topic, 0)
					return err
				}
			} else {
				err = a.json.Unmarshal(msg.Data, &cloudEvent)
				if err != nil {
					log.Errorf("error deserializing cloud event in pubsub %s and topic %s: %s", name, msg.Topic, err)
					diag.DefaultComponentMonitoring.PubsubIngressEvent(ctx, pubsubName, strings.ToLower(string(pubsub.Retry)), msg.Topic, 0)
					return err
				}
			}

			if pubsub.HasExpired(cloudEvent) {
				log.Warnf("dropping expired pub/sub event %v as of %v", cloudEvent[pubsub.IDField], cloudEvent[pubsub.ExpirationField])
				diag.DefaultComponentMonitoring.PubsubIngressEvent(ctx, pubsubName, strings.ToLower(string(pubsub.Drop)), msg.Topic, 0)

				return nil
			}

			routePath, shouldProcess, err := findMatchingRoute(routeRules, cloudEvent, a.featureRoutingEnabled)
			if err != nil {
				diag.DefaultComponentMonitoring.PubsubIngressEvent(ctx, pubsubName, strings.ToLower(string(pubsub.Retry)), msg.Topic, 0)
				return err
			}
			if !shouldProcess {
				// The event does not match any route specified so ignore it.
				log.Debugf("no matching route for event %v in pubsub %s and topic %s; skipping", cloudEvent[pubsub.IDField], name, msg.Topic)
				diag.DefaultComponentMonitoring.PubsubIngressEvent(ctx, pubsubName, strings.ToLower(string(pubsub.Drop)), msg.Topic, 0)
				return nil
			}

<<<<<<< HEAD
			return publishFunc(ctx, &pubsubSubscribedMessage{
				cloudEvent: cloudEvent,
				data:       data,
				topic:      msg.Topic,
				metadata:   msg.Metadata,
				path:       routePath,
				pubsub:     name,
=======
			policy := a.resiliency.ComponentInboundPolicy(ctx, name)
			return policy(func(ctx context.Context) error {
				return publishFunc(ctx, &pubsubSubscribedMessage{
					cloudEvent: cloudEvent,
					data:       data,
					topic:      msg.Topic,
					metadata:   msg.Metadata,
					path:       routePath,
				})
>>>>>>> 6cdad375
			})
		}); err != nil {
			log.Errorf("failed to subscribe to topic %s: %s", topic, err)
		}
	}

	return nil
}

// findMatchingRoute selects the path based on routing rules. If there are
// no matching rules, the route-level path is used.
func findMatchingRoute(rules []*runtime_pubsub.Rule, cloudEvent interface{}, routingEnabled bool) (path string, shouldProcess bool, err error) {
	hasRules := len(rules) > 0
	if hasRules {
		data := map[string]interface{}{
			"event": cloudEvent,
		}
		rule, err := matchRoutingRule(rules, data, routingEnabled)
		if err != nil {
			return "", false, err
		}
		if rule != nil {
			return rule.Path, true, nil
		}
	}

	return "", false, nil
}

func matchRoutingRule(rules []*runtime_pubsub.Rule, data map[string]interface{}, routingEnabled bool) (*runtime_pubsub.Rule, error) {
	for _, rule := range rules {
		if rule.Match == nil {
			return rule, nil
		}
		// If routing is not enabled, skip match evaluation.
		if !routingEnabled {
			continue
		}
		iResult, err := rule.Match.Eval(data)
		if err != nil {
			return nil, err
		}
		result, ok := iResult.(bool)
		if !ok {
			return nil, errors.Errorf("the result of match expression %s was not a boolean", rule.Match)
		}

		if result {
			return rule, nil
		}
	}

	return nil, nil
}

func (a *DaprRuntime) initDirectMessaging(resolver nr.Resolver) {
	a.directMessaging = messaging.NewDirectMessaging(
		a.runtimeConfig.ID,
		a.namespace,
		a.runtimeConfig.InternalGRPCPort,
		a.runtimeConfig.Mode,
		a.appChannel,
		a.grpc.GetGRPCConnection,
		resolver,
		a.globalConfig.Spec.TracingSpec,
		a.runtimeConfig.MaxRequestBodySize,
		a.proxy,
		a.runtimeConfig.ReadBufferSize,
		a.runtimeConfig.StreamRequestBody,
	)
}

func (a *DaprRuntime) initProxy() {
	a.proxy = messaging.NewProxy(a.grpc.GetGRPCConnection, a.runtimeConfig.ID,
		fmt.Sprintf("%s:%d", channel.DefaultChannelAddress, a.runtimeConfig.ApplicationPort), a.runtimeConfig.InternalGRPCPort, a.accessControlList, a.runtimeConfig.AppSSL, a.resiliency)

	log.Info("gRPC proxy enabled")
}

func (a *DaprRuntime) beginComponentsUpdates() error {
	if a.runtimeConfig.Mode != modes.KubernetesMode {
		return nil
	}

	go func() {
		parseAndUpdate := func(compRaw []byte) {
			var component components_v1alpha1.Component
			if err := json.Unmarshal(compRaw, &component); err != nil {
				log.Warnf("error deserializing component: %s", err)
				return
			}

			if !a.isComponentAuthorized(component) {
				log.Debugf("received unauthorized component update, ignored. name: %s, type: %s/%s", component.ObjectMeta.Name, component.Spec.Type, component.Spec.Version)
				return
			}

			log.Debugf("received component update. name: %s, type: %s/%s", component.ObjectMeta.Name, component.Spec.Type, component.Spec.Version)
			updated := a.onComponentUpdated(component)
			if !updated {
				log.Info("component update skipped: .spec field unchanged")
			}
		}

		needList := false
		for {
			var stream operatorv1pb.Operator_ComponentUpdateClient

			// Retry on stream error.
			backoff.Retry(func() error {
				var err error
				stream, err = a.operatorClient.ComponentUpdate(context.Background(), &operatorv1pb.ComponentUpdateRequest{
					Namespace: a.namespace,
					PodName:   a.podName,
				})
				if err != nil {
					log.Errorf("error from operator stream: %s", err)
					return err
				}
				return nil
			}, backoff.NewExponentialBackOff())

			if needList {
				// We should get all components again to avoid missing any updates during the failure time.
				backoff.Retry(func() error {
					resp, err := a.operatorClient.ListComponents(context.Background(), &operatorv1pb.ListComponentsRequest{
						Namespace: a.namespace,
					})
					if err != nil {
						log.Errorf("error listing components: %s", err)
						return err
					}

					comps := resp.GetComponents()
					for i := 0; i < len(comps); i++ {
						// avoid missing any updates during the init component time.
						go func(comp []byte) {
							parseAndUpdate(comp)
						}(comps[i])
					}

					return nil
				}, backoff.NewExponentialBackOff())
			}

			for {
				c, err := stream.Recv()
				if err != nil {
					// Retry on stream error.
					needList = true
					log.Errorf("error from operator stream: %s", err)
					break
				}

				parseAndUpdate(c.GetComponent())
			}
		}
	}()
	return nil
}

func (a *DaprRuntime) onComponentUpdated(component components_v1alpha1.Component) bool {
	oldComp, exists := a.getComponent(component.Spec.Type, component.Name)
	newComp, _ := a.processComponentSecrets(component)

	if exists && reflect.DeepEqual(oldComp.Spec, newComp.Spec) {
		return false
	}

	a.pendingComponents <- component
	return true
}

func (a *DaprRuntime) sendBatchOutputBindingsParallel(to []string, data []byte) {
	for _, dst := range to {
		go func(name string) {
			_, err := a.sendToOutputBinding(name, &bindings.InvokeRequest{
				Data:      data,
				Operation: bindings.CreateOperation,
			})
			if err != nil {
				log.Error(err)
			}
		}(dst)
	}
}

func (a *DaprRuntime) sendBatchOutputBindingsSequential(to []string, data []byte) error {
	for _, dst := range to {
		_, err := a.sendToOutputBinding(dst, &bindings.InvokeRequest{
			Data:      data,
			Operation: bindings.CreateOperation,
		})
		if err != nil {
			return err
		}
	}
	return nil
}

func (a *DaprRuntime) sendToOutputBinding(name string, req *bindings.InvokeRequest) (*bindings.InvokeResponse, error) {
	if req.Operation == "" {
		return nil, errors.New("operation field is missing from request")
	}

	if binding, ok := a.outputBindings[name]; ok {
		ops := binding.Operations()
		for _, o := range ops {
			if o == req.Operation {
				var resp *bindings.InvokeResponse
				policy := a.resiliency.ComponentOutboundPolicy(a.ctx, name)
				err := policy(func(ctx context.Context) (err error) {
					resp, err = binding.Invoke(req)
					return err
				})
				return resp, err
			}
		}
		supported := make([]string, 0, len(ops))
		for _, o := range ops {
			supported = append(supported, string(o))
		}
		return nil, errors.Errorf("binding %s does not support operation %s. supported operations:%s", name, req.Operation, strings.Join(supported, " "))
	}
	return nil, errors.Errorf("couldn't find output binding %s", name)
}

func (a *DaprRuntime) onAppResponse(response *bindings.AppResponse) error {
	if len(response.State) > 0 {
		go func(reqs []state.SetRequest) {
			if a.stateStores != nil {
				policy := a.resiliency.ComponentOutboundPolicy(a.ctx, response.StoreName)
				err := policy(func(ctx context.Context) (err error) {
					return a.stateStores[response.StoreName].BulkSet(reqs)
				})
				if err != nil {
					log.Errorf("error saving state from app response: %s", err)
				}
			}
		}(response.State)
	}

	if len(response.To) > 0 {
		b, err := a.json.Marshal(&response.Data)
		if err != nil {
			return err
		}

		if response.Concurrency == bindingsConcurrencyParallel {
			a.sendBatchOutputBindingsParallel(response.To, b)
		} else {
			return a.sendBatchOutputBindingsSequential(response.To, b)
		}
	}

	return nil
}

func (a *DaprRuntime) sendBindingEventToApp(bindingName string, data []byte, metadata map[string]string) ([]byte, error) {
	var response bindings.AppResponse
	spanName := fmt.Sprintf("bindings/%s", bindingName)
	ctx, span := diag.StartInternalCallbackSpan(a.ctx, spanName, trace.SpanContext{}, a.globalConfig.Spec.TracingSpec)

	var appResponseBody []byte
	path := a.inputBindingRoutes[bindingName]
	if path == "" {
		path = bindingName
	}

	if a.runtimeConfig.ApplicationProtocol == GRPCProtocol {
		ctx = diag.SpanContextToGRPCMetadata(ctx, span.SpanContext())
		client := runtimev1pb.NewAppCallbackClient(a.grpc.AppClient)
		req := &runtimev1pb.BindingEventRequest{
			Name:     bindingName,
			Data:     data,
			Metadata: metadata,
		}
		start := time.Now()

		var resp *runtimev1pb.BindingEventResponse
		policy := a.resiliency.ComponentInboundPolicy(ctx, bindingName)
		err := policy(func(ctx context.Context) (err error) {
			resp, err = client.OnBindingEvent(ctx, req)
			return err
		})

		if span != nil {
			m := diag.ConstructInputBindingSpanAttributes(
				bindingName,
				"/dapr.proto.runtime.v1.AppCallback/OnBindingEvent")
			diag.AddAttributesToSpan(span, m)
			diag.UpdateSpanStatusFromGRPCError(span, err)
			span.End()
		}
		if diag.DefaultGRPCMonitoring.IsEnabled() {
			diag.DefaultGRPCMonitoring.ServerRequestSent(ctx,
				"/dapr.proto.runtime.v1.AppCallback/OnBindingEvent",
				status.Code(err).String(),
				int64(len(resp.GetData())), start)
		}

		if err != nil {
			var body []byte
			if resp != nil {
				body = resp.Data
			}
			return nil, errors.Wrap(err, fmt.Sprintf("error invoking app, body: %s", string(body)))
		}
		if resp != nil {
			if resp.Concurrency == runtimev1pb.BindingEventResponse_PARALLEL {
				response.Concurrency = bindingsConcurrencyParallel
			} else {
				response.Concurrency = bindingsConcurrencySequential
			}

			response.To = resp.To

			if resp.Data != nil {
				appResponseBody = resp.Data

				var d interface{}
				err := a.json.Unmarshal(resp.Data, &d)
				if err == nil {
					response.Data = d
				}
			}
		}
	} else if a.runtimeConfig.ApplicationProtocol == HTTPProtocol {
		req := invokev1.NewInvokeMethodRequest(path)
		req.WithHTTPExtension(nethttp.MethodPost, "")
		req.WithRawData(data, invokev1.JSONContentType)

		reqMetadata := map[string][]string{}
		for k, v := range metadata {
			reqMetadata[k] = []string{v}
		}
		req.WithMetadata(reqMetadata)

		var resp *invokev1.InvokeMethodResponse
		respErr := false
		policy := a.resiliency.ComponentInboundPolicy(ctx, bindingName)
		err := policy(func(ctx context.Context) (err error) {
			respErr = false
			resp, err = a.appChannel.InvokeMethod(ctx, req)
			if err != nil {
				return err
			}

			if resp != nil && resp.Status().Code != nethttp.StatusOK {
				respErr = true
				return errors.Errorf("Error sending binding event to application, status %d", resp.Status().Code)
			}
			return nil
		})
		if err != nil && !respErr {
			return nil, errors.Wrap(err, "error invoking app")
		}

		if span != nil {
			m := diag.ConstructInputBindingSpanAttributes(
				bindingName,
				fmt.Sprintf("%s /%s", nethttp.MethodPost, bindingName))
			diag.AddAttributesToSpan(span, m)
			diag.UpdateSpanStatusFromHTTPStatus(span, int(resp.Status().Code))
			span.End()
		}
		// ::TODO report metrics for http, such as grpc
		if resp.Status().Code != nethttp.StatusOK {
			_, body := resp.RawData()
			return nil, errors.Errorf("fails to send binding event to http app channel, status code: %d body: %s", resp.Status().Code, string(body))
		}

		if resp.Message().Data != nil && len(resp.Message().Data.Value) > 0 {
			appResponseBody = resp.Message().Data.Value
		}
	}

	if len(response.State) > 0 || len(response.To) > 0 {
		if err := a.onAppResponse(&response); err != nil {
			log.Errorf("error executing app response: %s", err)
		}
	}

	return appResponseBody, nil
}

func (a *DaprRuntime) readFromBinding(name string, binding bindings.InputBinding) error {
	err := binding.Read(func(resp *bindings.ReadResponse) ([]byte, error) {
		if resp != nil {
			start := time.Now()
			b, err := a.sendBindingEventToApp(name, resp.Data, resp.Metadata)
			elapsed := diag.ElapsedSince(start)

			diag.DefaultComponentMonitoring.InputBindingEvent(context.TODO(), name, err == nil, elapsed)

			if err != nil {
				log.Debugf("error from app consumer for binding [%s]: %s", name, err)
				return nil, err
			}

			return b, err
		}
		return nil, nil
	})
	return err
}

func (a *DaprRuntime) startHTTPServer(port int, publicPort *int, profilePort int, allowedOrigins string, pipeline http_middleware.Pipeline) error {
	a.daprHTTPAPI = http.NewAPI(a.runtimeConfig.ID, a.appChannel, a.directMessaging, a.getComponents, a.resiliency, a.stateStores, a.secretStores,
		a.secretsConfiguration, a.getPublishAdapter(), a.actor, a.sendToOutputBinding, a.globalConfig.Spec.TracingSpec, a.ShutdownWithWait)
	serverConf := http.NewServerConfig(a.runtimeConfig.ID, a.hostAddress, port, a.runtimeConfig.APIListenAddresses, publicPort, profilePort, allowedOrigins, a.runtimeConfig.EnableProfiling, a.runtimeConfig.MaxRequestBodySize, a.runtimeConfig.UnixDomainSocket, a.runtimeConfig.ReadBufferSize, a.runtimeConfig.StreamRequestBody, a.runtimeConfig.APILogLevel)

	server := http.NewServer(a.daprHTTPAPI, serverConf, a.globalConfig.Spec.TracingSpec, a.globalConfig.Spec.MetricSpec, pipeline, a.globalConfig.Spec.APISpec)
	if err := server.StartNonBlocking(); err != nil {
		return err
	}
	a.apiClosers = append(a.apiClosers, server)

	return nil
}

func (a *DaprRuntime) startGRPCInternalServer(api grpc.API, port int) error {
	// Since GRPCInteralServer is encrypted & authenticated, it is safe to listen on *
	serverConf := a.getNewServerConfig([]string{""}, port)
	server := grpc.NewInternalServer(api, serverConf, a.globalConfig.Spec.TracingSpec, a.globalConfig.Spec.MetricSpec, a.authenticator, a.proxy)
	if err := server.StartNonBlocking(); err != nil {
		return err
	}
	a.apiClosers = append(a.apiClosers, server)

	return nil
}

func (a *DaprRuntime) startGRPCAPIServer(api grpc.API, port int) error {
	serverConf := a.getNewServerConfig(a.runtimeConfig.APIListenAddresses, port)
	server := grpc.NewAPIServer(api, serverConf, a.globalConfig.Spec.TracingSpec, a.globalConfig.Spec.MetricSpec, a.globalConfig.Spec.APISpec, a.proxy)
	if err := server.StartNonBlocking(); err != nil {
		return err
	}
	a.apiClosers = append(a.apiClosers, server)

	return nil
}

func (a *DaprRuntime) getNewServerConfig(apiListenAddresses []string, port int) grpc.ServerConfig {
	// Use the trust domain value from the access control policy spec to generate the cert
	// If no access control policy has been specified, use a default value
	trustDomain := config.DefaultTrustDomain
	if a.accessControlList != nil {
		trustDomain = a.accessControlList.TrustDomain
	}
	return grpc.NewServerConfig(a.runtimeConfig.ID, a.hostAddress, port, apiListenAddresses, a.namespace, trustDomain, a.runtimeConfig.MaxRequestBodySize, a.runtimeConfig.UnixDomainSocket, a.runtimeConfig.ReadBufferSize, a.runtimeConfig.APILogLevel)
}

func (a *DaprRuntime) getGRPCAPI() grpc.API {
	return grpc.NewAPI(a.runtimeConfig.ID, a.appChannel, a.resiliency, a.stateStores, a.secretStores, a.secretsConfiguration, a.configurationStores,
		a.getPublishAdapter(), a.directMessaging, a.actor,
		a.sendToOutputBinding, a.globalConfig.Spec.TracingSpec, a.accessControlList, string(a.runtimeConfig.ApplicationProtocol), a.getComponents, a.ShutdownWithWait)
}

func (a *DaprRuntime) getPublishAdapter() runtime_pubsub.Adapter {
	if a.pubSubs == nil || len(a.pubSubs) == 0 {
		return nil
	}

	return a
}

func (a *DaprRuntime) getSubscribedBindingsGRPC() []string {
	client := runtimev1pb.NewAppCallbackClient(a.grpc.AppClient)
	resp, err := client.ListInputBindings(context.Background(), &emptypb.Empty{})
	bindings := []string{}

	if err == nil && resp != nil {
		bindings = resp.Bindings
	}
	return bindings
}

func (a *DaprRuntime) isAppSubscribedToBinding(binding string) bool {
	// if gRPC, looks for the binding in the list of bindings returned from the app
	if a.runtimeConfig.ApplicationProtocol == GRPCProtocol {
		if a.subscribeBindingList == nil {
			a.subscribeBindingList = a.getSubscribedBindingsGRPC()
		}
		for _, b := range a.subscribeBindingList {
			if b == binding {
				return true
			}
		}
	} else if a.runtimeConfig.ApplicationProtocol == HTTPProtocol {
		// if HTTP, check if there's an endpoint listening for that binding
		path := a.inputBindingRoutes[binding]
		req := invokev1.NewInvokeMethodRequest(path)
		req.WithHTTPExtension(nethttp.MethodOptions, "")
		req.WithRawData(nil, invokev1.JSONContentType)

		// TODO: Propagate Context
		ctx := context.Background()
		resp, err := a.appChannel.InvokeMethod(ctx, req)
		if err != nil {
			log.Fatalf("could not invoke OPTIONS method on input binding subscription endpoint %q: %w", path, err)
		}
		code := resp.Status().Code

		return code/100 == 2 || code == nethttp.StatusMethodNotAllowed
	}
	return false
}

func (a *DaprRuntime) initInputBinding(c components_v1alpha1.Component) error {
	binding, err := a.bindingsRegistry.CreateInputBinding(c.Spec.Type, c.Spec.Version)
	if err != nil {
		log.Warnf("failed to create input binding %s (%s/%s): %s", c.ObjectMeta.Name, c.Spec.Type, c.Spec.Version, err)
		diag.DefaultMonitoring.ComponentInitFailed(c.Spec.Type, "creation")
		return err
	}
	err = binding.Init(bindings.Metadata{
		Properties: a.convertMetadataItemsToProperties(c.Spec.Metadata),
		Name:       c.ObjectMeta.Name,
	})
	if err != nil {
		log.Errorf("failed to init input binding %s (%s/%s): %s", c.ObjectMeta.Name, c.Spec.Type, c.Spec.Version, err)
		diag.DefaultMonitoring.ComponentInitFailed(c.Spec.Type, "init")
		return err
	}

	log.Infof("successful init for input binding %s (%s/%s)", c.ObjectMeta.Name, c.Spec.Type, c.Spec.Version)
	a.inputBindingRoutes[c.Name] = c.Name
	for _, item := range c.Spec.Metadata {
		if item.Name == "route" {
			a.inputBindingRoutes[c.ObjectMeta.Name] = item.Value.String()
		}
	}
	a.inputBindings[c.Name] = binding
	diag.DefaultMonitoring.ComponentInitialized(c.Spec.Type)
	return nil
}

func (a *DaprRuntime) initOutputBinding(c components_v1alpha1.Component) error {
	binding, err := a.bindingsRegistry.CreateOutputBinding(c.Spec.Type, c.Spec.Version)
	if err != nil {
		log.Warnf("failed to create output binding %s (%s/%s): %s", c.ObjectMeta.Name, c.Spec.Type, c.Spec.Version, err)
		diag.DefaultMonitoring.ComponentInitFailed(c.Spec.Type, "creation")
		return err
	}

	if binding != nil {
		err := binding.Init(bindings.Metadata{
			Properties: a.convertMetadataItemsToProperties(c.Spec.Metadata),
			Name:       c.ObjectMeta.Name,
		})
		if err != nil {
			log.Errorf("failed to init output binding %s (%s/%s): %s", c.ObjectMeta.Name, c.Spec.Type, c.Spec.Version, err)
			diag.DefaultMonitoring.ComponentInitFailed(c.Spec.Type, "init")
			return err
		}
		log.Infof("successful init for output binding %s (%s/%s)", c.ObjectMeta.Name, c.Spec.Type, c.Spec.Version)
		a.outputBindings[c.ObjectMeta.Name] = binding
		diag.DefaultMonitoring.ComponentInitialized(c.Spec.Type)
	}
	return nil
}

func (a *DaprRuntime) initConfiguration(s components_v1alpha1.Component) error {
	store, err := a.configurationStoreRegistry.Create(s.Spec.Type, s.Spec.Version)
	if err != nil {
		log.Warnf("error creating configuration store %s (%s/%s): %s", s.ObjectMeta.Name, s.Spec.Type, s.Spec.Version, err)
		diag.DefaultMonitoring.ComponentInitFailed(s.Spec.Type, "creation")
		return err
	}
	if store != nil {
		props := a.convertMetadataItemsToProperties(s.Spec.Metadata)
		err := store.Init(configuration.Metadata{
			Properties: props,
		})
		if err != nil {
			diag.DefaultMonitoring.ComponentInitFailed(s.Spec.Type, "init")
			log.Warnf("error initializing configuration store %s (%s/%s): %s", s.ObjectMeta.Name, s.Spec.Type, s.Spec.Version, err)
			return err
		}

		a.configurationStores[s.ObjectMeta.Name] = store
		diag.DefaultMonitoring.ComponentInitialized(s.Spec.Type)
	}

	return nil
}

// Refer for state store api decision  https://github.com/dapr/dapr/blob/master/docs/decision_records/api/API-008-multi-state-store-api-design.md
func (a *DaprRuntime) initState(s components_v1alpha1.Component) error {
	store, err := a.stateStoreRegistry.Create(s.Spec.Type, s.Spec.Version)
	if err != nil {
		log.Warnf("error creating state store %s (%s/%s): %s", s.ObjectMeta.Name, s.Spec.Type, s.Spec.Version, err)
		diag.DefaultMonitoring.ComponentInitFailed(s.Spec.Type, "creation")
		return err
	}
	if store != nil {
		secretStoreName := a.authSecretStoreOrDefault(s)

		secretStore := a.getSecretStore(secretStoreName)
		encKeys, encErr := encryption.ComponentEncryptionKey(s, secretStore)
		if encErr != nil {
			log.Errorf("error initializing state store encryption %s (%s/%s): %s", s.ObjectMeta.Name, s.Spec.Type, s.Spec.Version, encErr)
			diag.DefaultMonitoring.ComponentInitFailed(s.Spec.Type, "creation")
			return encErr
		}

		if encKeys.Primary.Key != "" {
			ok := encryption.AddEncryptedStateStore(s.ObjectMeta.Name, encKeys)
			if ok {
				log.Infof("automatic encryption enabled for state store %s", s.ObjectMeta.Name)
			}
		}

		props := a.convertMetadataItemsToProperties(s.Spec.Metadata)
		err = store.Init(state.Metadata{
			Properties: props,
		})
		if err != nil {
			diag.DefaultMonitoring.ComponentInitFailed(s.Spec.Type, "init")
			log.Warnf("error initializing state store %s (%s/%s): %s", s.ObjectMeta.Name, s.Spec.Type, s.Spec.Version, err)
			return err
		}

		a.stateStores[s.ObjectMeta.Name] = store
		err = state_loader.SaveStateConfiguration(s.ObjectMeta.Name, props)
		if err != nil {
			diag.DefaultMonitoring.ComponentInitFailed(s.Spec.Type, "init")
			log.Warnf("error save state keyprefix: %s", err.Error())
			return err
		}

		// set specified actor store if "actorStateStore" is true in the spec.
		actorStoreSpecified := props[actorStateStore]
		if actorStoreSpecified == "true" {
			a.actorStateStoreLock.Lock()
			if a.actorStateStoreName == "" {
				log.Infof("detected actor state store: %s", s.ObjectMeta.Name)
				a.actorStateStoreName = s.ObjectMeta.Name
			} else if a.actorStateStoreName != s.ObjectMeta.Name {
				log.Fatalf("detected duplicate actor state store: %s", s.ObjectMeta.Name)
			}
			a.actorStateStoreLock.Unlock()
		}
		diag.DefaultMonitoring.ComponentInitialized(s.Spec.Type)
	}

	return nil
}

func (a *DaprRuntime) getDeclarativeSubscriptions() []runtime_pubsub.Subscription {
	var subs []runtime_pubsub.Subscription

	switch a.runtimeConfig.Mode {
	case modes.KubernetesMode:
		subs = runtime_pubsub.DeclarativeKubernetes(a.operatorClient, a.podName, a.namespace, log)
	case modes.StandaloneMode:
		subs = runtime_pubsub.DeclarativeSelfHosted(a.runtimeConfig.Standalone.ComponentsPath, log)
	}

	// only return valid subscriptions for this app id
	for i := len(subs) - 1; i >= 0; i-- {
		s := subs[i]
		if len(s.Scopes) == 0 {
			continue
		}

		found := false
		for _, scope := range s.Scopes {
			if scope == a.runtimeConfig.ID {
				found = true
				break
			}
		}

		if !found {
			subs = append(subs[:i], subs[i+1:]...)
		}
	}
	return subs
}

func (a *DaprRuntime) getTopicRoutes() (map[string]TopicRoute, error) {
	if a.topicRoutes != nil {
		return a.topicRoutes, nil
	}

	topicRoutes := make(map[string]TopicRoute)

	if a.appChannel == nil {
		log.Warn("app channel not initialized, make sure -app-port is specified if pubsub subscription is required")
		return topicRoutes, nil
	}

	var subscriptions []runtime_pubsub.Subscription
	var err error

	// handle app subscriptions
	if a.runtimeConfig.ApplicationProtocol == HTTPProtocol {
		subscriptions, err = runtime_pubsub.GetSubscriptionsHTTP(a.appChannel, log)
	} else if a.runtimeConfig.ApplicationProtocol == GRPCProtocol {
		client := runtimev1pb.NewAppCallbackClient(a.grpc.AppClient)
		subscriptions, err = runtime_pubsub.GetSubscriptionsGRPC(client, log)
	}
	if err != nil {
		return nil, err
	}

	// handle declarative subscriptions
	ds := a.getDeclarativeSubscriptions()
	for _, s := range ds {
		skip := false

		// don't register duplicate subscriptions
		for _, sub := range subscriptions {
			if sub.PubsubName == s.PubsubName && sub.Topic == s.Topic {
				log.Warnf("two identical subscriptions found (sources: declarative, app endpoint). pubsubname: %s, topic: %s",
					s.PubsubName, s.Topic)
				skip = true
				break
			}
		}

		if !skip {
			subscriptions = append(subscriptions, s)
		}
	}

	for _, s := range subscriptions {
		if _, ok := topicRoutes[s.PubsubName]; !ok {
			topicRoutes[s.PubsubName] = TopicRoute{routes: make(map[string]Route)}
		}

		topicRoutes[s.PubsubName].routes[s.Topic] = Route{metadata: s.Metadata, rules: s.Rules}
	}

	if len(topicRoutes) > 0 {
		for pubsubName, v := range topicRoutes {
			topics := []string{}
			for topic := range v.routes {
				topics = append(topics, topic)
			}
			log.Infof("app is subscribed to the following topics: %v through pubsub=%s", topics, pubsubName)
		}
	}
	a.topicRoutes = topicRoutes
	return topicRoutes, nil
}

func (a *DaprRuntime) initPubSub(c components_v1alpha1.Component) error {
	pubSub, err := a.pubSubRegistry.Create(c.Spec.Type, c.Spec.Version)
	if err != nil {
		log.Warnf("error creating pub sub %s (%s/%s): %s", &c.ObjectMeta.Name, c.Spec.Type, c.Spec.Version, err)
		diag.DefaultMonitoring.ComponentInitFailed(c.Spec.Type, "creation")
		return err
	}

	properties := a.convertMetadataItemsToProperties(c.Spec.Metadata)
	consumerID := strings.TrimSpace(properties["consumerID"])
	if consumerID == "" {
		consumerID = a.runtimeConfig.ID
	}
	properties["consumerID"] = consumerID

	err = pubSub.Init(pubsub.Metadata{
		Properties: properties,
	})
	if err != nil {
		log.Warnf("error initializing pub sub %s/%s: %s", c.Spec.Type, c.Spec.Version, err)
		diag.DefaultMonitoring.ComponentInitFailed(c.Spec.Type, "init")
		return err
	}

	pubsubName := c.ObjectMeta.Name

	a.scopedSubscriptions[pubsubName] = scopes.GetScopedTopics(scopes.SubscriptionScopes, a.runtimeConfig.ID, properties)
	a.scopedPublishings[pubsubName] = scopes.GetScopedTopics(scopes.PublishingScopes, a.runtimeConfig.ID, properties)
	a.allowedTopics[pubsubName] = scopes.GetAllowedTopics(properties)
	a.pubSubs[pubsubName] = pubSub
	diag.DefaultMonitoring.ComponentInitialized(c.Spec.Type)

	return nil
}

// Publish is an adapter method for the runtime to pre-validate publish requests
// And then forward them to the Pub/Sub component.
// This method is used by the HTTP and gRPC APIs.
func (a *DaprRuntime) Publish(req *pubsub.PublishRequest) error {
	thepubsub := a.GetPubSub(req.PubsubName)
	if thepubsub == nil {
		return runtime_pubsub.NotFoundError{PubsubName: req.PubsubName}
	}

	if allowed := a.isPubSubOperationAllowed(req.PubsubName, req.Topic, a.scopedPublishings[req.PubsubName]); !allowed {
		return runtime_pubsub.NotAllowedError{Topic: req.Topic, ID: a.runtimeConfig.ID}
	}

	policy := a.resiliency.ComponentOutboundPolicy(a.ctx, req.PubsubName)
	return policy(func(ctx context.Context) (err error) {
		return a.pubSubs[req.PubsubName].Publish(req)
	})
}

// GetPubSub is an adapter method to find a pubsub by name.
func (a *DaprRuntime) GetPubSub(pubsubName string) pubsub.PubSub {
	return a.pubSubs[pubsubName]
}

func (a *DaprRuntime) isPubSubOperationAllowed(pubsubName string, topic string, scopedTopics []string) bool {
	inAllowedTopics := false

	// first check if allowedTopics contain it
	if len(a.allowedTopics[pubsubName]) > 0 {
		for _, t := range a.allowedTopics[pubsubName] {
			if t == topic {
				inAllowedTopics = true
				break
			}
		}
		if !inAllowedTopics {
			return false
		}
	}
	if len(scopedTopics) == 0 {
		return true
	}

	// check if a granular scope has been applied
	allowedScope := false
	for _, t := range scopedTopics {
		if t == topic {
			allowedScope = true
			break
		}
	}
	return allowedScope
}

func (a *DaprRuntime) initNameResolution() error {
	var resolver nr.Resolver
	var err error
	resolverMetadata := nr.Metadata{}

	resolverName := a.globalConfig.Spec.NameResolutionSpec.Component
	resolverVersion := a.globalConfig.Spec.NameResolutionSpec.Version

	if resolverName == "" {
		switch a.runtimeConfig.Mode {
		case modes.KubernetesMode:
			resolverName = "kubernetes"
		case modes.StandaloneMode:
			resolverName = "mdns"
		default:
			return errors.Errorf("unable to determine name resolver for %s mode", string(a.runtimeConfig.Mode))
		}
	}

	if resolverVersion == "" {
		resolverVersion = components.FirstStableVersion
	}

	resolver, err = a.nameResolutionRegistry.Create(resolverName, resolverVersion)
	resolverMetadata.Configuration = a.globalConfig.Spec.NameResolutionSpec.Configuration
	resolverMetadata.Properties = map[string]string{
		nr.DaprHTTPPort: strconv.Itoa(a.runtimeConfig.HTTPPort),
		nr.DaprPort:     strconv.Itoa(a.runtimeConfig.InternalGRPCPort),
		nr.AppPort:      strconv.Itoa(a.runtimeConfig.ApplicationPort),
		nr.HostAddress:  a.hostAddress,
		nr.AppID:        a.runtimeConfig.ID,
		// TODO - change other nr components to use above properties (specifically MDNS component)
		nr.MDNSInstanceName:    a.runtimeConfig.ID,
		nr.MDNSInstanceAddress: a.hostAddress,
		nr.MDNSInstancePort:    strconv.Itoa(a.runtimeConfig.InternalGRPCPort),
	}

	if err != nil {
		log.Warnf("error creating name resolution resolver %s: %s", resolverName, err)
		return err
	}

	if err = resolver.Init(resolverMetadata); err != nil {
		log.Errorf("failed to initialize name resolution resolver %s: %s", resolverName, err)
		return err
	}

	a.nameResolver = resolver

	log.Infof("Initialized name resolution to %s", resolverName)
	return nil
}

func (a *DaprRuntime) publishMessageHTTP(ctx context.Context, msg *pubsubSubscribedMessage) error {
	cloudEvent := msg.cloudEvent

	var span *trace.Span

	req := invokev1.NewInvokeMethodRequest(msg.path)
	req.WithHTTPExtension(nethttp.MethodPost, "")
	req.WithRawData(msg.data, contenttype.CloudEventContentType)
	req.WithCustomHTTPMetadata(msg.metadata)

	if cloudEvent[pubsub.TraceIDField] != nil {
		traceID := cloudEvent[pubsub.TraceIDField].(string)
		sc, _ := diag.SpanContextFromW3CString(traceID)
		spanName := fmt.Sprintf("pubsub/%s", msg.topic)
		ctx, span = diag.StartInternalCallbackSpan(ctx, spanName, sc, a.globalConfig.Spec.TracingSpec)
	}

	start := time.Now()
	resp, err := a.appChannel.InvokeMethod(ctx, req)
	elapsed := diag.ElapsedSince(start)

	if err != nil {
		diag.DefaultComponentMonitoring.PubsubIngressEvent(ctx, msg.pubsub, strings.ToLower(string(pubsub.Retry)), msg.topic, elapsed)
		return errors.Wrap(err, "error from app channel while sending pub/sub event to app")
	}

	statusCode := int(resp.Status().Code)

	if span != nil {
		m := diag.ConstructSubscriptionSpanAttributes(msg.topic)
		diag.AddAttributesToSpan(span, m)
		diag.UpdateSpanStatusFromHTTPStatus(span, statusCode)
		span.End()
	}

	_, body := resp.RawData()

	if (statusCode >= 200) && (statusCode <= 299) {
		// Any 2xx is considered a success.
		var appResponse pubsub.AppResponse
		err := a.json.Unmarshal(body, &appResponse)
		if err != nil {
			log.Debugf("skipping status check due to error parsing result from pub/sub event %v", cloudEvent[pubsub.IDField])
			diag.DefaultComponentMonitoring.PubsubIngressEvent(ctx, msg.pubsub, strings.ToLower(string(pubsub.Retry)), msg.topic, elapsed)
			// Return no error so message does not get reprocessed.
			return nil // nolint:nilerr
		}

		switch appResponse.Status {
		case "":
			// Consider empty status field as success
			fallthrough
		case pubsub.Success:
			diag.DefaultComponentMonitoring.PubsubIngressEvent(ctx, msg.pubsub, strings.ToLower(string(pubsub.Success)), msg.topic, elapsed)
			return nil
		case pubsub.Retry:
			diag.DefaultComponentMonitoring.PubsubIngressEvent(ctx, msg.pubsub, strings.ToLower(string(pubsub.Retry)), msg.topic, elapsed)
			return errors.Errorf("RETRY status returned from app while processing pub/sub event %v", cloudEvent[pubsub.IDField])
		case pubsub.Drop:
			diag.DefaultComponentMonitoring.PubsubIngressEvent(ctx, msg.pubsub, strings.ToLower(string(pubsub.Drop)), msg.topic, elapsed)
			log.Warnf("DROP status returned from app while processing pub/sub event %v", cloudEvent[pubsub.IDField])
			return nil
		}
		// Consider unknown status field as error and retry
		diag.DefaultComponentMonitoring.PubsubIngressEvent(ctx, msg.pubsub, strings.ToLower(string(pubsub.Retry)), msg.topic, elapsed)
		return errors.Errorf("unknown status returned from app while processing pub/sub event %v: %v", cloudEvent[pubsub.IDField], appResponse.Status)
	}

	if statusCode == nethttp.StatusNotFound {
		// These are errors that are not retriable, for now it is just 404 but more status codes can be added.
		// When adding/removing an error here, check if that is also applicable to GRPC since there is a mapping between HTTP and GRPC errors:
		// https://cloud.google.com/apis/design/errors#handling_errors
		log.Errorf("non-retriable error returned from app while processing pub/sub event %v: %s. status code returned: %v", cloudEvent[pubsub.IDField], body, statusCode)
		diag.DefaultComponentMonitoring.PubsubIngressEvent(ctx, msg.pubsub, strings.ToLower(string(pubsub.Drop)), msg.topic, elapsed)
		return nil
	}

	// Every error from now on is a retriable error.
	log.Warnf("retriable error returned from app while processing pub/sub event %v, topic: %v, body: %s. status code returned: %v", cloudEvent[pubsub.IDField], cloudEvent[pubsub.TopicField], body, statusCode)
	diag.DefaultComponentMonitoring.PubsubIngressEvent(ctx, msg.pubsub, strings.ToLower(string(pubsub.Retry)), msg.topic, elapsed)
	return errors.Errorf("retriable error returned from app while processing pub/sub event %v, topic: %v, body: %s. status code returned: %v", cloudEvent[pubsub.IDField], cloudEvent[pubsub.TopicField], body, statusCode)
}

func (a *DaprRuntime) publishMessageGRPC(ctx context.Context, msg *pubsubSubscribedMessage) error {
	cloudEvent := msg.cloudEvent

	envelope := &runtimev1pb.TopicEventRequest{
		Id:              extractCloudEventProperty(cloudEvent, pubsub.IDField),
		Source:          extractCloudEventProperty(cloudEvent, pubsub.SourceField),
		DataContentType: extractCloudEventProperty(cloudEvent, pubsub.DataContentTypeField),
		Type:            extractCloudEventProperty(cloudEvent, pubsub.TypeField),
		SpecVersion:     extractCloudEventProperty(cloudEvent, pubsub.SpecVersionField),
		Topic:           msg.topic,
		PubsubName:      msg.metadata[pubsubName],
		Path:            msg.path,
	}

	if data, ok := cloudEvent[pubsub.DataBase64Field]; ok && data != nil {
		if dataAsString, ok := data.(string); ok {
			decoded, decodeErr := base64.StdEncoding.DecodeString(dataAsString)
			if decodeErr != nil {
				log.Debugf("unable to base64 decode cloudEvent field data_base64: %s", decodeErr)
				diag.DefaultComponentMonitoring.PubsubIngressEvent(ctx, msg.pubsub, strings.ToLower(string(pubsub.Retry)), msg.topic, 0)

				return decodeErr
			}

			envelope.Data = decoded
		} else {
			diag.DefaultComponentMonitoring.PubsubIngressEvent(ctx, msg.pubsub, strings.ToLower(string(pubsub.Retry)), msg.topic, 0)
			return ErrUnexpectedEnvelopeData
		}
	} else if data, ok := cloudEvent[pubsub.DataField]; ok && data != nil {
		envelope.Data = nil

		if contenttype.IsStringContentType(envelope.DataContentType) {
			switch v := data.(type) {
			case string:
				envelope.Data = []byte(v)
			case []byte:
				envelope.Data = v
			default:
				diag.DefaultComponentMonitoring.PubsubIngressEvent(ctx, msg.pubsub, strings.ToLower(string(pubsub.Retry)), msg.topic, 0)
				return ErrUnexpectedEnvelopeData
			}
		} else if contenttype.IsJSONContentType(envelope.DataContentType) {
			envelope.Data, _ = a.json.Marshal(data)
		}
	}

	var span *trace.Span
	if iTraceID, ok := cloudEvent[pubsub.TraceIDField]; ok {
		if traceID, ok := iTraceID.(string); ok {
			sc, _ := diag.SpanContextFromW3CString(traceID)
			spanName := fmt.Sprintf("pubsub/%s", msg.topic)

			// no ops if trace is off
			ctx, span = diag.StartInternalCallbackSpan(ctx, spanName, sc, a.globalConfig.Spec.TracingSpec)
			ctx = diag.SpanContextToGRPCMetadata(ctx, span.SpanContext())
		} else {
			log.Warnf("ignored non-string traceid value: %v", iTraceID)
		}
	}

	ctx = invokev1.WithCustomGRPCMetadata(ctx, msg.metadata)

	clientV1 := runtimev1pb.NewAppCallbackClient(a.grpc.AppClient)

	start := time.Now()
	res, err := clientV1.OnTopicEvent(ctx, envelope)
	elapsed := diag.ElapsedSince(start)

	if span != nil {
		m := diag.ConstructSubscriptionSpanAttributes(envelope.Topic)
		diag.AddAttributesToSpan(span, m)
		diag.UpdateSpanStatusFromGRPCError(span, err)
		span.End()
	}

	if err != nil {
		errStatus, hasErrStatus := status.FromError(err)
		if hasErrStatus && (errStatus.Code() == codes.Unimplemented) {
			// DROP
			log.Warnf("non-retriable error returned from app while processing pub/sub event %v: %s", cloudEvent[pubsub.IDField], err)
			diag.DefaultComponentMonitoring.PubsubIngressEvent(ctx, msg.pubsub, strings.ToLower(string(pubsub.Drop)), msg.topic, elapsed)

			return nil
		}

		err = errors.Errorf("error returned from app while processing pub/sub event %v: %s", cloudEvent[pubsub.IDField], err)
		log.Debug(err)
		diag.DefaultComponentMonitoring.PubsubIngressEvent(ctx, msg.pubsub, strings.ToLower(string(pubsub.Retry)), msg.topic, elapsed)

		// on error from application, return error for redelivery of event
		return err
	}

	switch res.GetStatus() {
	case runtimev1pb.TopicEventResponse_SUCCESS:
		// on uninitialized status, this is the case it defaults to as an uninitialized status defaults to 0 which is
		// success from protobuf definition
		diag.DefaultComponentMonitoring.PubsubIngressEvent(ctx, msg.pubsub, strings.ToLower(string(pubsub.Success)), msg.topic, elapsed)
		return nil
	case runtimev1pb.TopicEventResponse_RETRY:
		diag.DefaultComponentMonitoring.PubsubIngressEvent(ctx, msg.pubsub, strings.ToLower(string(pubsub.Retry)), msg.topic, elapsed)
		return errors.Errorf("RETRY status returned from app while processing pub/sub event %v", cloudEvent[pubsub.IDField])
	case runtimev1pb.TopicEventResponse_DROP:
		log.Warnf("DROP status returned from app while processing pub/sub event %v", cloudEvent[pubsub.IDField])
		diag.DefaultComponentMonitoring.PubsubIngressEvent(ctx, msg.pubsub, strings.ToLower(string(pubsub.Drop)), msg.topic, elapsed)

		return nil
	}

	// Consider unknown status field as error and retry
	diag.DefaultComponentMonitoring.PubsubIngressEvent(ctx, msg.pubsub, strings.ToLower(string(pubsub.Retry)), msg.topic, elapsed)
	return errors.Errorf("unknown status returned from app while processing pub/sub event %v: %v", cloudEvent[pubsub.IDField], res.GetStatus())
}

func extractCloudEventProperty(cloudEvent map[string]interface{}, property string) string {
	if cloudEvent == nil {
		return ""
	}
	iValue, ok := cloudEvent[property]
	if ok {
		if value, ok := iValue.(string); ok {
			return value
		}
	}

	return ""
}

func (a *DaprRuntime) initActors() error {
	err := actors.ValidateHostEnvironment(a.runtimeConfig.mtlsEnabled, a.runtimeConfig.Mode, a.namespace)
	if err != nil {
		return err
	}
	a.actorStateStoreLock.Lock()
	defer a.actorStateStoreLock.Unlock()
	if a.actorStateStoreName == "" {
		return errors.New("no actor state store defined")
	}
	actorConfig := actors.NewConfig(a.hostAddress, a.runtimeConfig.ID, a.runtimeConfig.PlacementAddresses, a.runtimeConfig.InternalGRPCPort, a.namespace, a.appConfig)
	act := actors.NewActors(a.stateStores[a.actorStateStoreName], a.appChannel, a.grpc.GetGRPCConnection, actorConfig, a.runtimeConfig.CertChain, a.globalConfig.Spec.TracingSpec, a.globalConfig.Spec.Features, a.resiliency, a.actorStateStoreName)
	err = act.Init()
	a.actor = act
	return err
}

func (a *DaprRuntime) getAuthorizedComponents(components []components_v1alpha1.Component) []components_v1alpha1.Component {
	authorized := []components_v1alpha1.Component{}

	for _, c := range components {
		if a.isComponentAuthorized(c) {
			authorized = append(authorized, c)
		}
	}
	return authorized
}

func (a *DaprRuntime) isComponentAuthorized(component components_v1alpha1.Component) bool {
	if a.namespace == "" || (a.namespace != "" && component.ObjectMeta.Namespace == a.namespace) {
		if len(component.Scopes) == 0 {
			return true
		}

		// scopes are defined, make sure this runtime ID is authorized
		for _, s := range component.Scopes {
			if s == a.runtimeConfig.ID {
				return true
			}
		}
	}

	return false
}

func (a *DaprRuntime) loadComponents(opts *runtimeOpts) error {
	var loader components.ComponentLoader

	switch a.runtimeConfig.Mode {
	case modes.KubernetesMode:
		loader = components.NewKubernetesComponents(a.runtimeConfig.Kubernetes, a.namespace, a.operatorClient, a.podName)
	case modes.StandaloneMode:
		loader = components.NewStandaloneComponents(a.runtimeConfig.Standalone)
	default:
		return errors.Errorf("components loader for mode %s not found", a.runtimeConfig.Mode)
	}

	log.Info("loading components")
	comps, err := loader.LoadComponents()
	if err != nil {
		return err
	}
	for _, comp := range comps {
		log.Debugf("found component. name: %s, type: %s/%s", comp.ObjectMeta.Name, comp.Spec.Type, comp.Spec.Version)
	}

	authorizedComps := a.getAuthorizedComponents(comps)

	a.componentsLock.Lock()
	a.components = make([]components_v1alpha1.Component, len(authorizedComps))
	copy(a.components, authorizedComps)
	a.componentsLock.Unlock()

	for _, comp := range authorizedComps {
		a.pendingComponents <- comp
	}

	return nil
}

func (a *DaprRuntime) appendOrReplaceComponents(component components_v1alpha1.Component) {
	a.componentsLock.Lock()
	defer a.componentsLock.Unlock()

	replaced := false
	for i, c := range a.components {
		if c.Spec.Type == component.Spec.Type && c.ObjectMeta.Name == component.Name {
			a.components[i] = component
			replaced = true
			break
		}
	}

	if !replaced {
		a.components = append(a.components, component)
	}
}

func (a *DaprRuntime) extractComponentCategory(component components_v1alpha1.Component) ComponentCategory {
	for _, category := range componentCategoriesNeedProcess {
		if strings.HasPrefix(component.Spec.Type, fmt.Sprintf("%s.", category)) {
			return category
		}
	}
	return ""
}

func (a *DaprRuntime) processComponents() {
	for comp := range a.pendingComponents {
		if comp.Name == "" {
			continue
		}

		err := a.processComponentAndDependents(comp)
		if err != nil {
			e := fmt.Sprintf("process component %s error: %s", comp.Name, err.Error())
			if !comp.Spec.IgnoreErrors {
				log.Warnf("process component error daprd process will exited, gracefully to stop")
				a.Shutdown(a.runtimeConfig.GracefulShutdownDuration)
				log.Fatalf(e)
			}
			log.Errorf(e)
		}
	}
}

func (a *DaprRuntime) flushOutstandingComponents() {
	log.Info("waiting for all outstanding components to be processed")
	// We flush by sending a no-op component. Since the processComponents goroutine only reads one component at a time,
	// We know that once the no-op component is read from the channel, all previous components will have been fully processed.
	a.pendingComponents <- components_v1alpha1.Component{}
	log.Info("all outstanding components processed")
}

func (a *DaprRuntime) processComponentAndDependents(comp components_v1alpha1.Component) error {
	log.Debugf("loading component. name: %s, type: %s/%s", comp.ObjectMeta.Name, comp.Spec.Type, comp.Spec.Version)
	res := a.preprocessOneComponent(&comp)
	if res.unreadyDependency != "" {
		a.pendingComponentDependents[res.unreadyDependency] = append(a.pendingComponentDependents[res.unreadyDependency], comp)
		return nil
	}

	compCategory := a.extractComponentCategory(comp)
	if compCategory == "" {
		// the category entered is incorrect, return error
		return errors.Errorf("incorrect type %s", comp.Spec.Type)
	}

	ch := make(chan error, 1)

	timeout, err := time.ParseDuration(comp.Spec.InitTimeout)
	if err != nil {
		timeout = defaultComponentInitTimeout
	}

	go func() {
		ch <- a.doProcessOneComponent(compCategory, comp)
	}()

	select {
	case err := <-ch:
		if err != nil {
			return err
		}
	case <-time.After(timeout):
		return fmt.Errorf("init timeout for component %s exceeded after %s", comp.Name, timeout.String())
	}

	log.Infof("component loaded. name: %s, type: %s/%s", comp.ObjectMeta.Name, comp.Spec.Type, comp.Spec.Version)
	a.appendOrReplaceComponents(comp)
	diag.DefaultMonitoring.ComponentLoaded()

	dependency := componentDependency(compCategory, comp.Name)
	if deps, ok := a.pendingComponentDependents[dependency]; ok {
		delete(a.pendingComponentDependents, dependency)
		for _, dependent := range deps {
			if err := a.processComponentAndDependents(dependent); err != nil {
				return err
			}
		}
	}

	return nil
}

func (a *DaprRuntime) doProcessOneComponent(category ComponentCategory, comp components_v1alpha1.Component) error {
	switch category {
	case bindingsComponent:
		return a.initBinding(comp)
	case pubsubComponent:
		return a.initPubSub(comp)
	case secretStoreComponent:
		return a.initSecretStore(comp)
	case stateComponent:
		return a.initState(comp)
	case configurationComponent:
		return a.initConfiguration(comp)
	}
	return nil
}

func (a *DaprRuntime) preprocessOneComponent(comp *components_v1alpha1.Component) componentPreprocessRes {
	var unreadySecretsStore string
	*comp, unreadySecretsStore = a.processComponentSecrets(*comp)
	if unreadySecretsStore != "" {
		return componentPreprocessRes{
			unreadyDependency: componentDependency(secretStoreComponent, unreadySecretsStore),
		}
	}
	return componentPreprocessRes{}
}

func (a *DaprRuntime) stopActor() {
	if a.actor != nil {
		log.Info("Shutting down actor")
		a.actor.Stop()
	}
}

// shutdownComponents allows for a graceful shutdown of all runtime internal operations or components.
func (a *DaprRuntime) shutdownComponents() error {
	log.Info("Shutting down all components")
	var merr error

	// Close components if they implement `io.Closer`
	for name, binding := range a.inputBindings {
		if closer, ok := binding.(io.Closer); ok {
			if err := closer.Close(); err != nil {
				err = fmt.Errorf("error closing input binding %s: %w", name, err)
				merr = multierror.Append(merr, err)
				log.Warn(err)
			}
		}
	}
	for name, binding := range a.outputBindings {
		if closer, ok := binding.(io.Closer); ok {
			if err := closer.Close(); err != nil {
				err = fmt.Errorf("error closing output binding %s: %w", name, err)
				merr = multierror.Append(merr, err)
				log.Warn(err)
			}
		}
	}
	for name, secretstore := range a.secretStores {
		if closer, ok := secretstore.(io.Closer); ok {
			if err := closer.Close(); err != nil {
				err = fmt.Errorf("error closing secret store %s: %w", name, err)
				merr = multierror.Append(merr, err)
				log.Warn(err)
			}
		}
	}
	for name, pubSub := range a.pubSubs {
		if err := pubSub.Close(); err != nil {
			err = fmt.Errorf("error closing pub sub %s: %w", name, err)
			merr = multierror.Append(merr, err)
			log.Warn(err)
		}
	}
	for name, stateStore := range a.stateStores {
		if closer, ok := stateStore.(io.Closer); ok {
			if err := closer.Close(); err != nil {
				err = fmt.Errorf("error closing state store %s: %w", name, err)
				merr = multierror.Append(merr, err)
				log.Warn(err)
			}
		}
	}
	if closer, ok := a.nameResolver.(io.Closer); ok {
		if err := closer.Close(); err != nil {
			err = fmt.Errorf("error closing name resolver: %w", err)
			merr = multierror.Append(merr, err)
			log.Warn(err)
		}
	}

	return merr
}

// ShutdownWithWait will gracefully stop runtime and wait outstanding operations.
func (a *DaprRuntime) ShutdownWithWait() {
	a.Shutdown(a.runtimeConfig.GracefulShutdownDuration)
	os.Exit(0)
}

func (a *DaprRuntime) cleanSocket() {
	if a.runtimeConfig.UnixDomainSocket != "" {
		for _, s := range []string{"http", "grpc"} {
			os.Remove(fmt.Sprintf("%s/dapr-%s-%s.socket", a.runtimeConfig.UnixDomainSocket, a.runtimeConfig.ID, s))
		}
	}
}

func (a *DaprRuntime) Shutdown(duration time.Duration) {
	// Ensure the Unix socket file is removed if a panic occurs.
	defer a.cleanSocket()

	a.cancel()
	a.stopActor()
	log.Infof("dapr shutting down.")
	log.Info("Stopping Dapr APIs")
	for _, closer := range a.apiClosers {
		if err := closer.Close(); err != nil {
			log.Warnf("error closing API: %v", err)
		}
	}
	log.Infof("Waiting %s to finish outstanding operations", duration)
	<-time.After(duration)
	a.shutdownComponents()
	a.shutdownC <- nil
}

func (a *DaprRuntime) WaitUntilShutdown() error {
	return <-a.shutdownC
}

func (a *DaprRuntime) processComponentSecrets(component components_v1alpha1.Component) (components_v1alpha1.Component, string) {
	cache := map[string]secretstores.GetSecretResponse{}

	for i, m := range component.Spec.Metadata {
		if m.SecretKeyRef.Name == "" {
			continue
		}

		secretStoreName := a.authSecretStoreOrDefault(component)
		secretStore := a.getSecretStore(secretStoreName)
		if secretStore == nil {
			log.Warnf("component %s references a secret store that isn't loaded: %s", component.Name, secretStoreName)
			return component, secretStoreName
		}

		// If running in Kubernetes, do not fetch secrets from the Kubernetes secret store as they will be populated by the operator.
		// Instead, base64 decode the secret values into their real self.
		if a.runtimeConfig.Mode == modes.KubernetesMode && secretStoreName == kubernetesSecretStore {
			val := m.Value.Raw

			var jsonVal string
			err := json.Unmarshal(val, &jsonVal)
			if err != nil {
				log.Errorf("error decoding secret: %s", err)
				continue
			}

			dec, err := base64.StdEncoding.DecodeString(jsonVal)
			if err != nil {
				log.Errorf("error decoding secret: %s", err)
				continue
			}

			m.Value = components_v1alpha1.DynamicValue{
				JSON: v1.JSON{
					Raw: dec,
				},
			}

			component.Spec.Metadata[i] = m
			continue
		}

		resp, ok := cache[m.SecretKeyRef.Name]
		if !ok {
			r, err := secretStore.GetSecret(secretstores.GetSecretRequest{
				Name: m.SecretKeyRef.Name,
				Metadata: map[string]string{
					"namespace": component.ObjectMeta.Namespace,
				},
			})
			if err != nil {
				log.Errorf("error getting secret: %s", err)
				continue
			}
			resp = r
		}

		// Use the SecretKeyRef.Name key if SecretKeyRef.Key is not given
		secretKeyName := m.SecretKeyRef.Key
		if secretKeyName == "" {
			secretKeyName = m.SecretKeyRef.Name
		}

		val, ok := resp.Data[secretKeyName]
		if ok {
			component.Spec.Metadata[i].Value = components_v1alpha1.DynamicValue{
				JSON: v1.JSON{
					Raw: []byte(val),
				},
			}
		}

		cache[m.SecretKeyRef.Name] = resp
	}
	return component, ""
}

func (a *DaprRuntime) authSecretStoreOrDefault(comp components_v1alpha1.Component) string {
	if comp.SecretStore == "" {
		switch a.runtimeConfig.Mode {
		case modes.KubernetesMode:
			return "kubernetes"
		}
	}
	return comp.SecretStore
}

func (a *DaprRuntime) getSecretStore(storeName string) secretstores.SecretStore {
	if storeName == "" {
		return nil
	}
	return a.secretStores[storeName]
}

func (a *DaprRuntime) blockUntilAppIsReady() {
	if a.runtimeConfig.ApplicationPort <= 0 {
		return
	}

	log.Infof("application protocol: %s. waiting on port %v.  This will block until the app is listening on that port.", string(a.runtimeConfig.ApplicationProtocol), a.runtimeConfig.ApplicationPort)

	for {
		conn, _ := net.DialTimeout("tcp", net.JoinHostPort("localhost", fmt.Sprintf("%v", a.runtimeConfig.ApplicationPort)), time.Millisecond*500)
		if conn != nil {
			conn.Close()
			break
		}
		// prevents overwhelming the OS with open connections
		time.Sleep(time.Millisecond * 50)
	}

	log.Infof("application discovered on port %v", a.runtimeConfig.ApplicationPort)
}

func (a *DaprRuntime) loadAppConfiguration() {
	if a.appChannel == nil {
		return
	}

	appConfig, err := a.appChannel.GetAppConfig()
	if err != nil {
		return
	}

	if appConfig != nil {
		a.appConfig = *appConfig
		log.Info("application configuration loaded")
	}
}

func (a *DaprRuntime) createAppChannel() error {
	if a.runtimeConfig.ApplicationPort > 0 {
		var channelCreatorFn func(port, maxConcurrency int, spec config.TracingSpec, sslEnabled bool, maxRequestBodySize int, readBufferSize int) (channel.AppChannel, error)

		switch a.runtimeConfig.ApplicationProtocol {
		case GRPCProtocol:
			channelCreatorFn = a.grpc.CreateLocalChannel
		case HTTPProtocol:
			channelCreatorFn = http_channel.CreateLocalChannel
		default:
			return errors.Errorf("cannot create app channel for protocol %s", string(a.runtimeConfig.ApplicationProtocol))
		}

		ch, err := channelCreatorFn(a.runtimeConfig.ApplicationPort, a.runtimeConfig.MaxConcurrency, a.globalConfig.Spec.TracingSpec, a.runtimeConfig.AppSSL, a.runtimeConfig.MaxRequestBodySize, a.runtimeConfig.ReadBufferSize)
		if err != nil {
			log.Infof("app max concurrency set to %v", a.runtimeConfig.MaxConcurrency)
		}
		a.appChannel = ch
	} else {
		log.Warn("app channel is not initialized. did you make sure to configure an app-port?")
	}

	return nil
}

func (a *DaprRuntime) appendBuiltinSecretStore() {
	for _, comp := range a.builtinSecretStore() {
		a.pendingComponents <- comp
	}
}

func (a *DaprRuntime) builtinSecretStore() []components_v1alpha1.Component {
	// Preload Kubernetes secretstore
	switch a.runtimeConfig.Mode {
	case modes.KubernetesMode:
		return []components_v1alpha1.Component{{
			ObjectMeta: metav1.ObjectMeta{
				Name: "kubernetes",
			},
			Spec: components_v1alpha1.ComponentSpec{
				Type:    "secretstores.kubernetes",
				Version: components.FirstStableVersion,
			},
		}}
	}
	return nil
}

func (a *DaprRuntime) initSecretStore(c components_v1alpha1.Component) error {
	secretStore, err := a.secretStoresRegistry.Create(c.Spec.Type, c.Spec.Version)
	if err != nil {
		log.Warnf("failed to create secret store %s/%s: %s", c.Spec.Type, c.Spec.Version, err)
		diag.DefaultMonitoring.ComponentInitFailed(c.Spec.Type, "creation")
		return err
	}

	err = secretStore.Init(secretstores.Metadata{
		Properties: a.convertMetadataItemsToProperties(c.Spec.Metadata),
	})
	if err != nil {
		log.Warnf("failed to init secret store %s/%s named %s: %s", c.Spec.Type, c.Spec.Version, c.ObjectMeta.Name, err)
		diag.DefaultMonitoring.ComponentInitFailed(c.Spec.Type, "init")
		return err
	}

	a.secretStores[c.ObjectMeta.Name] = secretStore
	diag.DefaultMonitoring.ComponentInitialized(c.Spec.Type)
	return nil
}

func (a *DaprRuntime) convertMetadataItemsToProperties(items []components_v1alpha1.MetadataItem) map[string]string {
	properties := map[string]string{}
	for _, c := range items {
		val := c.Value.String()
		for strings.Contains(val, "{uuid}") {
			val = strings.Replace(val, "{uuid}", uuid.New().String(), 1)
		}
		properties[c.Name] = val
	}
	return properties
}

func (a *DaprRuntime) getComponent(componentType string, name string) (components_v1alpha1.Component, bool) {
	a.componentsLock.RLock()
	defer a.componentsLock.RUnlock()

	for i, c := range a.components {
		if c.Spec.Type == componentType && c.ObjectMeta.Name == name {
			return a.components[i], true
		}
	}
	return components_v1alpha1.Component{}, false
}

func (a *DaprRuntime) getComponents() []components_v1alpha1.Component {
	a.componentsLock.RLock()
	defer a.componentsLock.RUnlock()

	comps := make([]components_v1alpha1.Component, len(a.components))
	copy(comps, a.components)
	return comps
}

func (a *DaprRuntime) establishSecurity(sentryAddress string) error {
	if !a.runtimeConfig.mtlsEnabled {
		log.Info("mTLS is disabled. Skipping certificate request and tls validation")
		return nil
	}
	if sentryAddress == "" {
		return errors.New("sentryAddress cannot be empty")
	}
	log.Info("mTLS enabled. creating sidecar authenticator")

	auth, err := security.GetSidecarAuthenticator(sentryAddress, a.runtimeConfig.CertChain)
	if err != nil {
		return err
	}
	a.authenticator = auth
	a.grpc.SetAuthenticator(auth)

	log.Info("authenticator created")

	diag.DefaultMonitoring.MTLSInitCompleted()
	return nil
}

func componentDependency(compCategory ComponentCategory, name string) string {
	return fmt.Sprintf("%s:%s", compCategory, name)
}

func (a *DaprRuntime) startSubscribing() {
	for name, pubsub := range a.pubSubs {
		if err := a.beginPubSub(name, pubsub); err != nil {
			log.Errorf("error occurred while beginning pubsub %s: %s", name, err)
		}
	}
}

func (a *DaprRuntime) startReadingFromBindings() error {
	if a.appChannel == nil {
		return errors.New("app channel not initialized")
	}
	for name, binding := range a.inputBindings {
		go func(name string, binding bindings.InputBinding) {
			if !a.isAppSubscribedToBinding(name) {
				log.Infof("app has not subscribed to binding %s.", name)
				return
			}

			err := a.readFromBinding(name, binding)
			if err != nil {
				log.Errorf("error reading from input binding %s: %s", name, err)
			}
		}(name, binding)
	}
	return nil
}<|MERGE_RESOLUTION|>--- conflicted
+++ resolved
@@ -609,15 +609,6 @@
 				return nil
 			}
 
-<<<<<<< HEAD
-			return publishFunc(ctx, &pubsubSubscribedMessage{
-				cloudEvent: cloudEvent,
-				data:       data,
-				topic:      msg.Topic,
-				metadata:   msg.Metadata,
-				path:       routePath,
-				pubsub:     name,
-=======
 			policy := a.resiliency.ComponentInboundPolicy(ctx, name)
 			return policy(func(ctx context.Context) error {
 				return publishFunc(ctx, &pubsubSubscribedMessage{
@@ -626,8 +617,8 @@
 					topic:      msg.Topic,
 					metadata:   msg.Metadata,
 					path:       routePath,
+					pubsub:     name,
 				})
->>>>>>> 6cdad375
 			})
 		}); err != nil {
 			log.Errorf("failed to subscribe to topic %s: %s", topic, err)
