--- conflicted
+++ resolved
@@ -257,20 +257,13 @@
 		shutdownC:                  make(chan error, 1),
 		tracerProvider:             nil,
 		resiliency:                 resiliencyProvider,
-<<<<<<< HEAD
 		workflowEngine: wfengine.NewWorkflowEngine(&wfengine.WFConfig{
 			AppID: runtimeConfig.ID,
 		}),
 		appHealthReady: nil,
 		appHealthLock:  &sync.Mutex{},
 		bulkSubLock:    &sync.Mutex{},
-=======
-		workflowEngine:             wfengine.NewWorkflowEngine(),
-		appHealthReady:             nil,
-		appHealthLock:              &sync.Mutex{},
-		bulkSubLock:                &sync.Mutex{},
-		compStore:                  compstore.New(),
->>>>>>> 32446329
+		compStore:      compstore.New(),
 	}
 
 	rt.componentAuthorizers = []ComponentAuthorizer{rt.namespaceComponentAuthorizer}
