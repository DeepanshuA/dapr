/*
Copyright 2021 The Dapr Authors
Licensed under the Apache License, Version 2.0 (the "License");
you may not use this file except in compliance with the License.
You may obtain a copy of the License at
    http://www.apache.org/licenses/LICENSE-2.0
Unless required by applicable law or agreed to in writing, software
distributed under the License is distributed on an "AS IS" BASIS,
WITHOUT WARRANTIES OR CONDITIONS OF ANY KIND, either express or implied.
See the License for the specific language governing permissions and
limitations under the License.
*/

package runtime

import (
	"context"
	"encoding/base64"
	"encoding/json"
	"fmt"
	"io"
	"net"
	nethttp "net/http"
	"os"
	"reflect"
	"strconv"
	"strings"
	"sync"
	"time"

	"github.com/cenkalti/backoff/v4"
	"github.com/google/uuid"
	"github.com/hashicorp/go-multierror"
	"github.com/pkg/errors"
	"go.opentelemetry.io/otel/exporters/otlp/otlptrace"
	otlptracegrpc "go.opentelemetry.io/otel/exporters/otlp/otlptrace/otlptracegrpc"
	otlptracehttp "go.opentelemetry.io/otel/exporters/otlp/otlptrace/otlptracehttp"
	"go.opentelemetry.io/otel/exporters/zipkin"
	"go.opentelemetry.io/otel/sdk/resource"
	sdktrace "go.opentelemetry.io/otel/sdk/trace"
	semconv "go.opentelemetry.io/otel/semconv/v1.10.0"
	"go.opentelemetry.io/otel/trace"
	"google.golang.org/grpc/codes"
	md "google.golang.org/grpc/metadata"
	"google.golang.org/grpc/status"
	"google.golang.org/protobuf/types/known/emptypb"
	v1 "k8s.io/apiextensions-apiserver/pkg/apis/apiextensions/v1"
	metav1 "k8s.io/apimachinery/pkg/apis/meta/v1"

	"github.com/dapr/dapr/pkg/actors"
	componentsV1alpha1 "github.com/dapr/dapr/pkg/apis/components/v1alpha1"
	"github.com/dapr/dapr/pkg/apphealth"
	"github.com/dapr/dapr/pkg/channel"
	httpChannel "github.com/dapr/dapr/pkg/channel/http"
	"github.com/dapr/dapr/pkg/components"
	"github.com/dapr/dapr/pkg/config"
	diag "github.com/dapr/dapr/pkg/diagnostics"
	diagUtils "github.com/dapr/dapr/pkg/diagnostics/utils"
	"github.com/dapr/dapr/pkg/encryption"
	"github.com/dapr/dapr/pkg/grpc"
	"github.com/dapr/dapr/pkg/http"
	"github.com/dapr/dapr/pkg/messaging"
	invokev1 "github.com/dapr/dapr/pkg/messaging/v1"
	httpMiddleware "github.com/dapr/dapr/pkg/middleware/http"
	"github.com/dapr/dapr/pkg/modes"
	"github.com/dapr/dapr/pkg/operator/client"
	"github.com/dapr/dapr/pkg/resiliency"
	runtimePubsub "github.com/dapr/dapr/pkg/runtime/pubsub"
	"github.com/dapr/dapr/pkg/runtime/security"
	"github.com/dapr/dapr/pkg/scopes"
	"github.com/dapr/dapr/utils"
	"github.com/dapr/kit/logger"

	operatorv1pb "github.com/dapr/dapr/pkg/proto/operator/v1"
	runtimev1pb "github.com/dapr/dapr/pkg/proto/runtime/v1"

	bindingsLoader "github.com/dapr/dapr/pkg/components/bindings"
	configurationLoader "github.com/dapr/dapr/pkg/components/configuration"
	lockLoader "github.com/dapr/dapr/pkg/components/lock"
	httpMiddlewareLoader "github.com/dapr/dapr/pkg/components/middleware/http"
	nrLoader "github.com/dapr/dapr/pkg/components/nameresolution"
	pubsubLoader "github.com/dapr/dapr/pkg/components/pubsub"
	secretstoresLoader "github.com/dapr/dapr/pkg/components/secretstores"
	stateLoader "github.com/dapr/dapr/pkg/components/state"

	"github.com/dapr/components-contrib/bindings"
	"github.com/dapr/components-contrib/configuration"
	"github.com/dapr/components-contrib/contenttype"
	"github.com/dapr/components-contrib/lock"
	contribMetadata "github.com/dapr/components-contrib/metadata"
	"github.com/dapr/components-contrib/middleware"
	nr "github.com/dapr/components-contrib/nameresolution"
	"github.com/dapr/components-contrib/pubsub"
	"github.com/dapr/components-contrib/secretstores"
	"github.com/dapr/components-contrib/state"
)

const (
	actorStateStore = "actorStateStore"

	// output bindings concurrency.
	bindingsConcurrencyParallel   = "parallel"
	bindingsConcurrencySequential = "sequential"
	pubsubName                    = "pubsubName"

	// hot reloading is currently unsupported, but
	// setting this environment variable restores the
	// partial hot reloading support for k8s.
	hotReloadingEnvVar = "DAPR_ENABLE_HOT_RELOADING"

	componentFormat = "%s (%s/%s)"
	// Metadata needed to call bulk subscribe
	BulkSubscribe = "bulkSubscribe"
)

type ComponentCategory string

const (
	bindingsComponent      ComponentCategory = "bindings"
	pubsubComponent        ComponentCategory = "pubsub"
	secretStoreComponent   ComponentCategory = "secretstores"
	stateComponent         ComponentCategory = "state"
	middlewareComponent    ComponentCategory = "middleware"
	configurationComponent ComponentCategory = "configuration"
	lockComponent          ComponentCategory = "lock"

	defaultComponentInitTimeout = time.Second * 5
)

var componentCategoriesNeedProcess = []ComponentCategory{
	bindingsComponent,
	pubsubComponent,
	secretStoreComponent,
	stateComponent,
	middlewareComponent,
	configurationComponent,
	lockComponent,
}

var log = logger.NewLogger("dapr.runtime")

// ErrUnexpectedEnvelopeData denotes that an unexpected data type
// was encountered when processing a cloud event's data property.
var ErrUnexpectedEnvelopeData = errors.New("unexpected data type encountered in envelope")

type TopicRoutes map[string]TopicRouteElem

type TopicRouteElem struct {
	metadata        map[string]string
	rules           []*runtimePubsub.Rule
	deadLetterTopic string
}

// Type of function that determines if a component is authorized.
// The function receives the component and must return true if the component is authorized.
type ComponentAuthorizer func(component componentsV1alpha1.Component) bool

// DaprRuntime holds all the core components of the runtime.
type DaprRuntime struct {
	ctx                    context.Context
	cancel                 context.CancelFunc
	runtimeConfig          *Config
	globalConfig           *config.Configuration
	accessControlList      *config.AccessControlList
	componentsLock         *sync.RWMutex
	components             []componentsV1alpha1.Component
	grpc                   *grpc.Manager
	appChannel             channel.AppChannel
	appConfig              config.ApplicationConfig
	directMessaging        messaging.DirectMessaging
	stateStoreRegistry     *stateLoader.Registry
	secretStoresRegistry   *secretstoresLoader.Registry
	nameResolutionRegistry *nrLoader.Registry
	stateStores            map[string]state.Store
	actor                  actors.Actors
	bindingsRegistry       *bindingsLoader.Registry
	subscribeBindingList   []string
	inputBindings          map[string]bindings.InputBinding
	outputBindings         map[string]bindings.OutputBinding
	inputBindingsCtx       context.Context
	inputBindingsCancel    context.CancelFunc
	secretStores           map[string]secretstores.SecretStore
	pubSubRegistry         *pubsubLoader.Registry
	pubSubs                map[string]pubsubItem // Key is "componentName"
	nameResolver           nr.Resolver
	httpMiddlewareRegistry *httpMiddlewareLoader.Registry
	hostAddress            string
	actorStateStoreName    string
	actorStateStoreLock    *sync.RWMutex
	authenticator          security.Authenticator
	namespace              string
	podName                string
	daprHTTPAPI            http.API
	operatorClient         operatorv1pb.OperatorClient
	pubsubCtx              context.Context
	pubsubCancel           context.CancelFunc
	topicsLock             *sync.Mutex
	topicRoutes            map[string]TopicRoutes        // Key is "componentName"
	topicCtxCancels        map[string]context.CancelFunc // Key is "componentName||topicName"
	inputBindingRoutes     map[string]string
	shutdownC              chan error
	apiClosers             []io.Closer
	componentAuthorizers   []ComponentAuthorizer
	appHealth              *apphealth.AppHealth

	secretsConfiguration map[string]config.SecretsScope

	configurationStoreRegistry *configurationLoader.Registry
	configurationStores        map[string]configuration.Store

	lockStoreRegistry *lockLoader.Registry
	lockStores        map[string]lock.Store

	pendingComponents          chan componentsV1alpha1.Component
	pendingComponentDependents map[string][]componentsV1alpha1.Component

	proxy messaging.Proxy

	resiliency resiliency.Provider

	tracerProvider *sdktrace.TracerProvider
}

type ComponentsCallback func(components ComponentRegistry) error

type ComponentRegistry struct {
	Actors          actors.Actors
	DirectMessaging messaging.DirectMessaging
	StateStores     map[string]state.Store
	InputBindings   map[string]bindings.InputBinding
	OutputBindings  map[string]bindings.OutputBinding
	SecretStores    map[string]secretstores.SecretStore
	PubSubs         map[string]pubsub.PubSub
}

type componentPreprocessRes struct {
	unreadyDependency string
}

type pubsubSubscribedMessage struct {
	cloudEvent map[string]interface{}
	data       []byte
	topic      string
	metadata   map[string]string
	path       string
	pubsub     string
}

type pubsubItem struct {
	component           pubsub.PubSub
	scopedSubscriptions []string
	scopedPublishings   []string
	allowedTopics       []string
}

type pubsubBulkSubscribedMessage struct {
	cloudEvents []map[string]interface{}
	rawData     []runtimePubsub.BulkSubscribeMessageItem
	entries     []*pubsub.BulkMessageEntry
	data        []byte
	topic       string
	metadata    map[string]string
	pubsub      string
	path        string
	length      int
}

// NewDaprRuntime returns a new runtime with the given runtime config and global config.
func NewDaprRuntime(runtimeConfig *Config, globalConfig *config.Configuration, accessControlList *config.AccessControlList, resiliencyProvider resiliency.Provider) *DaprRuntime {
	ctx, cancel := context.WithCancel(context.Background())
	rt := &DaprRuntime{
		ctx:                        ctx,
		cancel:                     cancel,
		runtimeConfig:              runtimeConfig,
		globalConfig:               globalConfig,
		accessControlList:          accessControlList,
		componentsLock:             &sync.RWMutex{},
		components:                 make([]componentsV1alpha1.Component, 0),
		actorStateStoreLock:        &sync.RWMutex{},
		grpc:                       grpc.NewGRPCManager(runtimeConfig.Mode),
		inputBindings:              map[string]bindings.InputBinding{},
		outputBindings:             map[string]bindings.OutputBinding{},
		secretStores:               map[string]secretstores.SecretStore{},
		stateStores:                map[string]state.Store{},
		pubSubs:                    map[string]pubsubItem{},
		topicsLock:                 &sync.Mutex{},
		inputBindingRoutes:         map[string]string{},
		secretsConfiguration:       map[string]config.SecretsScope{},
		configurationStores:        map[string]configuration.Store{},
		lockStores:                 map[string]lock.Store{},
		pendingComponents:          make(chan componentsV1alpha1.Component),
		pendingComponentDependents: map[string][]componentsV1alpha1.Component{},
		shutdownC:                  make(chan error, 1),
		tracerProvider:             nil,
		resiliency:                 resiliencyProvider,
	}

	rt.componentAuthorizers = []ComponentAuthorizer{rt.namespaceComponentAuthorizer}
	if globalConfig != nil && len(globalConfig.Spec.ComponentsSpec.Deny) > 0 {
		dl := newComponentDenyList(globalConfig.Spec.ComponentsSpec.Deny)
		rt.componentAuthorizers = append(rt.componentAuthorizers, dl.IsAllowed)
	}

	return rt
}

// Run performs initialization of the runtime with the runtime and global configurations.
func (a *DaprRuntime) Run(opts ...Option) error {
	start := time.Now()
	log.Infof("%s mode configured", a.runtimeConfig.Mode)
	log.Infof("app id: %s", a.runtimeConfig.ID)

	var o runtimeOpts
	for _, opt := range opts {
		opt(&o)
	}

	err := a.initRuntime(&o)
	if err != nil {
		return err
	}

	d := time.Since(start).Milliseconds()
	log.Infof("dapr initialized. Status: Running. Init Elapsed %vms", d)

	if a.daprHTTPAPI != nil {
		// gRPC server start failure is logged as Fatal in initRuntime method. Setting the status only when runtime is initialized.
		a.daprHTTPAPI.MarkStatusAsReady()
	}

	return nil
}

func (a *DaprRuntime) getNamespace() string {
	return os.Getenv("NAMESPACE")
}

func (a *DaprRuntime) getPodName() string {
	return os.Getenv("POD_NAME")
}

func (a *DaprRuntime) getOperatorClient() (operatorv1pb.OperatorClient, error) {
	if a.runtimeConfig.Mode == modes.KubernetesMode {
		client, _, err := client.GetOperatorClient(a.runtimeConfig.Kubernetes.ControlPlaneAddress, security.TLSServerName, a.runtimeConfig.CertChain)
		if err != nil {
			return nil, errors.Wrap(err, "error creating operator client")
		}
		return client, nil
	}
	return nil, nil
}

// setupTracing set up the trace exporters. Technically we don't need to pass `hostAddress` in,
// but we do so here to explicitly call out the dependency on having `hostAddress` computed.
func (a *DaprRuntime) setupTracing(hostAddress string, tpStore tracerProviderStore) error {
	// Register stdout trace exporter if user wants to debug requests or log as Info level.
	if a.globalConfig.Spec.TracingSpec.Stdout {
		tpStore.RegisterExporter(diagUtils.NewStdOutExporter())
	}

	// Register zipkin trace exporter if ZipkinSpec is specified
	if a.globalConfig.Spec.TracingSpec.Zipkin.EndpointAddress != "" {
		zipkinExporter, err := zipkin.New(a.globalConfig.Spec.TracingSpec.Zipkin.EndpointAddress)
		if err != nil {
			return err
		}
		tpStore.RegisterExporter(zipkinExporter)
	}

	// Register otel trace exporter if OtelSpec is specified
	if a.globalConfig.Spec.TracingSpec.Otel.EndpointAddress != "" && a.globalConfig.Spec.TracingSpec.Otel.Protocol != "" {
		endpoint := a.globalConfig.Spec.TracingSpec.Otel.EndpointAddress
		protocol := a.globalConfig.Spec.TracingSpec.Otel.Protocol
		if protocol != "http" && protocol != "grpc" {
			return fmt.Errorf("invalid protocol %v provided for Otel endpoint", protocol)
		}
		isSecure := a.globalConfig.Spec.TracingSpec.Otel.IsSecure

		var client otlptrace.Client
		if protocol == "http" {
			clientOptions := []otlptracehttp.Option{otlptracehttp.WithEndpoint(endpoint)}
			if !isSecure {
				clientOptions = append(clientOptions, otlptracehttp.WithInsecure())
			}
			client = otlptracehttp.NewClient(clientOptions...)
		} else {
			clientOptions := []otlptracegrpc.Option{otlptracegrpc.WithEndpoint(endpoint)}
			if !isSecure {
				clientOptions = append(clientOptions, otlptracegrpc.WithInsecure())
			}
			client = otlptracegrpc.NewClient(clientOptions...)
		}
		otelExporter, err := otlptrace.New(context.Background(), client)
		if err != nil {
			return err
		}
		tpStore.RegisterExporter(otelExporter)
	}

	// Register a resource
	r := resource.NewWithAttributes(
		semconv.SchemaURL,
		semconv.ServiceNameKey.String(a.runtimeConfig.ID),
	)

	tpStore.RegisterResource(r)

	// Register a trace sampler based on Sampling settings
	tpStore.RegisterSampler(diagUtils.TraceSampler(a.globalConfig.Spec.TracingSpec.SamplingRate))

	tpStore.RegisterTracerProvider()

	return nil
}

func (a *DaprRuntime) initRuntime(opts *runtimeOpts) error {
	a.namespace = a.getNamespace()

	// Initialize metrics only if MetricSpec is enabled.
	if a.globalConfig.Spec.MetricSpec.Enabled {
		if err := diag.InitMetrics(a.runtimeConfig.ID, a.namespace); err != nil {
			log.Errorf(NewInitError(InitFailure, "metrics", err).Error())
		}
	}

	err := a.establishSecurity(a.runtimeConfig.SentryServiceAddress)
	if err != nil {
		return err
	}
	a.podName = a.getPodName()
	a.operatorClient, err = a.getOperatorClient()
	if err != nil {
		return err
	}

	if a.hostAddress, err = utils.GetHostAddress(); err != nil {
		return errors.Wrap(err, "failed to determine host address")
	}
	if err = a.setupTracing(a.hostAddress, newOpentelemetryTracerProviderStore()); err != nil {
		return errors.Wrap(err, "failed to setup tracing")
	}
	// Register and initialize name resolution for service discovery.
	a.nameResolutionRegistry = opts.nameResolutionRegistry
	err = a.initNameResolution()
	if err != nil {
		log.Errorf(err.Error())
	}

	a.pubSubRegistry = opts.pubsubRegistry
	a.secretStoresRegistry = opts.secretStoreRegistry
	a.stateStoreRegistry = opts.stateRegistry
	a.configurationStoreRegistry = opts.configurationRegistry
	a.bindingsRegistry = opts.bindingRegistry
	a.httpMiddlewareRegistry = opts.httpMiddlewareRegistry
	a.lockStoreRegistry = opts.lockRegistry

	go a.processComponents()

	if _, ok := os.LookupEnv(hotReloadingEnvVar); ok {
		log.Debug("starting to watch component updates")
		err = a.beginComponentsUpdates()
		if err != nil {
			log.Warnf("failed to watch component updates: %s", err)
		}
	}

	a.appendBuiltinSecretStore()
	err = a.loadComponents(opts)
	if err != nil {
		log.Warnf("failed to load components: %s", err)
	}

	a.flushOutstandingComponents()

	pipeline, err := a.buildHTTPPipeline()
	if err != nil {
		log.Warnf("failed to build HTTP pipeline: %s", err)
	}

	// Setup allow/deny list for secrets
	a.populateSecretsConfiguration()

	// Start proxy
	a.initProxy()

	// Create and start internal and external gRPC servers
	grpcAPI := a.getGRPCAPI()

	err = a.startGRPCAPIServer(grpcAPI, a.runtimeConfig.APIGRPCPort)
	if err != nil {
		log.Fatalf("failed to start API gRPC server: %s", err)
	}
	if a.runtimeConfig.UnixDomainSocket != "" {
		log.Info("API gRPC server is running on a unix domain socket")
	} else {
		log.Infof("API gRPC server is running on port %v", a.runtimeConfig.APIGRPCPort)
	}

	// Start HTTP Server
	err = a.startHTTPServer(a.runtimeConfig.HTTPPort, a.runtimeConfig.PublicPort, a.runtimeConfig.ProfilePort, a.runtimeConfig.AllowedOrigins, pipeline)
	if err != nil {
		log.Fatalf("failed to start HTTP server: %s", err)
	}
	if a.runtimeConfig.UnixDomainSocket != "" {
		log.Info("http server is running on a unix domain socket")
	} else {
		log.Infof("http server is running on port %v", a.runtimeConfig.HTTPPort)
	}
	log.Infof("The request body size parameter is: %v", a.runtimeConfig.MaxRequestBodySize)

	err = a.startGRPCInternalServer(grpcAPI, a.runtimeConfig.InternalGRPCPort)
	if err != nil {
		log.Fatalf("failed to start internal gRPC server: %s", err)
	}
	log.Infof("internal gRPC server is running on port %v", a.runtimeConfig.InternalGRPCPort)

	if a.daprHTTPAPI != nil {
		a.daprHTTPAPI.MarkStatusAsOutboundReady()
	}

	a.blockUntilAppIsReady()

	err = a.createAppChannel()
	if err != nil {
		log.Warnf("failed to open %s channel to app: %s", string(a.runtimeConfig.ApplicationProtocol), err)
	}
	a.daprHTTPAPI.SetAppChannel(a.appChannel)
	grpcAPI.SetAppChannel(a.appChannel)

	a.loadAppConfiguration()

	a.initDirectMessaging(a.nameResolver)

	a.daprHTTPAPI.SetDirectMessaging(a.directMessaging)
	grpcAPI.SetDirectMessaging(a.directMessaging)

	if len(a.runtimeConfig.PlacementAddresses) != 0 {
		err = a.initActors()
		if err != nil {
			log.Warnf(err.Error())
		} else {
			a.daprHTTPAPI.SetActorRuntime(a.actor)
			grpcAPI.SetActorRuntime(a.actor)
		}
	}

	if opts.componentsCallback != nil {
		pubsubs := make(map[string]pubsub.PubSub, len(a.pubSubs))
		for k, v := range a.pubSubs {
			pubsubs[k] = v.component
		}
		if err = opts.componentsCallback(ComponentRegistry{
			Actors:          a.actor,
			DirectMessaging: a.directMessaging,
			StateStores:     a.stateStores,
			InputBindings:   a.inputBindings,
			OutputBindings:  a.outputBindings,
			SecretStores:    a.secretStores,
			PubSubs:         pubsubs,
		}); err != nil {
			log.Fatalf("failed to register components with callback: %s", err)
		}
	}

	if a.runtimeConfig.AppHealthCheck != nil && a.appChannel != nil {
		a.appHealth = apphealth.NewAppHealth(a.runtimeConfig.AppHealthCheck, a.appChannel.HealthProbe)
		a.appHealth.OnHealthChange(a.appHealthChanged)
		a.appHealth.StartProbes(a.ctx)

		// Set the appHealth object in the channel so it's aware of the app's health status
		a.appChannel.SetAppHealth(a.appHealth)

		// Enqueue a probe right away
		// This will also start the input components once the app is healthy
		a.appHealth.Enqueue()
	} else {
		// If there's no health check, mark the app as healthy right away so subscriptions can start
		a.appHealthChanged(apphealth.AppStatusHealthy)
	}

	return nil
}

// Sets the status of the app to healthy or un-healthy
// Callback for apphealth when the detected status changed
func (a *DaprRuntime) appHealthChanged(status uint8) {
	switch status {
	case apphealth.AppStatusHealthy:
		// Start subscribing to topics and reading from input bindings
		a.startSubscriptions()
		err := a.startReadingFromBindings()
		if err != nil {
			log.Warnf("failed to read from bindings: %s ", err)
		}
	case apphealth.AppStatusUnhealthy:
		// Stop topic subscriptions and input bindings
		a.stopSubscriptions()
		a.stopReadingFromBindings()
	}
}

func (a *DaprRuntime) populateSecretsConfiguration() {
	// Populate in a map for easy lookup by store name.
	for _, scope := range a.globalConfig.Spec.Secrets.Scopes {
		a.secretsConfiguration[scope.StoreName] = scope
	}
}

func (a *DaprRuntime) buildHTTPPipeline() (httpMiddleware.Pipeline, error) {
	var handlers []httpMiddleware.Middleware

	if a.globalConfig != nil {
		for i := 0; i < len(a.globalConfig.Spec.HTTPPipelineSpec.Handlers); i++ {
			middlewareSpec := a.globalConfig.Spec.HTTPPipelineSpec.Handlers[i]
			component, exists := a.getComponent(middlewareSpec.Type, middlewareSpec.Name)
			if !exists {
				return httpMiddleware.Pipeline{}, errors.Errorf("couldn't find middleware component with name %s and type %s/%s",
					middlewareSpec.Name,
					middlewareSpec.Type,
					middlewareSpec.Version)
			}
			handler, err := a.httpMiddlewareRegistry.Create(middlewareSpec.Type, middlewareSpec.Version,
				middleware.Metadata{Base: contribMetadata.Base{Properties: a.convertMetadataItemsToProperties(component.Spec.Metadata)}})
			if err != nil {
				return httpMiddleware.Pipeline{}, err
			}
			log.Infof("enabled %s/%s http middleware", middlewareSpec.Type, middlewareSpec.Version)
			handlers = append(handlers, handler)
		}
	}
	return httpMiddleware.Pipeline{Handlers: handlers}, nil
}

func (a *DaprRuntime) initBinding(c componentsV1alpha1.Component) error {
	if a.bindingsRegistry.HasOutputBinding(c.Spec.Type, c.Spec.Version) {
		if err := a.initOutputBinding(c); err != nil {
			return err
		}
	}

	if a.bindingsRegistry.HasInputBinding(c.Spec.Type, c.Spec.Version) {
		if err := a.initInputBinding(c); err != nil {
			return err
		}
	}
	return nil
}

func (a *DaprRuntime) sendToDeadLetter(name string, msg *pubsub.NewMessage, deadLetterTopic string) (err error) {
	req := &pubsub.PublishRequest{
		Data:        msg.Data,
		PubsubName:  name,
		Topic:       deadLetterTopic,
		Metadata:    msg.Metadata,
		ContentType: msg.ContentType,
	}

	err = a.Publish(req)
	if err != nil {
		log.Errorf("error sending message to dead letter, origin topic: %s dead letter topic %s err: %w", msg.Topic, deadLetterTopic, err)
		return err
	}
	return nil
}

func (a *DaprRuntime) subscribeTopic(parentCtx context.Context, name string, topic string, route TopicRouteElem) error {
	subKey := pubsubTopicKey(name, topic)

	allowed := a.isPubSubOperationAllowed(name, topic, a.pubSubs[name].scopedSubscriptions)
	if !allowed {
		return fmt.Errorf("subscription to topic '%s' on pubsub '%s' is not allowed", topic, name)
	}

	a.topicsLock.Lock()
	defer a.topicsLock.Unlock()

	log.Debugf("subscribing to topic='%s' on pubsub='%s'", topic, name)

	if _, ok := a.topicCtxCancels[subKey]; ok {
		return fmt.Errorf("cannot subscribe to topic '%s' on pubsub '%s': the subscription already exists", topic, name)
	}

	ctx, cancel := context.WithCancel(parentCtx)
	policy := a.resiliency.ComponentInboundPolicy(ctx, name, resiliency.Pubsub)
	var err error
	routeMetadata := route.metadata
	if routeMetadata[BulkSubscribe] == "true" {
		err = a.bulkSubscribeTopic(ctx, policy, name, topic, route)
	} else {
		err = a.pubSubs[name].component.Subscribe(ctx, pubsub.SubscribeRequest{
			Topic:    topic,
			Metadata: routeMetadata,
		}, func(ctx context.Context, msg *pubsub.NewMessage) error {
			if msg.Metadata == nil {
				msg.Metadata = make(map[string]string, 1)
			}

			msg.Metadata[pubsubName] = name

			rawPayload, serdeErr := contribMetadata.IsRawPayload(route.metadata)
			if serdeErr != nil {
				log.Errorf("error deserializing pubsub metadata: %s", err)
				if route.deadLetterTopic != "" {
					if dlqErr := a.sendToDeadLetter(name, msg, route.deadLetterTopic); dlqErr == nil {
						// dlq has been configured and message is successfully sent to dlq.
						diag.DefaultComponentMonitoring.PubsubIngressEvent(ctx, pubsubName, strings.ToLower(string(pubsub.Drop)), msg.Topic, 0)
						return nil
					}
				}
				diag.DefaultComponentMonitoring.PubsubIngressEvent(ctx, pubsubName, strings.ToLower(string(pubsub.Retry)), msg.Topic, 0)
				return err
			}

			var cloudEvent map[string]interface{}
			data := msg.Data
			if rawPayload {
				cloudEvent = pubsub.FromRawPayload(msg.Data, msg.Topic, name)
				data, err = json.Marshal(cloudEvent)
				if err != nil {
					log.Errorf("error serializing cloud event in pubsub %s and topic %s: %s", name, msg.Topic, err)
					if route.deadLetterTopic != "" {
						if dlqErr := a.sendToDeadLetter(name, msg, route.deadLetterTopic); dlqErr == nil {
							// dlq has been configured and message is successfully sent to dlq.
							diag.DefaultComponentMonitoring.PubsubIngressEvent(ctx, pubsubName, strings.ToLower(string(pubsub.Drop)), msg.Topic, 0)
							return nil
						}
					}
					diag.DefaultComponentMonitoring.PubsubIngressEvent(ctx, pubsubName, strings.ToLower(string(pubsub.Retry)), msg.Topic, 0)
					return err
				}
			} else {
				err = json.Unmarshal(msg.Data, &cloudEvent)
				if err != nil {
					log.Errorf("error deserializing cloud event in pubsub %s and topic %s: %s", name, msg.Topic, err)
					if route.deadLetterTopic != "" {
						if dlqErr := a.sendToDeadLetter(name, msg, route.deadLetterTopic); dlqErr == nil {
							// dlq has been configured and message is successfully sent to dlq.
							diag.DefaultComponentMonitoring.PubsubIngressEvent(ctx, pubsubName, strings.ToLower(string(pubsub.Drop)), msg.Topic, 0)
							return nil
						}
					}
					diag.DefaultComponentMonitoring.PubsubIngressEvent(ctx, pubsubName, strings.ToLower(string(pubsub.Retry)), msg.Topic, 0)
					return err
				}
			}

			if pubsub.HasExpired(cloudEvent) {
				log.Warnf("dropping expired pub/sub event %v as of %v", cloudEvent[pubsub.IDField], cloudEvent[pubsub.ExpirationField])
				diag.DefaultComponentMonitoring.PubsubIngressEvent(ctx, pubsubName, strings.ToLower(string(pubsub.Drop)), msg.Topic, 0)

				if route.deadLetterTopic != "" {
					_ = a.sendToDeadLetter(name, msg, route.deadLetterTopic)
				}
				return nil
			}

			routePath, shouldProcess, routeErr := findMatchingRoute(route.rules, cloudEvent)
			if routeErr != nil {
				log.Errorf("error finding matching route for event %v in pubsub %s and topic %s: %s", cloudEvent[pubsub.IDField], name, msg.Topic, err)
				if route.deadLetterTopic != "" {
					if dlqErr := a.sendToDeadLetter(name, msg, route.deadLetterTopic); dlqErr == nil {
						// dlq has been configured and message is successfully sent to dlq.
						diag.DefaultComponentMonitoring.PubsubIngressEvent(ctx, pubsubName, strings.ToLower(string(pubsub.Drop)), msg.Topic, 0)
						return nil
					}
				}
				diag.DefaultComponentMonitoring.PubsubIngressEvent(ctx, pubsubName, strings.ToLower(string(pubsub.Retry)), msg.Topic, 0)
				return err
			}
			if !shouldProcess {
				// The event does not match any route specified so ignore it.
				log.Debugf("no matching route for event %v in pubsub %s and topic %s; skipping", cloudEvent[pubsub.IDField], name, msg.Topic)
				diag.DefaultComponentMonitoring.PubsubIngressEvent(ctx, pubsubName, strings.ToLower(string(pubsub.Drop)), msg.Topic, 0)
				if route.deadLetterTopic != "" {
					_ = a.sendToDeadLetter(name, msg, route.deadLetterTopic)
				}
				return nil
			}

			err = policy(func(ctx context.Context) error {
				psm := &pubsubSubscribedMessage{
					cloudEvent: cloudEvent,
					data:       data,
					topic:      msg.Topic,
					metadata:   msg.Metadata,
					path:       routePath,
					pubsub:     name,
				}
				switch a.runtimeConfig.ApplicationProtocol {
				case HTTPProtocol:
					return a.publishMessageHTTP(ctx, psm)
				case GRPCProtocol:
					return a.publishMessageGRPC(ctx, psm)
				default:
					return backoff.Permanent(errors.New("invalid application protocol"))
				}
			})
			if err != nil && err != context.Canceled {
				// Sending msg to dead letter queue.
				// If no DLQ is configured, return error for backwards compatibility (component-level retry).
				if route.deadLetterTopic == "" {
					return err
				}
				_ = a.sendToDeadLetter(name, msg, route.deadLetterTopic)
				return nil
			}
			return err
		})
	}

	if err != nil {
		cancel()
		return fmt.Errorf("failed to subscribe to topic %s: %w", topic, err)
	}
	a.topicCtxCancels[subKey] = cancel
	return nil
}

func (a *DaprRuntime) unsubscribeTopic(name string, topic string) error {
	a.topicsLock.Lock()
	defer a.topicsLock.Unlock()

	subKey := pubsubTopicKey(name, topic)
	cancel, ok := a.topicCtxCancels[subKey]
	if !ok {
		return fmt.Errorf("cannot unsubscribe from topic '%s' on pubsub '%s': the subscription does not exist", topic, name)
	}

	if cancel != nil {
		cancel()
	}

	delete(a.topicCtxCancels, subKey)

	return nil
}

func (a *DaprRuntime) beginPubSub(name string) error {
	topicRoutes, err := a.getTopicRoutes()
	if err != nil {
		return err
	}

	v, ok := topicRoutes[name]
	if !ok {
		return nil
	}

	for topic, route := range v {
		err = a.subscribeTopic(a.pubsubCtx, name, topic, route)
		if err != nil {
			// Log the error only
			log.Errorf("error occurred while beginning pubsub for component %s: %s", err)
		}
	}

	return nil
}

// findMatchingRoute selects the path based on routing rules. If there are
// no matching rules, the route-level path is used.
func findMatchingRoute(rules []*runtimePubsub.Rule, cloudEvent interface{}) (path string, shouldProcess bool, err error) {
	hasRules := len(rules) > 0
	if hasRules {
		data := map[string]interface{}{
			"event": cloudEvent,
		}
		rule, err := matchRoutingRule(rules, data)
		if err != nil {
			return "", false, err
		}
		if rule != nil {
			return rule.Path, true, nil
		}
	}

	return "", false, nil
}

func matchRoutingRule(rules []*runtimePubsub.Rule, data map[string]interface{}) (*runtimePubsub.Rule, error) {
	for _, rule := range rules {
		if rule.Match == nil {
			return rule, nil
		}
		iResult, err := rule.Match.Eval(data)
		if err != nil {
			return nil, err
		}
		result, ok := iResult.(bool)
		if !ok {
			return nil, errors.Errorf("the result of match expression %s was not a boolean", rule.Match)
		}

		if result {
			return rule, nil
		}
	}

	return nil, nil
}

func (a *DaprRuntime) initDirectMessaging(resolver nr.Resolver) {
	a.directMessaging = messaging.NewDirectMessaging(messaging.NewDirectMessagingOpts{
		AppID:               a.runtimeConfig.ID,
		Namespace:           a.namespace,
		Port:                a.runtimeConfig.InternalGRPCPort,
		Mode:                a.runtimeConfig.Mode,
		AppChannel:          a.appChannel,
		ClientConnFn:        a.grpc.GetGRPCConnection,
		Resolver:            resolver,
		MaxRequestBodySize:  a.runtimeConfig.MaxRequestBodySize,
		Proxy:               a.proxy,
		ReadBufferSize:      a.runtimeConfig.ReadBufferSize,
		Resiliency:          a.resiliency,
		IsResiliencyEnabled: config.IsFeatureEnabled(a.globalConfig.Spec.Features, config.Resiliency),
	})
}

func (a *DaprRuntime) initProxy() {
	a.proxy = messaging.NewProxy(a.grpc.GetGRPCConnection, a.runtimeConfig.ID,
		fmt.Sprintf("%s:%d", channel.DefaultChannelAddress, a.runtimeConfig.ApplicationPort), a.runtimeConfig.InternalGRPCPort, a.accessControlList, a.runtimeConfig.AppSSL, a.resiliency)

	log.Info("gRPC proxy enabled")
}

// begin components updates for kubernetes mode.
func (a *DaprRuntime) beginComponentsUpdates() error {
	if a.runtimeConfig.Mode != modes.KubernetesMode {
		return nil
	}

	go func() {
		parseAndUpdate := func(compRaw []byte) {
			var component componentsV1alpha1.Component
			if err := json.Unmarshal(compRaw, &component); err != nil {
				log.Warnf("error deserializing component: %s", err)
				return
			}

			if !a.isComponentAuthorized(component) {
				log.Debugf("received unauthorized component update, ignored. name: %s, type: %s/%s", component.ObjectMeta.Name, component.Spec.Type, component.Spec.Version)
				return
			}

			log.Debugf("received component update. name: %s, type: %s/%s", component.ObjectMeta.Name, component.Spec.Type, component.Spec.Version)
			updated := a.onComponentUpdated(component)
			if !updated {
				log.Info("component update skipped: .spec field unchanged")
			}
		}

		needList := false
		for {
			var stream operatorv1pb.Operator_ComponentUpdateClient //nolint:nosnakecase

			// Retry on stream error.
			backoff.Retry(func() error {
				var err error
				stream, err = a.operatorClient.ComponentUpdate(context.Background(), &operatorv1pb.ComponentUpdateRequest{
					Namespace: a.namespace,
					PodName:   a.podName,
				})
				if err != nil {
					log.Errorf("error from operator stream: %s", err)
					return err
				}
				return nil
			}, backoff.NewExponentialBackOff())

			if needList {
				// We should get all components again to avoid missing any updates during the failure time.
				backoff.Retry(func() error {
					resp, err := a.operatorClient.ListComponents(context.Background(), &operatorv1pb.ListComponentsRequest{
						Namespace: a.namespace,
					})
					if err != nil {
						log.Errorf("error listing components: %s", err)
						return err
					}

					comps := resp.GetComponents()
					for i := 0; i < len(comps); i++ {
						// avoid missing any updates during the init component time.
						go func(comp []byte) {
							parseAndUpdate(comp)
						}(comps[i])
					}

					return nil
				}, backoff.NewExponentialBackOff())
			}

			for {
				c, err := stream.Recv()
				if err != nil {
					// Retry on stream error.
					needList = true
					log.Errorf("error from operator stream: %s", err)
					break
				}

				parseAndUpdate(c.GetComponent())
			}
		}
	}()
	return nil
}

func (a *DaprRuntime) onComponentUpdated(component componentsV1alpha1.Component) bool {
	oldComp, exists := a.getComponent(component.Spec.Type, component.Name)
	newComp, _ := a.processComponentSecrets(component)

	if exists && reflect.DeepEqual(oldComp.Spec, newComp.Spec) {
		return false
	}

	a.pendingComponents <- component
	return true
}

func (a *DaprRuntime) sendBatchOutputBindingsParallel(to []string, data []byte) {
	for _, dst := range to {
		go func(name string) {
			_, err := a.sendToOutputBinding(name, &bindings.InvokeRequest{
				Data:      data,
				Operation: bindings.CreateOperation,
			})
			if err != nil {
				log.Error(err)
			}
		}(dst)
	}
}

func (a *DaprRuntime) sendBatchOutputBindingsSequential(to []string, data []byte) error {
	for _, dst := range to {
		_, err := a.sendToOutputBinding(dst, &bindings.InvokeRequest{
			Data:      data,
			Operation: bindings.CreateOperation,
		})
		if err != nil {
			return err
		}
	}
	return nil
}

func (a *DaprRuntime) sendToOutputBinding(name string, req *bindings.InvokeRequest) (*bindings.InvokeResponse, error) {
	if req.Operation == "" {
		return nil, errors.New("operation field is missing from request")
	}

	if binding, ok := a.outputBindings[name]; ok {
		ops := binding.Operations()
		for _, o := range ops {
			if o == req.Operation {
				var resp *bindings.InvokeResponse
				policy := a.resiliency.ComponentOutboundPolicy(a.ctx, name, resiliency.Binding)
				err := policy(func(ctx context.Context) (err error) {
					resp, err = binding.Invoke(ctx, req)
					return err
				})
				return resp, err
			}
		}
		supported := make([]string, 0, len(ops))
		for _, o := range ops {
			supported = append(supported, string(o))
		}
		return nil, errors.Errorf("binding %s does not support operation %s. supported operations:%s", name, req.Operation, strings.Join(supported, " "))
	}
	return nil, errors.Errorf("couldn't find output binding %s", name)
}

func (a *DaprRuntime) onAppResponse(response *bindings.AppResponse) error {
	if len(response.State) > 0 {
		go func(reqs []state.SetRequest) {
			if a.stateStores != nil {
				policy := a.resiliency.ComponentOutboundPolicy(a.ctx, response.StoreName, resiliency.Statestore)
				err := policy(func(ctx context.Context) (err error) {
					return a.stateStores[response.StoreName].BulkSet(reqs)
				})
				if err != nil {
					log.Errorf("error saving state from app response: %s", err)
				}
			}
		}(response.State)
	}

	if len(response.To) > 0 {
		b, err := json.Marshal(&response.Data)
		if err != nil {
			return err
		}

		if response.Concurrency == bindingsConcurrencyParallel {
			a.sendBatchOutputBindingsParallel(response.To, b)
		} else {
			return a.sendBatchOutputBindingsSequential(response.To, b)
		}
	}

	return nil
}

func (a *DaprRuntime) sendBindingEventToApp(bindingName string, data []byte, metadata map[string]string) ([]byte, error) {
	var response bindings.AppResponse
	spanName := fmt.Sprintf("bindings/%s", bindingName)
	spanContext := trace.SpanContext{}

	// Check the grpc-trace-bin with fallback to traceparent.
	validTraceparent := false
	if val, ok := metadata[diag.GRPCTraceContextKey]; ok {
		if sc, ok := diagUtils.SpanContextFromBinary([]byte(val)); ok {
			spanContext = sc
		}
	} else if val, ok := metadata[diag.TraceparentHeader]; ok {
		if sc, ok := diag.SpanContextFromW3CString(val); ok {
			spanContext = sc
			validTraceparent = true
			// Only parse the tracestate if we've successfully parsed the traceparent.
			if val, ok := metadata[diag.TracestateHeader]; ok {
				ts := diag.TraceStateFromW3CString(val)
				spanContext.WithTraceState(*ts)
			}
		}
	}
	ctx, span := diag.StartInternalCallbackSpan(a.ctx, spanName, spanContext, a.globalConfig.Spec.TracingSpec)

	var appResponseBody []byte
	path := a.inputBindingRoutes[bindingName]
	if path == "" {
		path = bindingName
	}

	if a.runtimeConfig.ApplicationProtocol == GRPCProtocol {
		ctx = diag.SpanContextToGRPCMetadata(ctx, span.SpanContext())

		// Add workaround to fallback on checking traceparent header.
		// As grpc-trace-bin is not yet there in OpenTelemetry unlike OpenCensus, tracking issue https://github.com/open-telemetry/opentelemetry-specification/issues/639
		// and grpc-dotnet client adheres to OpenTelemetry Spec which only supports http based traceparent header in gRPC path.
		// TODO: Remove this workaround fix once grpc-dotnet supports grpc-trace-bin header. Tracking issue https://github.com/dapr/dapr/issues/1827.
		if validTraceparent {
			spanContextHeaders := make(map[string]string, 2)
			diag.SpanContextToHTTPHeaders(span.SpanContext(), func(key string, val string) {
				spanContextHeaders[key] = val
			})
			for key, val := range spanContextHeaders {
				ctx = md.AppendToOutgoingContext(ctx, key, val)
			}
		}

		client := runtimev1pb.NewAppCallbackClient(a.grpc.AppClient)
		req := &runtimev1pb.BindingEventRequest{
			Name:     bindingName,
			Data:     data,
			Metadata: metadata,
		}
		start := time.Now()

		var resp *runtimev1pb.BindingEventResponse
		policy := a.resiliency.ComponentInboundPolicy(ctx, bindingName, resiliency.Binding)
		err := policy(func(ctx context.Context) (err error) {
			resp, err = client.OnBindingEvent(ctx, req)
			return err
		})

		if span != nil {
			m := diag.ConstructInputBindingSpanAttributes(
				bindingName,
				"/dapr.proto.runtime.v1.AppCallback/OnBindingEvent")
			diag.AddAttributesToSpan(span, m)
			diag.UpdateSpanStatusFromGRPCError(span, err)
			span.End()
		}
		if diag.DefaultGRPCMonitoring.IsEnabled() {
			diag.DefaultGRPCMonitoring.ServerRequestSent(ctx,
				"/dapr.proto.runtime.v1.AppCallback/OnBindingEvent",
				status.Code(err).String(),
				int64(len(resp.GetData())), start)
		}

		if err != nil {
			var body []byte
			if resp != nil {
				body = resp.Data
			}
			return nil, errors.Wrap(err, fmt.Sprintf("error invoking app, body: %s", string(body)))
		}
		if resp != nil {
			if resp.Concurrency == runtimev1pb.BindingEventResponse_PARALLEL { //nolint:nosnakecase
				response.Concurrency = bindingsConcurrencyParallel
			} else {
				response.Concurrency = bindingsConcurrencySequential
			}

			response.To = resp.To

			if resp.Data != nil {
				appResponseBody = resp.Data

				var d interface{}
				err := json.Unmarshal(resp.Data, &d)
				if err == nil {
					response.Data = d
				}
			}
		}
	} else if a.runtimeConfig.ApplicationProtocol == HTTPProtocol {
		req := invokev1.NewInvokeMethodRequest(path)
		req.WithHTTPExtension(nethttp.MethodPost, "")
		req.WithRawData(data, invokev1.JSONContentType)

		reqMetadata := map[string][]string{}
		for k, v := range metadata {
			reqMetadata[k] = []string{v}
		}
		req.WithMetadata(reqMetadata)

		var resp *invokev1.InvokeMethodResponse
		respErr := false
		policy := a.resiliency.ComponentInboundPolicy(ctx, bindingName, resiliency.Binding)
		err := policy(func(ctx context.Context) (err error) {
			respErr = false
			resp, err = a.appChannel.InvokeMethod(ctx, req)
			if err != nil {
				return err
			}

			if resp != nil && resp.Status().Code != nethttp.StatusOK {
				respErr = true
				return errors.Errorf("Error sending binding event to application, status %d", resp.Status().Code)
			}
			return nil
		})
		if err != nil && !respErr {
			return nil, errors.Wrap(err, "error invoking app")
		}

		if span != nil {
			m := diag.ConstructInputBindingSpanAttributes(
				bindingName,
				fmt.Sprintf("%s /%s", nethttp.MethodPost, bindingName))
			diag.AddAttributesToSpan(span, m)
			diag.UpdateSpanStatusFromHTTPStatus(span, int(resp.Status().Code))
			span.End()
		}
		// ::TODO report metrics for http, such as grpc
		if resp.Status().Code != nethttp.StatusOK {
			_, body := resp.RawData()
			return nil, errors.Errorf("fails to send binding event to http app channel, status code: %d body: %s", resp.Status().Code, string(body))
		}

		if resp.Message().Data != nil && len(resp.Message().Data.Value) > 0 {
			appResponseBody = resp.Message().Data.Value
		}
	}

	if len(response.State) > 0 || len(response.To) > 0 {
		if err := a.onAppResponse(&response); err != nil {
			log.Errorf("error executing app response: %s", err)
		}
	}

	return appResponseBody, nil
}

func (a *DaprRuntime) readFromBinding(readCtx context.Context, name string, binding bindings.InputBinding) error {
	return binding.Read(readCtx, func(ctx context.Context, resp *bindings.ReadResponse) ([]byte, error) {
		if resp == nil {
			return nil, nil
		}

		start := time.Now()
		b, err := a.sendBindingEventToApp(name, resp.Data, resp.Metadata)
		elapsed := diag.ElapsedSince(start)

		diag.DefaultComponentMonitoring.InputBindingEvent(context.Background(), name, err == nil, elapsed)

		if err != nil {
			log.Debugf("error from app consumer for binding [%s]: %s", name, err)
			return nil, err
		}
		return b, nil
	})
}

func (a *DaprRuntime) startHTTPServer(port int, publicPort *int, profilePort int, allowedOrigins string, pipeline httpMiddleware.Pipeline) error {
	a.daprHTTPAPI = http.NewAPI(a.runtimeConfig.ID,
		a.appChannel,
		a.directMessaging,
		a.getComponents,
		a.resiliency,
		a.stateStores,
		a.lockStores,
		a.secretStores,
		a.secretsConfiguration,
		a.configurationStores,
		a.getPublishAdapter(),
		a.actor,
		a.sendToOutputBinding,
		a.globalConfig.Spec.TracingSpec,
		a.ShutdownWithWait,
		a.getComponentsCapabilitesMap,
	)

	serverConf := http.ServerConfig{
		AppID:              a.runtimeConfig.ID,
		HostAddress:        a.hostAddress,
		Port:               port,
		APIListenAddresses: a.runtimeConfig.APIListenAddresses,
		PublicPort:         publicPort,
		ProfilePort:        profilePort,
		AllowedOrigins:     allowedOrigins,
		EnableProfiling:    a.runtimeConfig.EnableProfiling,
		MaxRequestBodySize: a.runtimeConfig.MaxRequestBodySize,
		UnixDomainSocket:   a.runtimeConfig.UnixDomainSocket,
		ReadBufferSize:     a.runtimeConfig.ReadBufferSize,
		EnableAPILogging:   a.runtimeConfig.EnableAPILogging,
	}

	server := http.NewServer(http.NewServerOpts{
		API:         a.daprHTTPAPI,
		Config:      serverConf,
		TracingSpec: a.globalConfig.Spec.TracingSpec,
		MetricSpec:  a.globalConfig.Spec.MetricSpec,
		Pipeline:    pipeline,
		APISpec:     a.globalConfig.Spec.APISpec,
	})
	if err := server.StartNonBlocking(); err != nil {
		return err
	}
	a.apiClosers = append(a.apiClosers, server)

	return nil
}

func (a *DaprRuntime) startGRPCInternalServer(api grpc.API, port int) error {
	// Since GRPCInteralServer is encrypted & authenticated, it is safe to listen on *
	serverConf := a.getNewServerConfig([]string{""}, port)
	server := grpc.NewInternalServer(api, serverConf, a.globalConfig.Spec.TracingSpec, a.globalConfig.Spec.MetricSpec, a.authenticator, a.proxy)
	if err := server.StartNonBlocking(); err != nil {
		return err
	}
	a.apiClosers = append(a.apiClosers, server)

	return nil
}

func (a *DaprRuntime) startGRPCAPIServer(api grpc.API, port int) error {
	serverConf := a.getNewServerConfig(a.runtimeConfig.APIListenAddresses, port)
	server := grpc.NewAPIServer(api, serverConf, a.globalConfig.Spec.TracingSpec, a.globalConfig.Spec.MetricSpec, a.globalConfig.Spec.APISpec, a.proxy)
	if err := server.StartNonBlocking(); err != nil {
		return err
	}
	a.apiClosers = append(a.apiClosers, server)

	return nil
}

func (a *DaprRuntime) getNewServerConfig(apiListenAddresses []string, port int) grpc.ServerConfig {
	// Use the trust domain value from the access control policy spec to generate the cert
	// If no access control policy has been specified, use a default value
	trustDomain := config.DefaultTrustDomain
	if a.accessControlList != nil {
		trustDomain = a.accessControlList.TrustDomain
	}
	return grpc.NewServerConfig(a.runtimeConfig.ID, a.hostAddress, port, apiListenAddresses, a.namespace, trustDomain, a.runtimeConfig.MaxRequestBodySize, a.runtimeConfig.UnixDomainSocket, a.runtimeConfig.ReadBufferSize, a.runtimeConfig.EnableAPILogging)
}

func (a *DaprRuntime) getGRPCAPI() grpc.API {
	return grpc.NewAPI(a.runtimeConfig.ID,
		a.appChannel,
		a.resiliency,
		a.stateStores,
		a.secretStores,
		a.secretsConfiguration,
		a.configurationStores,
		a.lockStores,
		a.getPublishAdapter(),
		a.directMessaging,
		a.actor,
		a.sendToOutputBinding,
		a.globalConfig.Spec.TracingSpec,
		a.accessControlList,
		string(a.runtimeConfig.ApplicationProtocol),
		a.getComponents,
		a.ShutdownWithWait,
		a.getComponentsCapabilitesMap,
	)
}

func (a *DaprRuntime) getPublishAdapter() runtimePubsub.Adapter {
	if len(a.pubSubs) == 0 {
		return nil
	}

	return a
}

func (a *DaprRuntime) getSubscribedBindingsGRPC() []string {
	client := runtimev1pb.NewAppCallbackClient(a.grpc.AppClient)
	resp, err := client.ListInputBindings(context.Background(), &emptypb.Empty{})
	bindings := []string{}

	if err == nil && resp != nil {
		bindings = resp.Bindings
	}
	return bindings
}

func (a *DaprRuntime) isAppSubscribedToBinding(binding string) bool {
	// if gRPC, looks for the binding in the list of bindings returned from the app
	if a.runtimeConfig.ApplicationProtocol == GRPCProtocol {
		if a.subscribeBindingList == nil {
			a.subscribeBindingList = a.getSubscribedBindingsGRPC()
		}
		for _, b := range a.subscribeBindingList {
			if b == binding {
				return true
			}
		}
	} else if a.runtimeConfig.ApplicationProtocol == HTTPProtocol {
		// if HTTP, check if there's an endpoint listening for that binding
		path := a.inputBindingRoutes[binding]
		req := invokev1.NewInvokeMethodRequest(path)
		req.WithHTTPExtension(nethttp.MethodOptions, "")
		req.WithRawData(nil, invokev1.JSONContentType)

		// TODO: Propagate Context
		ctx := context.Background()
		resp, err := a.appChannel.InvokeMethod(ctx, req)
		if err != nil {
			log.Fatalf("could not invoke OPTIONS method on input binding subscription endpoint %q: %w", path, err)
		}
		code := resp.Status().Code

		return code/100 == 2 || code == nethttp.StatusMethodNotAllowed
	}
	return false
}

func (a *DaprRuntime) initInputBinding(c componentsV1alpha1.Component) error {
	binding, err := a.bindingsRegistry.CreateInputBinding(c.Spec.Type, c.Spec.Version)
	if err != nil {
		diag.DefaultMonitoring.ComponentInitFailed(c.Spec.Type, "creation", c.ObjectMeta.Name)
		fName := fmt.Sprintf(componentFormat, c.ObjectMeta.Name, c.Spec.Type, c.Spec.Version)
		return NewInitError(CreateComponentFailure, fName, err)
	}
	err = binding.Init(bindings.Metadata{Base: contribMetadata.Base{
		Properties: a.convertMetadataItemsToProperties(c.Spec.Metadata),
		Name:       c.ObjectMeta.Name,
	}})
	if err != nil {
		diag.DefaultMonitoring.ComponentInitFailed(c.Spec.Type, "init", c.ObjectMeta.Name)
		fName := fmt.Sprintf(componentFormat, c.ObjectMeta.Name, c.Spec.Type, c.Spec.Version)
		return NewInitError(InitComponentFailure, fName, err)
	}

	log.Infof("successful init for input binding %s (%s/%s)", c.ObjectMeta.Name, c.Spec.Type, c.Spec.Version)
	a.inputBindingRoutes[c.Name] = c.Name
	for _, item := range c.Spec.Metadata {
		if item.Name == "route" {
			a.inputBindingRoutes[c.ObjectMeta.Name] = item.Value.String()
		}
	}
	a.inputBindings[c.Name] = binding
	diag.DefaultMonitoring.ComponentInitialized(c.Spec.Type)
	return nil
}

func (a *DaprRuntime) initOutputBinding(c componentsV1alpha1.Component) error {
	binding, err := a.bindingsRegistry.CreateOutputBinding(c.Spec.Type, c.Spec.Version)
	if err != nil {
		diag.DefaultMonitoring.ComponentInitFailed(c.Spec.Type, "creation", c.ObjectMeta.Name)
		fName := fmt.Sprintf(componentFormat, c.ObjectMeta.Name, c.Spec.Type, c.Spec.Version)
		return NewInitError(CreateComponentFailure, fName, err)
	}

	if binding != nil {
		err := binding.Init(bindings.Metadata{Base: contribMetadata.Base{
			Properties: a.convertMetadataItemsToProperties(c.Spec.Metadata),
			Name:       c.ObjectMeta.Name,
		}})
		if err != nil {
			diag.DefaultMonitoring.ComponentInitFailed(c.Spec.Type, "init", c.ObjectMeta.Name)
			fName := fmt.Sprintf(componentFormat, c.ObjectMeta.Name, c.Spec.Type, c.Spec.Version)
			return NewInitError(InitComponentFailure, fName, err)
		}
		log.Infof("successful init for output binding %s (%s/%s)", c.ObjectMeta.Name, c.Spec.Type, c.Spec.Version)
		a.outputBindings[c.ObjectMeta.Name] = binding
		diag.DefaultMonitoring.ComponentInitialized(c.Spec.Type)
	}
	return nil
}

func (a *DaprRuntime) initConfiguration(s componentsV1alpha1.Component) error {
	store, err := a.configurationStoreRegistry.Create(s.Spec.Type, s.Spec.Version)
	if err != nil {
		diag.DefaultMonitoring.ComponentInitFailed(s.Spec.Type, "creation", s.ObjectMeta.Name)
		fName := fmt.Sprintf(componentFormat, s.ObjectMeta.Name, s.Spec.Type, s.Spec.Version)
		return NewInitError(CreateComponentFailure, fName, err)
	}
	if store != nil {
		props := a.convertMetadataItemsToProperties(s.Spec.Metadata)
		err := store.Init(configuration.Metadata{Base: contribMetadata.Base{
			Properties: props,
		}})
		if err != nil {
			diag.DefaultMonitoring.ComponentInitFailed(s.Spec.Type, "init", s.ObjectMeta.Name)
			fName := fmt.Sprintf(componentFormat, s.ObjectMeta.Name, s.Spec.Type, s.Spec.Version)
			return NewInitError(InitComponentFailure, fName, err)
		}

		a.configurationStores[s.ObjectMeta.Name] = store
		diag.DefaultMonitoring.ComponentInitialized(s.Spec.Type)
	}

	return nil
}

func (a *DaprRuntime) initLock(s componentsV1alpha1.Component) error {
	// create the component
	store, err := a.lockStoreRegistry.Create(s.Spec.Type, s.Spec.Version)
	if err != nil {
		diag.DefaultMonitoring.ComponentInitFailed(s.Spec.Type, "creation", s.ObjectMeta.Name)
		fName := fmt.Sprintf(componentFormat, s.ObjectMeta.Name, s.Spec.Type, s.Spec.Version)
		return NewInitError(CreateComponentFailure, fName, err)
	}
	if store == nil {
		return nil
	}
	// initialization
	props := a.convertMetadataItemsToProperties(s.Spec.Metadata)
	err = store.InitLockStore(lock.Metadata{Base: contribMetadata.Base{
		Properties: props,
	}})
	if err != nil {
		diag.DefaultMonitoring.ComponentInitFailed(s.Spec.Type, "init", s.ObjectMeta.Name)
		fName := fmt.Sprintf(componentFormat, s.ObjectMeta.Name, s.Spec.Type, s.Spec.Version)
		return NewInitError(InitComponentFailure, fName, err)
	}
	// save lock related configuration
	a.lockStores[s.ObjectMeta.Name] = store
	err = lockLoader.SaveLockConfiguration(s.ObjectMeta.Name, props)
	if err != nil {
		diag.DefaultMonitoring.ComponentInitFailed(s.Spec.Type, "init", s.ObjectMeta.Name)
		wrapError := fmt.Errorf("failed to save lock keyprefix: %s", err.Error())
		fName := fmt.Sprintf(componentFormat, s.ObjectMeta.Name, s.Spec.Type, s.Spec.Version)
		return NewInitError(InitComponentFailure, fName, wrapError)
	}
	diag.DefaultMonitoring.ComponentInitialized(s.Spec.Type)

	return nil
}

// Refer for state store api decision  https://github.com/dapr/dapr/blob/master/docs/decision_records/api/API-008-multi-state-store-api-design.md
func (a *DaprRuntime) initState(s componentsV1alpha1.Component) error {
	store, err := a.stateStoreRegistry.Create(s.Spec.Type, s.Spec.Version)
	if err != nil {
		diag.DefaultMonitoring.ComponentInitFailed(s.Spec.Type, "creation", s.ObjectMeta.Name)
		fName := fmt.Sprintf(componentFormat, s.ObjectMeta.Name, s.Spec.Type, s.Spec.Version)
		return NewInitError(CreateComponentFailure, fName, err)
	}
	if store != nil {
		secretStoreName := a.authSecretStoreOrDefault(s)

		secretStore := a.getSecretStore(secretStoreName)
		encKeys, encErr := encryption.ComponentEncryptionKey(s, secretStore)
		if encErr != nil {
			diag.DefaultMonitoring.ComponentInitFailed(s.Spec.Type, "creation", s.ObjectMeta.Name)
			fName := fmt.Sprintf(componentFormat+" encyption", s.ObjectMeta.Name, s.Spec.Type, s.Spec.Version)
			return NewInitError(CreateComponentFailure, fName, err)
		}

		if encKeys.Primary.Key != "" {
			ok := encryption.AddEncryptedStateStore(s.ObjectMeta.Name, encKeys)
			if ok {
				log.Infof("automatic encryption enabled for state store %s", s.ObjectMeta.Name)
			}
		}

		props := a.convertMetadataItemsToProperties(s.Spec.Metadata)
		err = store.Init(state.Metadata{Base: contribMetadata.Base{
			Properties: props,
		}})
		if err != nil {
			diag.DefaultMonitoring.ComponentInitFailed(s.Spec.Type, "init", s.ObjectMeta.Name)
			fName := fmt.Sprintf(componentFormat, s.ObjectMeta.Name, s.Spec.Type, s.Spec.Version)
			return NewInitError(InitComponentFailure, fName, err)
		}

		a.stateStores[s.ObjectMeta.Name] = store
		err = stateLoader.SaveStateConfiguration(s.ObjectMeta.Name, props)
		if err != nil {
			diag.DefaultMonitoring.ComponentInitFailed(s.Spec.Type, "init", s.ObjectMeta.Name)
			wrapError := fmt.Errorf("failed to save lock keyprefix: %s", err.Error())
			fName := fmt.Sprintf(componentFormat, s.ObjectMeta.Name, s.Spec.Type, s.Spec.Version)
			return NewInitError(InitComponentFailure, fName, wrapError)
		}

		// when placement address list is not empty, set specified actor store.
		if len(a.runtimeConfig.PlacementAddresses) != 0 {
			// set specified actor store if "actorStateStore" is true in the spec.
			actorStoreSpecified := props[actorStateStore]
			if actorStoreSpecified == "true" {
				a.actorStateStoreLock.Lock()
				if a.actorStateStoreName == "" {
					log.Infof("detected actor state store: %s", s.ObjectMeta.Name)
					a.actorStateStoreName = s.ObjectMeta.Name
				} else if a.actorStateStoreName != s.ObjectMeta.Name {
					log.Fatalf("detected duplicate actor state store: %s", s.ObjectMeta.Name)
				}
				a.actorStateStoreLock.Unlock()
			}
		}
		diag.DefaultMonitoring.ComponentInitialized(s.Spec.Type)
	}

	return nil
}

func (a *DaprRuntime) getDeclarativeSubscriptions() []runtimePubsub.Subscription {
	var subs []runtimePubsub.Subscription

	switch a.runtimeConfig.Mode {
	case modes.KubernetesMode:
		subs = runtimePubsub.DeclarativeKubernetes(a.operatorClient, a.podName, a.namespace, log)
	case modes.StandaloneMode:
		subs = runtimePubsub.DeclarativeSelfHosted(a.runtimeConfig.Standalone.ComponentsPath, log)
	}

	// only return valid subscriptions for this app id
	i := 0
	for _, s := range subs {
		keep := false
		if len(s.Scopes) == 0 {
			keep = true
		} else {
			for _, scope := range s.Scopes {
				if scope == a.runtimeConfig.ID {
					keep = true
					break
				}
			}
		}

		if keep {
			subs[i] = s
			i++
		}
	}
	return subs[:i]
}

func (a *DaprRuntime) getTopicRoutes() (map[string]TopicRoutes, error) {
	if a.topicRoutes != nil {
		return a.topicRoutes, nil
	}

	topicRoutes := make(map[string]TopicRoutes)

	if a.appChannel == nil {
		log.Warn("app channel not initialized, make sure -app-port is specified if pubsub subscription is required")
		return topicRoutes, nil
	}

	var (
		subscriptions []runtimePubsub.Subscription
		err           error
	)

	// handle app subscriptions
	resiliencyEnabled := config.IsFeatureEnabled(a.globalConfig.Spec.Features, config.Resiliency)
	if a.runtimeConfig.ApplicationProtocol == HTTPProtocol {
		subscriptions, err = runtimePubsub.GetSubscriptionsHTTP(a.appChannel, log, a.resiliency, resiliencyEnabled)
	} else if a.runtimeConfig.ApplicationProtocol == GRPCProtocol {
		client := runtimev1pb.NewAppCallbackClient(a.grpc.AppClient)
		subscriptions, err = runtimePubsub.GetSubscriptionsGRPC(client, log, a.resiliency, resiliencyEnabled)
	}
	if err != nil {
		return nil, err
	}

	// handle declarative subscriptions
	ds := a.getDeclarativeSubscriptions()
	for _, s := range ds {
		skip := false

		// don't register duplicate subscriptions
		for _, sub := range subscriptions {
			if sub.PubsubName == s.PubsubName && sub.Topic == s.Topic {
				log.Warnf("two identical subscriptions found (sources: declarative, app endpoint). pubsubname: %s, topic: %s",
					s.PubsubName, s.Topic)
				skip = true
				break
			}
		}

		if !skip {
			subscriptions = append(subscriptions, s)
		}
	}

	for _, s := range subscriptions {
		if topicRoutes[s.PubsubName] == nil {
			topicRoutes[s.PubsubName] = TopicRoutes{}
		}

		topicRoutes[s.PubsubName][s.Topic] = TopicRouteElem{
			metadata:        s.Metadata,
			rules:           s.Rules,
			deadLetterTopic: s.DeadLetterTopic,
		}
	}

	if len(topicRoutes) > 0 {
		for pubsubName, v := range topicRoutes {
			var topics string
			for topic := range v {
				if topics == "" {
					topics += topic
				} else {
					topics += " " + topic
				}
			}
			log.Infof("app is subscribed to the following topics: [%s] through pubsub=%s", topics, pubsubName)
		}
	}
	a.topicRoutes = topicRoutes
	return topicRoutes, nil
}

func (a *DaprRuntime) initPubSub(c componentsV1alpha1.Component) error {
	pubSub, err := a.pubSubRegistry.Create(c.Spec.Type, c.Spec.Version)
	if err != nil {
		diag.DefaultMonitoring.ComponentInitFailed(c.Spec.Type, "creation", c.ObjectMeta.Name)
		fName := fmt.Sprintf(componentFormat, c.ObjectMeta.Name, c.Spec.Type, c.Spec.Version)
		return NewInitError(CreateComponentFailure, fName, err)
	}

	properties := a.convertMetadataItemsToProperties(c.Spec.Metadata)
	consumerID := strings.TrimSpace(properties["consumerID"])
	if consumerID == "" {
		consumerID = a.runtimeConfig.ID
	}
	properties["consumerID"] = consumerID

	err = pubSub.Init(pubsub.Metadata{Base: contribMetadata.Base{
		Properties: properties,
	}})
	if err != nil {
		diag.DefaultMonitoring.ComponentInitFailed(c.Spec.Type, "init", c.ObjectMeta.Name)
		fName := fmt.Sprintf(componentFormat, c.ObjectMeta.Name, c.Spec.Type, c.Spec.Version)
		return NewInitError(InitComponentFailure, fName, err)
	}

	pubsubName := c.ObjectMeta.Name

	a.pubSubs[pubsubName] = pubsubItem{
		component:           pubSub,
		scopedSubscriptions: scopes.GetScopedTopics(scopes.SubscriptionScopes, a.runtimeConfig.ID, properties),
		scopedPublishings:   scopes.GetScopedTopics(scopes.PublishingScopes, a.runtimeConfig.ID, properties),
		allowedTopics:       scopes.GetAllowedTopics(properties),
	}
	diag.DefaultMonitoring.ComponentInitialized(c.Spec.Type)

	return nil
}

func (a *DaprRuntime) BulkPublish(req *pubsub.BulkPublishRequest) (pubsub.BulkPublishResponse, error) {
	ps, ok := a.pubSubs[req.PubsubName]
	if !ok {
		return pubsub.BulkPublishResponse{}, runtimePubsub.NotFoundError{PubsubName: req.PubsubName}
	}

	if !a.isPubSubOperationAllowed(req.PubsubName, req.Topic, ps.scopedPublishings) {
		return pubsub.BulkPublishResponse{}, runtimePubsub.NotAllowedError{Topic: req.Topic, ID: a.runtimeConfig.ID}
	}

	if bulkPublisher, ok := ps.component.(pubsub.BulkPublisher); ok {
		return bulkPublisher.BulkPublish(req)
	}
	return pubsub.BulkPublishResponse{}, errors.Errorf("pubsub %s does not implement the BulkPublish method", req.PubsubName)
}

// Publish is an adapter method for the runtime to pre-validate publish requests
// And then forward them to the Pub/Sub component.
// This method is used by the HTTP and gRPC APIs.
func (a *DaprRuntime) Publish(req *pubsub.PublishRequest) error {
	ps, ok := a.pubSubs[req.PubsubName]
	if !ok {
		return runtimePubsub.NotFoundError{PubsubName: req.PubsubName}
	}

	if allowed := a.isPubSubOperationAllowed(req.PubsubName, req.Topic, ps.scopedPublishings); !allowed {
		return runtimePubsub.NotAllowedError{Topic: req.Topic, ID: a.runtimeConfig.ID}
	}

	policy := a.resiliency.ComponentOutboundPolicy(a.ctx, req.PubsubName, resiliency.Pubsub)
	return policy(func(ctx context.Context) (err error) {
		return ps.component.Publish(req)
	})
}

// Subscribe is used by APIs to start a subscription to a topic.
func (a *DaprRuntime) Subscribe(ctx context.Context, name string, routes map[string]TopicRouteElem) (err error) {
	_, ok := a.pubSubs[name]
	if !ok {
		return fmt.Errorf("pubsub component %s does not exist", name)
	}

	for topic, route := range routes {
		err = a.subscribeTopic(ctx, name, topic, route)
		if err != nil {
			return err
		}
	}

	return nil
}

// GetPubSub is an adapter method to find a pubsub by name.
func (a *DaprRuntime) GetPubSub(pubsubName string) pubsub.PubSub {
	ps, ok := a.pubSubs[pubsubName]
	if !ok {
		return nil
	}
	return ps.component
}

func (a *DaprRuntime) isPubSubOperationAllowed(pubsubName string, topic string, scopedTopics []string) bool {
	inAllowedTopics := false

	// first check if allowedTopics contain it
	if len(a.pubSubs[pubsubName].allowedTopics) > 0 {
		for _, t := range a.pubSubs[pubsubName].allowedTopics {
			if t == topic {
				inAllowedTopics = true
				break
			}
		}
		if !inAllowedTopics {
			return false
		}
	}
	if len(scopedTopics) == 0 {
		return true
	}

	// check if a granular scope has been applied
	allowedScope := false
	for _, t := range scopedTopics {
		if t == topic {
			allowedScope = true
			break
		}
	}
	return allowedScope
}

func (a *DaprRuntime) initNameResolution() error {
	var resolver nr.Resolver
	var err error
	resolverMetadata := nr.Metadata{}

	resolverName := a.globalConfig.Spec.NameResolutionSpec.Component
	resolverVersion := a.globalConfig.Spec.NameResolutionSpec.Version

	if resolverName == "" {
		switch a.runtimeConfig.Mode {
		case modes.KubernetesMode:
			resolverName = "kubernetes"
		case modes.StandaloneMode:
			resolverName = "mdns"
		default:
			fullName := fmt.Sprintf(componentFormat, resolverName, "nameResolution", resolverVersion)
			return NewInitError(InitComponentFailure, fullName, errors.Errorf("unable to determine name resolver for %s mode", string(a.runtimeConfig.Mode)))
		}
	}

	if resolverVersion == "" {
		resolverVersion = components.FirstStableVersion
	}

	resolver, err = a.nameResolutionRegistry.Create(resolverName, resolverVersion)
	resolverMetadata.Configuration = a.globalConfig.Spec.NameResolutionSpec.Configuration
	resolverMetadata.Properties = map[string]string{
		nr.DaprHTTPPort: strconv.Itoa(a.runtimeConfig.HTTPPort),
		nr.DaprPort:     strconv.Itoa(a.runtimeConfig.InternalGRPCPort),
		nr.AppPort:      strconv.Itoa(a.runtimeConfig.ApplicationPort),
		nr.HostAddress:  a.hostAddress,
		nr.AppID:        a.runtimeConfig.ID,
		// TODO - change other nr components to use above properties (specifically MDNS component)
		nr.MDNSInstanceName:    a.runtimeConfig.ID,
		nr.MDNSInstanceAddress: a.hostAddress,
		nr.MDNSInstancePort:    strconv.Itoa(a.runtimeConfig.InternalGRPCPort),
	}

	if err != nil {
		diag.DefaultMonitoring.ComponentInitFailed("nameResolution", "creation", resolverName)
		fName := fmt.Sprintf(componentFormat, resolverName, "nameResolution", resolverVersion)
		return NewInitError(CreateComponentFailure, fName, err)
	}

	if err = resolver.Init(resolverMetadata); err != nil {
		diag.DefaultMonitoring.ComponentInitFailed("nameResolution", "init", resolverName)
		fName := fmt.Sprintf(componentFormat, resolverName, "nameResolution", resolverVersion)
		return NewInitError(InitComponentFailure, fName, err)
	}

	a.nameResolver = resolver

	log.Infof("Initialized name resolution to %s", resolverName)
	return nil
}

func (a *DaprRuntime) sendBulkToDeadLetter(
	name string, msg *pubsub.BulkMessage, deadLetterTopic string,
	entryIDIndexMap *map[string]int, bulkResponses *[]pubsub.BulkSubscribeResponseEntry,
) error {
	data := make([]pubsub.BulkMessageEntry, len(msg.Entries))

	if bulkResponses == nil {
		data = msg.Entries
	} else {
		n := 0
		for _, message := range msg.Entries {
			entryID := (*entryIDIndexMap)[message.EntryID]
			if (*bulkResponses)[entryID].Error != nil {
				data[n] = message
				n++
			}
		}
		data = data[:n]
	}

	req := &pubsub.BulkPublishRequest{
		Entries:    data,
		PubsubName: name,
		Topic:      deadLetterTopic,
		Metadata:   msg.Metadata,
	}

	_, err := a.BulkPublish(req)
	if err != nil {
		log.Errorf("error sending message to dead letter, origin topic: %s dead letter topic %s err: %w", msg.Topic, deadLetterTopic, err)
	}
	return err
}

func (a *DaprRuntime) bulkSubscribeTopic(ctx context.Context, policy resiliency.Runner,
	psName string, topic string, route TopicRouteElem,
) error {
	ps, ok := a.pubSubs[psName]
	if !ok {
		return runtimePubsub.NotFoundError{PubsubName: psName}
	}

	req := pubsub.SubscribeRequest{
		Topic:    topic,
		Metadata: route.metadata,
	}

	bulkHandler := func(ctx context.Context, msg *pubsub.BulkMessage) ([]pubsub.BulkSubscribeResponseEntry, error) {
		if msg.Metadata == nil {
			msg.Metadata = make(map[string]string, 1)
		}

		msg.Metadata[pubsubName] = psName

		rawPayload, err := contribMetadata.IsRawPayload(route.metadata)
		if err != nil {
			log.Errorf("error deserializing pubsub metadata: %s", err)
			if route.deadLetterTopic != "" {
				if dlqErr := a.sendBulkToDeadLetter(psName, msg, route.deadLetterTopic, nil, nil); dlqErr == nil {
					// dlq has been configured and whole bulk of messages is successfully sent to dlq.
					diag.DefaultComponentMonitoring.BulkPubsubIngressEvent(ctx, pubsubName, strings.ToLower(string(pubsub.Drop)), msg.Topic, 0)
					return nil, nil
				}
			}
			diag.DefaultComponentMonitoring.BulkPubsubIngressEvent(ctx, pubsubName, strings.ToLower(string(pubsub.Retry)), msg.Topic, 0)
			return nil, err
		}

<<<<<<< HEAD
			cloudEvents := make([]map[string]interface{}, 0)
			routePathBulkMessageMap := make(map[string]pubsubBulkSubscribedMessage, 0)
			bulkResponses := make([]pubsub.BulkSubscribeResponseEntry, len(msg.Entries))
			entryIDIndexMap := make(map[string]int)
			hasAnyError := false
			for i, message := range msg.Entries {
				if message.EntryID == "" {
					log.Warnf("Invalid entry id %v received while processing bulk pub/sub event, won't be able to process it", message.EntryID)
=======
		cloudEvents := make([]map[string]interface{}, len(msg.Entries))
		routePathBulkMessageMap := make(map[string]pubsubBulkSubscribedMessage)
		bulkResponses := make([]pubsub.BulkSubscribeResponseEntry, len(msg.Entries))
		entryIDIndexMap := make(map[string]int)
		hasAnyError := false
		for i, message := range msg.Entries {
			if message.EntryID == "" {
				log.Warnf("Invalid entry id %v received while processing bulk pub/sub event, won't be able to process it", message.EntryID)
				continue
			}
			entryIDIndexMap[message.EntryID] = i
			if rawPayload {
				rPath, shouldProcess, routeErr := findMatchingRoute(route.rules, string(message.Event))
				if routeErr != nil {
					log.Errorf("error finding matching route for event in bulk subscribe %s and topic %s for entry id %s: %s", psName, topic, message.EntryID, err)
					bulkResponses[i].EntryID = message.EntryID
					bulkResponses[i].Error = err
					hasAnyError = true
>>>>>>> 66673753
					continue
				}
				if !shouldProcess {
					// The event does not match any route specified so ignore it.
					log.Debugf("no matching route for event in pubsub %s and topic %s; skipping", psName, topic)
					diag.DefaultComponentMonitoring.BulkPubsubIngressEvent(ctx, pubsubName, strings.ToLower(string(pubsub.Drop)), topic, 0)
					if route.deadLetterTopic != "" {
						_ = a.sendToDeadLetter(psName, &pubsub.NewMessage{
							Data:        message.Event,
							Topic:       topic,
							Metadata:    message.Metadata,
							ContentType: &message.ContentType,
						}, route.deadLetterTopic)
					}
					bulkResponses[i].EntryID = message.EntryID
					bulkResponses[i].Error = nil
					continue
				}
				dataB64 := base64.StdEncoding.EncodeToString(message.Event)
				childMessage := runtimePubsub.BulkSubscribeMessageItem{
					Event:       dataB64,
					Metadata:    message.Metadata,
					EntryID:     message.EntryID,
					ContentType: "application/octet-stream",
				}
				if val, ok := routePathBulkMessageMap[rPath]; ok {
					val.rawData[val.length] = childMessage
					val.entries[val.length] = &msg.Entries[i]
					val.length++
					routePathBulkMessageMap[rPath] = val
				} else {
					rawDataItems := make([]runtimePubsub.BulkSubscribeMessageItem, len(msg.Entries))
					rawDataItems[0] = childMessage
					entries := make([]*pubsub.BulkMessageEntry, len(msg.Entries))
					entries[0] = &msg.Entries[i]
					psm := pubsubBulkSubscribedMessage{
						cloudEvents: cloudEvents,
						rawData:     rawDataItems,
						entries:     entries,
						topic:       msg.Topic,
						metadata:    msg.Metadata,
						pubsub:      psName,
						length:      1,
					}
					routePathBulkMessageMap[rPath] = psm
				}
			} else {
				var cloudEvent map[string]interface{}
				err = json.Unmarshal(message.Event, &cloudEvent)
				if err != nil {
					log.Errorf("error deserializing one of the messages in bulk cloud event in pubsub %s and topic %s: %s", psName, msg.Topic, err)
					bulkResponses[i].Error = err
					bulkResponses[i].EntryID = message.EntryID
					hasAnyError = true
					continue
				}

				if pubsub.HasExpired(cloudEvent) {
					log.Warnf("dropping expired pub/sub event %v as of %v", cloudEvent[pubsub.IDField], cloudEvent[pubsub.ExpirationField])
					diag.DefaultComponentMonitoring.BulkPubsubIngressEvent(ctx, pubsubName, strings.ToLower(string(pubsub.Drop)), topic, 0)
					if route.deadLetterTopic != "" {
						_ = a.sendToDeadLetter(psName, &pubsub.NewMessage{
							Data:        message.Event,
							Topic:       topic,
							Metadata:    message.Metadata,
							ContentType: &message.ContentType,
						}, route.deadLetterTopic)
					}
					bulkResponses[i].EntryID = message.EntryID
					bulkResponses[i].Error = nil
					continue
				}
				rPath, shouldProcess, routeErr := findMatchingRoute(route.rules, cloudEvent)
				if routeErr != nil {
					log.Errorf("error finding matching route for event %v in pubsub %s and topic %s: %s", cloudEvent[pubsub.IDField], psName, topic, err)
					bulkResponses[i].Error = err
					bulkResponses[i].EntryID = message.EntryID
					hasAnyError = true
					continue
				}
				if !shouldProcess {
					// The event does not match any route specified so ignore it.
					log.Debugf("no matching route for event %v in pubsub %s and topic %s; skipping", cloudEvent[pubsub.IDField], psName, topic)
					diag.DefaultComponentMonitoring.BulkPubsubIngressEvent(ctx, pubsubName, strings.ToLower(string(pubsub.Drop)), topic, 0)
					if route.deadLetterTopic != "" {
						_ = a.sendToDeadLetter(psName, &pubsub.NewMessage{
							Data:        message.Event,
							Topic:       topic,
							Metadata:    message.Metadata,
							ContentType: &message.ContentType,
						}, route.deadLetterTopic)
					}
					bulkResponses[i].EntryID = message.EntryID
					bulkResponses[i].Error = nil
					continue
				}
<<<<<<< HEAD
				psm.data = da
				psm.path = path
				err = policy(func(ctx context.Context) error {
					switch a.runtimeConfig.ApplicationProtocol {
					case HTTPProtocol:
						psm := psm
						errPub := a.publishBulkMessageHTTP(ctx, &psm, &bulkResponses, entryIDIndexMap)
						return errPub
					case GRPCProtocol:
						psm := psm
						errPub := a.publishBulkMessageGRPC(ctx, &psm, &bulkResponses, entryIDIndexMap)
						return errPub
					default:
						return backoff.Permanent(errors.New("invalid application protocol"))
=======
				childMessage := runtimePubsub.BulkSubscribeMessageItem{
					Event:       cloudEvent,
					Metadata:    message.Metadata,
					EntryID:     message.EntryID,
					ContentType: contenttype.CloudEventContentType,
				}

				if val, ok := routePathBulkMessageMap[rPath]; ok {
					val.cloudEvents[val.length] = cloudEvent
					val.rawData[val.length] = childMessage
					val.entries[val.length] = &msg.Entries[i]
					val.length++
					routePathBulkMessageMap[rPath] = val
				} else {
					rawDataItems := make([]runtimePubsub.BulkSubscribeMessageItem, len(msg.Entries))
					rawDataItems[0] = childMessage
					entries := make([]*pubsub.BulkMessageEntry, len(msg.Entries))
					entries[0] = &msg.Entries[i]
					cloudEvents[0] = cloudEvent
					psm := pubsubBulkSubscribedMessage{
						cloudEvents: cloudEvents,
						rawData:     rawDataItems,
						entries:     entries,
						topic:       msg.Topic,
						metadata:    msg.Metadata,
						pubsub:      psName,
						length:      1,
>>>>>>> 66673753
					}
					routePathBulkMessageMap[rPath] = psm
				}
			}
		}
		for path, psm := range routePathBulkMessageMap {
			id, _ := uuid.NewRandom()
			psm.cloudEvents = psm.cloudEvents[:psm.length]
			psm.rawData = psm.rawData[:psm.length]
			psm.entries = psm.entries[:psm.length]
			envelope := runtimePubsub.NewBulkSubscribeEnvelope(&runtimePubsub.BulkSubscribeEnvelope{
				ID:       id.String(),
				Topic:    topic,
				Entries:  psm.rawData,
				Pubsub:   psName,
				Metadata: msg.Metadata,
			})
			da, marshalErr := json.Marshal(&envelope)
			if marshalErr != nil {
				log.Errorf("error serializing bulk cloud event in pubsub %s and topic %s: %s", psName, msg.Topic, err)
				if route.deadLetterTopic != "" {
					ent := make([]pubsub.BulkMessageEntry, 0)
					for _, entry := range psm.entries {
						ent = append(ent, *entry)
					}
					bulkMsg := pubsub.BulkMessage{
						Entries:  ent,
						Topic:    msg.Topic,
						Metadata: msg.Metadata,
					}
					if dlqErr := a.sendBulkToDeadLetter(psName, &bulkMsg, route.deadLetterTopic, &entryIDIndexMap, nil); dlqErr == nil {
						// dlq has been configured and message is successfully sent to dlq.
						diag.DefaultComponentMonitoring.BulkPubsubIngressEvent(ctx, pubsubName, strings.ToLower(string(pubsub.Drop)), msg.Topic, 0)
						for _, item := range psm.entries {
							ind := entryIDIndexMap[item.EntryID]
							bulkResponses[ind].EntryID = item.EntryID
							bulkResponses[ind].Error = nil
						}
						continue
					}
				}
				diag.DefaultComponentMonitoring.BulkPubsubIngressEvent(ctx, pubsubName, strings.ToLower(string(pubsub.Retry)), msg.Topic, 0)
				for _, item := range psm.entries {
					ind := entryIDIndexMap[item.EntryID]
					bulkResponses[ind].EntryID = item.EntryID
					bulkResponses[ind].Error = err
				}
				continue
			}
			psm.data = da
			psm.path = path
			err = policy(func(ctx context.Context) error {
				switch a.runtimeConfig.ApplicationProtocol {
				case HTTPProtocol:
					psm := psm
					errPub := a.publishBulkMessageHTTP(ctx, &psm, &bulkResponses, entryIDIndexMap)
					return errPub
				default:
					return backoff.Permanent(errors.New("invalid application protocol"))
				}
			})
		}
		if (err != nil || hasAnyError) && err != context.Canceled {
			// Sending msg to dead letter queue.
			// If no DLQ is configured, return error for backwards compatibility (component-level retry).
			if route.deadLetterTopic != "" {
				if dlqErr := a.sendBulkToDeadLetter(psName, msg, route.deadLetterTopic, &entryIDIndexMap, &bulkResponses); dlqErr == nil {
					// dlq has been configured and message is successfully sent to dlq.
					diag.DefaultComponentMonitoring.BulkPubsubIngressEvent(ctx, pubsubName, strings.ToLower(string(pubsub.Drop)), msg.Topic, 0)
					return nil, nil
				}
			}
			diag.DefaultComponentMonitoring.BulkPubsubIngressEvent(ctx, pubsubName, strings.ToLower(string(pubsub.Retry)), msg.Topic, 0)
			return bulkResponses, err
		}
		return bulkResponses, err
	}

	if bulkSubscriber, ok := ps.component.(pubsub.BulkSubscriber); ok {
		return bulkSubscriber.BulkSubscribe(ctx, req, bulkHandler)
	}

	return runtimePubsub.NewDefaultBulkSubscriber(ps.component).BulkSubscribe(ctx, req, bulkHandler)
}

func (a *DaprRuntime) publishMessageHTTP(ctx context.Context, msg *pubsubSubscribedMessage) error {
	cloudEvent := msg.cloudEvent

	var span trace.Span

	req := invokev1.NewInvokeMethodRequest(msg.path)
	req.WithHTTPExtension(nethttp.MethodPost, "")
	req.WithRawData(msg.data, contenttype.CloudEventContentType)
	req.WithCustomHTTPMetadata(msg.metadata)

	if cloudEvent[pubsub.TraceIDField] != nil {
		traceID := cloudEvent[pubsub.TraceIDField].(string)
		sc, _ := diag.SpanContextFromW3CString(traceID)
		spanName := fmt.Sprintf("pubsub/%s", msg.topic)
		ctx, span = diag.StartInternalCallbackSpan(ctx, spanName, sc, a.globalConfig.Spec.TracingSpec)
	}

	start := time.Now()
	resp, err := a.appChannel.InvokeMethod(ctx, req)
	elapsed := diag.ElapsedSince(start)

	if err != nil {
		diag.DefaultComponentMonitoring.PubsubIngressEvent(ctx, msg.pubsub, strings.ToLower(string(pubsub.Retry)), msg.topic, elapsed)
		return errors.Wrap(err, "error from app channel while sending pub/sub event to app")
	}

	statusCode := int(resp.Status().Code)

	if span != nil {
		m := diag.ConstructSubscriptionSpanAttributes(msg.topic)
		diag.AddAttributesToSpan(span, m)
		diag.UpdateSpanStatusFromHTTPStatus(span, statusCode)
		span.End()
	}

	_, body := resp.RawData()

	if (statusCode >= 200) && (statusCode <= 299) {
		// Any 2xx is considered a success.
		var appResponse pubsub.AppResponse
		err := json.Unmarshal(body, &appResponse)
		if err != nil {
			log.Debugf("skipping status check due to error parsing result from pub/sub event %v", cloudEvent[pubsub.IDField])
			diag.DefaultComponentMonitoring.PubsubIngressEvent(ctx, msg.pubsub, strings.ToLower(string(pubsub.Success)), msg.topic, elapsed)
			return nil //nolint:nilerr
		}

		switch appResponse.Status {
		case "":
			// Consider empty status field as success
			fallthrough
		case pubsub.Success:
			diag.DefaultComponentMonitoring.PubsubIngressEvent(ctx, msg.pubsub, strings.ToLower(string(pubsub.Success)), msg.topic, elapsed)
			return nil
		case pubsub.Retry:
			diag.DefaultComponentMonitoring.PubsubIngressEvent(ctx, msg.pubsub, strings.ToLower(string(pubsub.Retry)), msg.topic, elapsed)
			return errors.Errorf("RETRY status returned from app while processing pub/sub event %v", cloudEvent[pubsub.IDField])
		case pubsub.Drop:
			diag.DefaultComponentMonitoring.PubsubIngressEvent(ctx, msg.pubsub, strings.ToLower(string(pubsub.Drop)), msg.topic, elapsed)
			log.Warnf("DROP status returned from app while processing pub/sub event %v", cloudEvent[pubsub.IDField])
			return nil
		}
		// Consider unknown status field as error and retry
		diag.DefaultComponentMonitoring.PubsubIngressEvent(ctx, msg.pubsub, strings.ToLower(string(pubsub.Retry)), msg.topic, elapsed)
		return errors.Errorf("unknown status returned from app while processing pub/sub event %v: %v", cloudEvent[pubsub.IDField], appResponse.Status)
	}

	if statusCode == nethttp.StatusNotFound {
		// These are errors that are not retriable, for now it is just 404 but more status codes can be added.
		// When adding/removing an error here, check if that is also applicable to GRPC since there is a mapping between HTTP and GRPC errors:
		// https://cloud.google.com/apis/design/errors#handling_errors
		log.Errorf("non-retriable error returned from app while processing pub/sub event %v: %s. status code returned: %v", cloudEvent[pubsub.IDField], body, statusCode)
		diag.DefaultComponentMonitoring.PubsubIngressEvent(ctx, msg.pubsub, strings.ToLower(string(pubsub.Drop)), msg.topic, elapsed)
		return nil
	}

	// Every error from now on is a retriable error.
	log.Warnf("retriable error returned from app while processing pub/sub event %v, topic: %v, body: %s. status code returned: %v", cloudEvent[pubsub.IDField], cloudEvent[pubsub.TopicField], body, statusCode)
	diag.DefaultComponentMonitoring.PubsubIngressEvent(ctx, msg.pubsub, strings.ToLower(string(pubsub.Retry)), msg.topic, elapsed)
	return errors.Errorf("retriable error returned from app while processing pub/sub event %v, topic: %v, body: %s. status code returned: %v", cloudEvent[pubsub.IDField], cloudEvent[pubsub.TopicField], body, statusCode)
}

func (a *DaprRuntime) publishBulkMessageGRPC(ctx context.Context, msg *pubsubBulkSubscribedMessage,
	bulkResponses *[]pubsub.BulkSubscribeResponseEntry, entryIDIndexMap map[string]int) error {
	items := make([]*runtimev1pb.TopicEventBulkRequestEntry, len(msg.entries))
	for i, entry := range msg.entries {
		item := &runtimev1pb.TopicEventBulkRequestEntry{
			EntryID:     entry.EntryID,
			Event:       entry.Event,
			ContentType: entry.ContentType,
			Metadata:    entry.Metadata,
		}
		items[i] = item
	}
	envelope := &runtimev1pb.TopicEventBulkRequest{
		Id:         uuid.New().String(),
		Entries:    items,
		Metadata:   msg.metadata,
		Topic:      msg.topic,
		PubsubName: msg.pubsub,
		Type:       pubsub.DefaultBulkEventType,
		Path:       msg.path,
	}

	spans := make([]trace.Span, 0)
	for _, cloudEvent := range msg.cloudEvents {
		if iTraceID, ok := cloudEvent[pubsub.TraceIDField]; ok {
			if traceID, ok := iTraceID.(string); ok {
				sc, _ := diag.SpanContextFromW3CString(traceID)
				spanName := fmt.Sprintf("pubsub/%s", msg.topic)

				// no ops if trace is off
				var span trace.Span
				ctx, span = diag.StartInternalCallbackSpan(ctx, spanName, sc, a.globalConfig.Spec.TracingSpec)
				ctx = diag.SpanContextToGRPCMetadata(ctx, span.SpanContext())
				spans = append(spans, span)
			} else {
				log.Warnf("ignored non-string traceid value: %v", iTraceID)
			}
		}
	}
	defer endSpans(spans)
	ctx = invokev1.WithCustomGRPCMetadata(ctx, msg.metadata)

	clientV1 := runtimev1pb.NewAppCallbackClient(a.grpc.AppClient)

	start := time.Now()
	res, err := clientV1.OnBulkTopicEvent(ctx, envelope)
	elapsed := diag.ElapsedSince(start)

	for _, _span := range spans {
		if _span != nil {
			m := diag.ConstructSubscriptionSpanAttributes(envelope.Topic)
			diag.AddAttributesToSpan(_span, m)
			diag.UpdateSpanStatusFromGRPCError(_span, err)
		}
	}

	if err != nil {
		errStatus, hasErrStatus := status.FromError(err)
		if hasErrStatus && (errStatus.Code() == codes.Unimplemented) {
			// DROP
			log.Warnf("non-retriable error returned from app while processing bulk pub/sub event: %s", err)
			diag.DefaultComponentMonitoring.PubsubIngressEvent(ctx, msg.pubsub, strings.ToLower(string(pubsub.Drop)), msg.topic, elapsed)
			populateBulkSubscribeResponsesWithError(msg.entries, bulkResponses, &entryIDIndexMap, nil)
			return nil
		}

		err = errors.Errorf("error returned from app while processing bulk pub/sub event: %s", err)
		log.Debug(err)
		diag.DefaultComponentMonitoring.PubsubIngressEvent(ctx, msg.pubsub, strings.ToLower(string(pubsub.Retry)), msg.topic, elapsed)
		populateBulkSubscribeResponsesWithError(msg.entries, bulkResponses, &entryIDIndexMap, err)
		// on error from application, return error for redelivery of event
		return nil
	}

	hasAnyError := false
	for _, response := range res.GetStatuses() {
		if entryID, ok := entryIDIndexMap[response.EntryID]; ok {
			switch response.GetStatus() {
			case runtimev1pb.TopicEventResponse_SUCCESS: //nolint:nosnakecase
				// on uninitialized status, this is the case it defaults to as an uninitialized status defaults to 0 which is
				// success from protobuf definition
				diag.DefaultComponentMonitoring.PubsubIngressEvent(ctx, msg.pubsub, strings.ToLower(string(pubsub.Success)), msg.topic, elapsed)
				(*bulkResponses)[entryID].EntryID = response.EntryID
				(*bulkResponses)[entryID].Error = nil
			case runtimev1pb.TopicEventResponse_RETRY: //nolint:nosnakecase
				diag.DefaultComponentMonitoring.PubsubIngressEvent(ctx, msg.pubsub, strings.ToLower(string(pubsub.Retry)), msg.topic, elapsed)
				(*bulkResponses)[entryID].EntryID = response.EntryID
				(*bulkResponses)[entryID].Error = errors.Errorf("RETRY status returned from app while processing pub/sub event for entry id: %v", response.EntryID)
				hasAnyError = true
			case runtimev1pb.TopicEventResponse_DROP: //nolint:nosnakecase
				log.Warnf("DROP status returned from app while processing pub/sub event for entry id: %v", response.EntryID)
				diag.DefaultComponentMonitoring.PubsubIngressEvent(ctx, msg.pubsub, strings.ToLower(string(pubsub.Drop)), msg.topic, elapsed)
				(*bulkResponses)[entryID].EntryID = response.EntryID
				(*bulkResponses)[entryID].Error = nil
			default:
				// Consider unknown status field as error and retry
				diag.DefaultComponentMonitoring.PubsubIngressEvent(ctx, msg.pubsub, strings.ToLower(string(pubsub.Retry)), msg.topic, elapsed)
				(*bulkResponses)[entryID].EntryID = response.EntryID
				(*bulkResponses)[entryID].Error = errors.Errorf("unknown status returned from app while processing pub/sub event  for entry id %v: %v", response.EntryID, response.GetStatus())
				hasAnyError = true
			}
		} else {
			log.Warnf("Invalid entry id received from app while processing pub/sub event %v", response.EntryID)
			continue
		}
	}
	for _, item := range msg.entries {
		ind := entryIDIndexMap[item.EntryID]
		if (*bulkResponses)[ind].EntryID == "" {
			(*bulkResponses)[ind].EntryID = item.EntryID
			(*bulkResponses)[ind].Error = errors.Errorf("Response not received, RETRY required while processing bulk subscribe event for entry id: %v", item.EntryID)
		}
	}
	if hasAnyError {
		return errors.New("Few message(s) have failed during bulk subscribe operation")
	} else {
		return nil
	}
}

func (a *DaprRuntime) publishMessageGRPC(ctx context.Context, msg *pubsubSubscribedMessage) error {
	cloudEvent := msg.cloudEvent

	envelope := &runtimev1pb.TopicEventRequest{
		Id:              extractCloudEventProperty(cloudEvent, pubsub.IDField),
		Source:          extractCloudEventProperty(cloudEvent, pubsub.SourceField),
		DataContentType: extractCloudEventProperty(cloudEvent, pubsub.DataContentTypeField),
		Type:            extractCloudEventProperty(cloudEvent, pubsub.TypeField),
		SpecVersion:     extractCloudEventProperty(cloudEvent, pubsub.SpecVersionField),
		Topic:           msg.topic,
		PubsubName:      msg.metadata[pubsubName],
		Path:            msg.path,
	}

	if data, ok := cloudEvent[pubsub.DataBase64Field]; ok && data != nil {
		if dataAsString, ok := data.(string); ok {
			decoded, decodeErr := base64.StdEncoding.DecodeString(dataAsString)
			if decodeErr != nil {
				log.Debugf("unable to base64 decode cloudEvent field data_base64: %s", decodeErr)
				diag.DefaultComponentMonitoring.PubsubIngressEvent(ctx, msg.pubsub, strings.ToLower(string(pubsub.Retry)), msg.topic, 0)

				return decodeErr
			}

			envelope.Data = decoded
		} else {
			diag.DefaultComponentMonitoring.PubsubIngressEvent(ctx, msg.pubsub, strings.ToLower(string(pubsub.Retry)), msg.topic, 0)
			return ErrUnexpectedEnvelopeData
		}
	} else if data, ok := cloudEvent[pubsub.DataField]; ok && data != nil {
		envelope.Data = nil

		if contenttype.IsStringContentType(envelope.DataContentType) {
			switch v := data.(type) {
			case string:
				envelope.Data = []byte(v)
			case []byte:
				envelope.Data = v
			default:
				diag.DefaultComponentMonitoring.PubsubIngressEvent(ctx, msg.pubsub, strings.ToLower(string(pubsub.Retry)), msg.topic, 0)
				return ErrUnexpectedEnvelopeData
			}
		} else if contenttype.IsJSONContentType(envelope.DataContentType) || contenttype.IsCloudEventContentType(envelope.DataContentType) {
			envelope.Data, _ = json.Marshal(data)
		}
	}

	var span trace.Span
	if iTraceID, ok := cloudEvent[pubsub.TraceIDField]; ok {
		if traceID, ok := iTraceID.(string); ok {
			sc, _ := diag.SpanContextFromW3CString(traceID)
			spanName := fmt.Sprintf("pubsub/%s", msg.topic)

			// no ops if trace is off
			ctx, span = diag.StartInternalCallbackSpan(ctx, spanName, sc, a.globalConfig.Spec.TracingSpec)
			ctx = diag.SpanContextToGRPCMetadata(ctx, span.SpanContext())
		} else {
			log.Warnf("ignored non-string traceid value: %v", iTraceID)
		}
	}

	ctx = invokev1.WithCustomGRPCMetadata(ctx, msg.metadata)

	clientV1 := runtimev1pb.NewAppCallbackClient(a.grpc.AppClient)

	start := time.Now()
	res, err := clientV1.OnTopicEvent(ctx, envelope)
	elapsed := diag.ElapsedSince(start)

	if span != nil {
		m := diag.ConstructSubscriptionSpanAttributes(envelope.Topic)
		diag.AddAttributesToSpan(span, m)
		diag.UpdateSpanStatusFromGRPCError(span, err)
		span.End()
	}

	if err != nil {
		errStatus, hasErrStatus := status.FromError(err)
		if hasErrStatus && (errStatus.Code() == codes.Unimplemented) {
			// DROP
			log.Warnf("non-retriable error returned from app while processing pub/sub event %v: %s", cloudEvent[pubsub.IDField], err)
			diag.DefaultComponentMonitoring.PubsubIngressEvent(ctx, msg.pubsub, strings.ToLower(string(pubsub.Drop)), msg.topic, elapsed)

			return nil
		}

		err = errors.Errorf("error returned from app while processing pub/sub event %v: %s", cloudEvent[pubsub.IDField], err)
		log.Debug(err)
		diag.DefaultComponentMonitoring.PubsubIngressEvent(ctx, msg.pubsub, strings.ToLower(string(pubsub.Retry)), msg.topic, elapsed)

		// on error from application, return error for redelivery of event
		return err
	}

	switch res.GetStatus() {
	case runtimev1pb.TopicEventResponse_SUCCESS: //nolint:nosnakecase
		// on uninitialized status, this is the case it defaults to as an uninitialized status defaults to 0 which is
		// success from protobuf definition
		diag.DefaultComponentMonitoring.PubsubIngressEvent(ctx, msg.pubsub, strings.ToLower(string(pubsub.Success)), msg.topic, elapsed)
		return nil
	case runtimev1pb.TopicEventResponse_RETRY: //nolint:nosnakecase
		diag.DefaultComponentMonitoring.PubsubIngressEvent(ctx, msg.pubsub, strings.ToLower(string(pubsub.Retry)), msg.topic, elapsed)
		return errors.Errorf("RETRY status returned from app while processing pub/sub event %v", cloudEvent[pubsub.IDField])
	case runtimev1pb.TopicEventResponse_DROP: //nolint:nosnakecase
		log.Warnf("DROP status returned from app while processing pub/sub event %v", cloudEvent[pubsub.IDField])
		diag.DefaultComponentMonitoring.PubsubIngressEvent(ctx, msg.pubsub, strings.ToLower(string(pubsub.Drop)), msg.topic, elapsed)

		return nil
	}

	// Consider unknown status field as error and retry
	diag.DefaultComponentMonitoring.PubsubIngressEvent(ctx, msg.pubsub, strings.ToLower(string(pubsub.Retry)), msg.topic, elapsed)
	return errors.Errorf("unknown status returned from app while processing pub/sub event %v: %v", cloudEvent[pubsub.IDField], res.GetStatus())
}

func endSpans(spans []trace.Span) {
	for _, span := range spans {
		span.End()
	}
}

func (a *DaprRuntime) publishBulkMessageHTTP(ctx context.Context, msg *pubsubBulkSubscribedMessage,
<<<<<<< HEAD
	bulkResponses *[]pubsub.BulkSubscribeResponseEntry, entryIDIndexMap map[string]int) error {
=======
	bulkResponses *[]pubsub.BulkSubscribeResponseEntry, entryIDIndexMap map[string]int,
) error {
	cloudEvents := msg.cloudEvents
>>>>>>> 66673753
	spans := make([]trace.Span, 0)

	req := invokev1.NewInvokeMethodRequest(msg.path)
	req.WithHTTPExtension(nethttp.MethodPost, "")
	req.WithRawData(msg.data, contenttype.CloudEventContentType)
	req.WithCustomHTTPMetadata(msg.metadata)

	for _, cloudEvent := range msg.cloudEvents {
		if cloudEvent[pubsub.TraceIDField] != nil {
			traceID := cloudEvent[pubsub.TraceIDField].(string)
			sc, _ := diag.SpanContextFromW3CString(traceID)
			spanName := fmt.Sprintf("pubsub/%s", msg.topic)
			var span trace.Span
			ctx, span = diag.StartInternalCallbackSpan(ctx, spanName, sc, a.globalConfig.Spec.TracingSpec)
			spans = append(spans, span)
		}
	}
	defer endSpans(spans)
	start := time.Now()
	resp, err := a.appChannel.InvokeMethod(ctx, req)
	elapsed := diag.ElapsedSince(start)

	if err != nil {
		diag.DefaultComponentMonitoring.BulkPubsubIngressEvent(ctx, msg.pubsub, strings.ToLower(string(pubsub.Retry)), msg.topic, elapsed)
		populateBulkSubscribeResponsesWithError(msg.entries, bulkResponses, &entryIDIndexMap, err)
		return errors.Wrap(err, "error from app channel while sending pub/sub event to app")
	}

	statusCode := int(resp.Status().Code)

	for _, span := range spans {
		if span != nil {
			m := diag.ConstructSubscriptionSpanAttributes(msg.topic)
			diag.AddAttributesToSpan(span, m)
			diag.UpdateSpanStatusFromHTTPStatus(span, statusCode)
		}
	}

	_, body := resp.RawData()

	if (statusCode >= 200) && (statusCode <= 299) {
		// Any 2xx is considered a success.
		var appBulkResponse pubsub.AppBulkResponse
		err := json.Unmarshal(body, &appBulkResponse)
		if err != nil {
			diag.DefaultComponentMonitoring.BulkPubsubIngressEvent(ctx, msg.pubsub, strings.ToLower(string(pubsub.Success)), msg.topic, elapsed)
			populateBulkSubscribeResponsesWithError(msg.entries, bulkResponses, &entryIDIndexMap, err)
			return errors.Wrap(err, "failed unmarshalling app response for bulk subscribe")
		}

		var hasAnyError bool
		for _, response := range appBulkResponse.AppResponses {
			if entryID, ok := entryIDIndexMap[response.EntryID]; ok {
				switch response.Status {
				case "":
					// When statusCode 2xx, Consider empty status field OR not receiving status for an item as retry
					fallthrough
				case pubsub.Retry:
					diag.DefaultComponentMonitoring.BulkPubsubIngressEvent(ctx, msg.pubsub, strings.ToLower(string(pubsub.Retry)), msg.topic, elapsed)
					(*bulkResponses)[entryID].EntryID = response.EntryID
					(*bulkResponses)[entryID].Error = errors.Errorf("RETRY required while processing bulk subscribe event for entry id: %v", response.EntryID)
					hasAnyError = true
				case pubsub.Success:
					diag.DefaultComponentMonitoring.BulkPubsubIngressEvent(ctx, msg.pubsub, strings.ToLower(string(pubsub.Success)), msg.topic, elapsed)
					(*bulkResponses)[entryID].EntryID = response.EntryID
					(*bulkResponses)[entryID].Error = nil
				case pubsub.Drop:
<<<<<<< HEAD
					diag.DefaultComponentMonitoring.PubsubIngressEvent(ctx, msg.pubsub, strings.ToLower(string(pubsub.Drop)), msg.topic, elapsed)
					log.Warnf("DROP status returned from app while processing pub/sub event  for entry id: %v", response.EntryID)
=======
					diag.DefaultComponentMonitoring.BulkPubsubIngressEvent(ctx, msg.pubsub, strings.ToLower(string(pubsub.Drop)), msg.topic, elapsed)
					log.Warnf("DROP status returned from app while processing pub/sub event %v", cloudEvents[i][pubsub.IDField])
>>>>>>> 66673753
					(*bulkResponses)[entryID].EntryID = response.EntryID
					(*bulkResponses)[entryID].Error = nil
				default:
					// Consider unknown status field as error and retry
					diag.DefaultComponentMonitoring.BulkPubsubIngressEvent(ctx, msg.pubsub, strings.ToLower(string(pubsub.Retry)), msg.topic, elapsed)
					(*bulkResponses)[entryID].EntryID = response.EntryID
					(*bulkResponses)[entryID].Error = errors.Errorf("unknown status returned from app while processing bulk subscribe event %v: %v", response.EntryID, response.Status)
					hasAnyError = true
				}
			} else {
				log.Warnf("Invalid entry id received from app while processing pub/sub event %v", response.EntryID)
				continue
			}
		}
		for _, item := range msg.entries {
			ind := entryIDIndexMap[item.EntryID]
			if (*bulkResponses)[ind].EntryID == "" {
				(*bulkResponses)[ind].EntryID = item.EntryID
				(*bulkResponses)[ind].Error = errors.Errorf("Response not received, RETRY required while processing bulk subscribe event for entry id: %v", item.EntryID)
				hasAnyError = true
			}
		}
		if hasAnyError {
			return errors.New("Few message(s) have failed during bulk subscribe operation")
		} else {
			return nil
		}
	}

	if statusCode == nethttp.StatusNotFound {
		// These are errors that are not retriable, for now it is just 404 but more status codes can be added.
		// When adding/removing an error here, check if that is also applicable to GRPC since there is a mapping between HTTP and GRPC errors:
		// https://cloud.google.com/apis/design/errors#handling_errors
		log.Errorf("non-retriable error returned from app while processing bulk pub/sub event: %s. status code returned: %v", body, statusCode)
		diag.DefaultComponentMonitoring.BulkPubsubIngressEvent(ctx, msg.pubsub, strings.ToLower(string(pubsub.Drop)), msg.topic, elapsed)
		populateBulkSubscribeResponsesWithError(msg.entries, bulkResponses, &entryIDIndexMap, nil)
		return nil
	}

	// Every error from now on is a retriable error.
	log.Warnf("retriable error returned from app while processing bulk pub/sub event, topic: %v, body: %s. status code returned: %v", msg.topic, body, statusCode)
	diag.DefaultComponentMonitoring.BulkPubsubIngressEvent(ctx, msg.pubsub, strings.ToLower(string(pubsub.Retry)), msg.topic, elapsed)
	populateBulkSubscribeResponsesWithError(msg.entries, bulkResponses, &entryIDIndexMap, errors.Errorf("retriable error returned from app while processing bulk pub/sub event, topic: %v, body: %s. status code returned: %v", msg.topic, body, statusCode))
	return errors.Errorf("retriable error returned from app while processing bulk pub/sub event, topic: %v, body: %s. status code returned: %v", msg.topic, body, statusCode)
}

func populateBulkSubscribeResponsesWithError(entries []*pubsub.BulkMessageEntry,
	bulkResponses *[]pubsub.BulkSubscribeResponseEntry, entryIDIndexMap *map[string]int, err error,
) {
	for _, item := range entries {
		ind := (*entryIDIndexMap)[item.EntryID]
		if (*bulkResponses)[ind].EntryID == "" {
			(*bulkResponses)[ind].EntryID = item.EntryID
			(*bulkResponses)[ind].Error = err
		}
	}
}

func extractCloudEventProperty(cloudEvent map[string]interface{}, property string) string {
	if cloudEvent == nil {
		return ""
	}
	iValue, ok := cloudEvent[property]
	if ok {
		if value, ok := iValue.(string); ok {
			return value
		}
	}

	return ""
}

func (a *DaprRuntime) initActors() error {
	err := actors.ValidateHostEnvironment(a.runtimeConfig.mtlsEnabled, a.runtimeConfig.Mode, a.namespace)
	if err != nil {
		return NewInitError(InitFailure, "actors", err)
	}
	a.actorStateStoreLock.Lock()
	defer a.actorStateStoreLock.Unlock()
	if a.actorStateStoreName == "" {
		log.Info("actors: state store is not configured - this is okay for clients but services with hosted actors will fail to initialize!")
	}
	actorConfig := actors.NewConfig(a.hostAddress, a.runtimeConfig.ID,
		a.runtimeConfig.PlacementAddresses, a.runtimeConfig.InternalGRPCPort,
		a.namespace, a.appConfig)
	act := actors.NewActors(a.stateStores[a.actorStateStoreName], a.appChannel, a.grpc.GetGRPCConnection, actorConfig,
		a.runtimeConfig.CertChain, a.globalConfig.Spec.TracingSpec, a.globalConfig.Spec.Features,
		a.resiliency, a.actorStateStoreName)
	err = act.Init()
	if err == nil {
		a.actor = act
		return nil
	}
	return NewInitError(InitFailure, "actors", err)
}

func (a *DaprRuntime) getAuthorizedComponents(components []componentsV1alpha1.Component) []componentsV1alpha1.Component {
	authorized := make([]componentsV1alpha1.Component, len(components))

	i := 0
	for _, c := range components {
		if a.isComponentAuthorized(c) {
			authorized[i] = c
			i++
		}
	}
	return authorized[0:i]
}

func (a *DaprRuntime) isComponentAuthorized(component componentsV1alpha1.Component) bool {
	for _, auth := range a.componentAuthorizers {
		if !auth(component) {
			return false
		}
	}
	return true
}

func (a *DaprRuntime) namespaceComponentAuthorizer(component componentsV1alpha1.Component) bool {
	if a.namespace == "" || (a.namespace != "" && component.ObjectMeta.Namespace == a.namespace) {
		if len(component.Scopes) == 0 {
			return true
		}

		// scopes are defined, make sure this runtime ID is authorized
		for _, s := range component.Scopes {
			if s == a.runtimeConfig.ID {
				return true
			}
		}
	}

	return false
}

func (a *DaprRuntime) loadComponents(opts *runtimeOpts) error {
	var loader components.ComponentLoader

	switch a.runtimeConfig.Mode {
	case modes.KubernetesMode:
		loader = components.NewKubernetesComponents(a.runtimeConfig.Kubernetes, a.namespace, a.operatorClient, a.podName)
	case modes.StandaloneMode:
		loader = components.NewStandaloneComponents(a.runtimeConfig.Standalone)
	default:
		return errors.Errorf("components loader for mode %s not found", a.runtimeConfig.Mode)
	}

	log.Info("loading components")
	comps, err := loader.LoadComponents()
	if err != nil {
		return err
	}
	for _, comp := range comps {
		log.Debugf("found component. name: %s, type: %s/%s", comp.ObjectMeta.Name, comp.Spec.Type, comp.Spec.Version)
	}

	authorizedComps := a.getAuthorizedComponents(comps)

	a.componentsLock.Lock()
	a.components = authorizedComps
	a.componentsLock.Unlock()

	for _, comp := range authorizedComps {
		a.pendingComponents <- comp
	}

	return nil
}

func (a *DaprRuntime) appendOrReplaceComponents(component componentsV1alpha1.Component) {
	a.componentsLock.Lock()
	defer a.componentsLock.Unlock()

	replaced := false
	for i, c := range a.components {
		if c.Spec.Type == component.Spec.Type && c.ObjectMeta.Name == component.Name {
			a.components[i] = component
			replaced = true
			break
		}
	}

	if !replaced {
		a.components = append(a.components, component)
	}
}

func (a *DaprRuntime) extractComponentCategory(component componentsV1alpha1.Component) ComponentCategory {
	for _, category := range componentCategoriesNeedProcess {
		if strings.HasPrefix(component.Spec.Type, fmt.Sprintf("%s.", category)) {
			return category
		}
	}
	return ""
}

func (a *DaprRuntime) processComponents() {
	for comp := range a.pendingComponents {
		if comp.Name == "" {
			continue
		}

		err := a.processComponentAndDependents(comp)
		if err != nil {
			e := fmt.Sprintf("process component %s error: %s", comp.Name, err.Error())
			if !comp.Spec.IgnoreErrors {
				log.Warnf("error processing component, daprd process will exit gracefully")
				a.Shutdown(a.runtimeConfig.GracefulShutdownDuration)
				log.Fatalf(e)
			}
			log.Errorf(e)
		}
	}
}

func (a *DaprRuntime) flushOutstandingComponents() {
	log.Info("waiting for all outstanding components to be processed")
	// We flush by sending a no-op component. Since the processComponents goroutine only reads one component at a time,
	// We know that once the no-op component is read from the channel, all previous components will have been fully processed.
	a.pendingComponents <- componentsV1alpha1.Component{}
	log.Info("all outstanding components processed")
}

func (a *DaprRuntime) processComponentAndDependents(comp componentsV1alpha1.Component) error {
	log.Debugf("loading component. name: %s, type: %s/%s", comp.ObjectMeta.Name, comp.Spec.Type, comp.Spec.Version)
	res := a.preprocessOneComponent(&comp)
	if res.unreadyDependency != "" {
		a.pendingComponentDependents[res.unreadyDependency] = append(a.pendingComponentDependents[res.unreadyDependency], comp)
		return nil
	}

	compCategory := a.extractComponentCategory(comp)
	if compCategory == "" {
		// the category entered is incorrect, return error
		return errors.Errorf("incorrect type %s", comp.Spec.Type)
	}

	ch := make(chan error, 1)

	timeout, err := time.ParseDuration(comp.Spec.InitTimeout)
	if err != nil {
		timeout = defaultComponentInitTimeout
	}

	go func() {
		ch <- a.doProcessOneComponent(compCategory, comp)
	}()

	select {
	case err := <-ch:
		if err != nil {
			return err
		}
	case <-time.After(timeout):
		diag.DefaultMonitoring.ComponentInitFailed(comp.Spec.Type, "init", comp.ObjectMeta.Name)
		err := fmt.Errorf("init timeout for component %s exceeded after %s", comp.Name, timeout.String())
		fName := fmt.Sprintf(componentFormat, comp.ObjectMeta.Name, comp.Spec.Type, comp.Spec.Version)
		return NewInitError(InitComponentFailure, fName, err)
	}

	log.Infof("component loaded. name: %s, type: %s/%s", comp.ObjectMeta.Name, comp.Spec.Type, comp.Spec.Version)
	a.appendOrReplaceComponents(comp)
	diag.DefaultMonitoring.ComponentLoaded()

	dependency := componentDependency(compCategory, comp.Name)
	if deps, ok := a.pendingComponentDependents[dependency]; ok {
		delete(a.pendingComponentDependents, dependency)
		for _, dependent := range deps {
			if err := a.processComponentAndDependents(dependent); err != nil {
				return err
			}
		}
	}

	return nil
}

func (a *DaprRuntime) doProcessOneComponent(category ComponentCategory, comp componentsV1alpha1.Component) error {
	switch category {
	case bindingsComponent:
		return a.initBinding(comp)
	case pubsubComponent:
		return a.initPubSub(comp)
	case secretStoreComponent:
		return a.initSecretStore(comp)
	case stateComponent:
		return a.initState(comp)
	case configurationComponent:
		return a.initConfiguration(comp)
	case lockComponent:
		return a.initLock(comp)
	}
	return nil
}

func (a *DaprRuntime) preprocessOneComponent(comp *componentsV1alpha1.Component) componentPreprocessRes {
	var unreadySecretsStore string
	*comp, unreadySecretsStore = a.processComponentSecrets(*comp)
	if unreadySecretsStore != "" {
		return componentPreprocessRes{
			unreadyDependency: componentDependency(secretStoreComponent, unreadySecretsStore),
		}
	}
	return componentPreprocessRes{}
}

func (a *DaprRuntime) stopActor() {
	if a.actor != nil {
		log.Info("Shutting down actor")
		a.actor.Stop()
	}
}

// shutdownOutputComponents allows for a graceful shutdown of all runtime internal operations of components that are not source of more work.
// These are all components except input bindings and pubsub.
func (a *DaprRuntime) shutdownOutputComponents() error {
	log.Info("Shutting down all remaining components")
	var merr error

	// Close components if they implement `io.Closer`
	// Input bindings are closed when a.ctx is canceled
	for name, binding := range a.outputBindings {
		if closer, ok := binding.(io.Closer); ok {
			if err := closer.Close(); err != nil {
				err = fmt.Errorf("error closing output binding %s: %w", name, err)
				merr = multierror.Append(merr, err)
				log.Warn(err)
			}
		}
	}
	for name, secretstore := range a.secretStores {
		if closer, ok := secretstore.(io.Closer); ok {
			if err := closer.Close(); err != nil {
				err = fmt.Errorf("error closing secret store %s: %w", name, err)
				merr = multierror.Append(merr, err)
				log.Warn(err)
			}
		}
	}
	for name, stateStore := range a.stateStores {
		if closer, ok := stateStore.(io.Closer); ok {
			if err := closer.Close(); err != nil {
				err = fmt.Errorf("error closing state store %s: %w", name, err)
				merr = multierror.Append(merr, err)
				log.Warn(err)
			}
		}
	}
	// Close pubsub publisher
	// The subscriber part is closed when a.ctx is canceled
	for name, pubSub := range a.pubSubs {
		if pubSub.component == nil {
			continue
		}
		if err := pubSub.component.Close(); err != nil {
			err = fmt.Errorf("error closing pub sub %s: %w", name, err)
			merr = multierror.Append(merr, err)
			log.Warn(err)
		}
	}
	if closer, ok := a.nameResolver.(io.Closer); ok {
		if err := closer.Close(); err != nil {
			err = fmt.Errorf("error closing name resolver: %w", err)
			merr = multierror.Append(merr, err)
			log.Warn(err)
		}
	}

	return merr
}

// ShutdownWithWait will gracefully stop runtime and wait outstanding operations.
func (a *DaprRuntime) ShutdownWithWait() {
	a.Shutdown(a.runtimeConfig.GracefulShutdownDuration)
	os.Exit(0)
}

func (a *DaprRuntime) cleanSocket() {
	if a.runtimeConfig.UnixDomainSocket != "" {
		for _, s := range []string{"http", "grpc"} {
			os.Remove(fmt.Sprintf("%s/dapr-%s-%s.socket", a.runtimeConfig.UnixDomainSocket, a.runtimeConfig.ID, s))
		}
	}
}

func (a *DaprRuntime) Shutdown(duration time.Duration) {
	// Ensure the Unix socket file is removed if a panic occurs.
	defer a.cleanSocket()

	log.Info("dapr shutting down.")

	log.Info("Stopping PubSub subscribers and input bindings")
	a.stopSubscriptions()
	a.stopReadingFromBindings()
	a.cancel()
	a.stopActor()
	log.Info("Stopping Dapr APIs")
	for _, closer := range a.apiClosers {
		if err := closer.Close(); err != nil {
			log.Warnf("error closing API: %v", err)
		}
	}
	if a.tracerProvider != nil {
		a.tracerProvider.Shutdown(context.Background())
	}
	log.Infof("Waiting %s to finish outstanding operations", duration)
	<-time.After(duration)
	a.shutdownOutputComponents()
	a.shutdownC <- nil
}

func (a *DaprRuntime) WaitUntilShutdown() error {
	return <-a.shutdownC
}

func (a *DaprRuntime) processComponentSecrets(component componentsV1alpha1.Component) (componentsV1alpha1.Component, string) {
	cache := map[string]secretstores.GetSecretResponse{}

	for i, m := range component.Spec.Metadata {
		if m.SecretKeyRef.Name == "" {
			continue
		}

		secretStoreName := a.authSecretStoreOrDefault(component)
		secretStore := a.getSecretStore(secretStoreName)
		if secretStore == nil {
			log.Warnf("component %s references a secret store that isn't loaded: %s", component.Name, secretStoreName)
			return component, secretStoreName
		}

		// If running in Kubernetes, do not fetch secrets from the Kubernetes secret store as they will be populated by the operator.
		// Instead, base64 decode the secret values into their real self.
		if a.runtimeConfig.Mode == modes.KubernetesMode && secretStoreName == secretstoresLoader.BuiltinKubernetesSecretStore {
			var jsonVal string
			err := json.Unmarshal(m.Value.Raw, &jsonVal)
			if err != nil {
				log.Errorf("error decoding secret: %s", err)
				continue
			}

			dec, err := base64.StdEncoding.DecodeString(jsonVal)
			if err != nil {
				log.Errorf("error decoding secret: %s", err)
				continue
			}

			m.Value = componentsV1alpha1.DynamicValue{
				JSON: v1.JSON{
					Raw: dec,
				},
			}

			component.Spec.Metadata[i] = m
			continue
		}

		resp, ok := cache[m.SecretKeyRef.Name]
		if !ok {
			r, err := secretStore.GetSecret(secretstores.GetSecretRequest{
				Name: m.SecretKeyRef.Name,
				Metadata: map[string]string{
					"namespace": component.ObjectMeta.Namespace,
				},
			})
			if err != nil {
				log.Errorf("error getting secret: %s", err)
				continue
			}
			resp = r
		}

		// Use the SecretKeyRef.Name key if SecretKeyRef.Key is not given
		secretKeyName := m.SecretKeyRef.Key
		if secretKeyName == "" {
			secretKeyName = m.SecretKeyRef.Name
		}

		val, ok := resp.Data[secretKeyName]
		if ok {
			component.Spec.Metadata[i].Value = componentsV1alpha1.DynamicValue{
				JSON: v1.JSON{
					Raw: []byte(val),
				},
			}
		}

		cache[m.SecretKeyRef.Name] = resp
	}
	return component, ""
}

func (a *DaprRuntime) authSecretStoreOrDefault(comp componentsV1alpha1.Component) string {
	if comp.SecretStore == "" {
		switch a.runtimeConfig.Mode {
		case modes.KubernetesMode:
			return "kubernetes"
		}
	}
	return comp.SecretStore
}

func (a *DaprRuntime) getSecretStore(storeName string) secretstores.SecretStore {
	if storeName == "" {
		return nil
	}
	return a.secretStores[storeName]
}

func (a *DaprRuntime) blockUntilAppIsReady() {
	if a.runtimeConfig.ApplicationPort <= 0 {
		return
	}

	log.Infof("application protocol: %s. waiting on port %v.  This will block until the app is listening on that port.", string(a.runtimeConfig.ApplicationProtocol), a.runtimeConfig.ApplicationPort)

	for {
		conn, _ := net.DialTimeout("tcp", net.JoinHostPort("localhost", strconv.Itoa(a.runtimeConfig.ApplicationPort)), time.Millisecond*500)
		if conn != nil {
			conn.Close()
			break
		}
		// prevents overwhelming the OS with open connections
		time.Sleep(time.Millisecond * 50)
	}

	log.Infof("application discovered on port %v", a.runtimeConfig.ApplicationPort)
}

func (a *DaprRuntime) loadAppConfiguration() {
	if a.appChannel == nil {
		return
	}

	appConfig, err := a.appChannel.GetAppConfig()
	if err != nil {
		return
	}

	if appConfig != nil {
		a.appConfig = *appConfig
		log.Info("application configuration loaded")
	}
}

func (a *DaprRuntime) createAppChannel() (err error) {
	if a.runtimeConfig.ApplicationPort == 0 {
		log.Warn("App channel is not initialized. Did you configure an app-port?")
		return nil
	}

	var ch channel.AppChannel
	switch a.runtimeConfig.ApplicationProtocol {
	case GRPCProtocol:
		ch, err = a.grpc.CreateLocalChannel(a.runtimeConfig.ApplicationPort, a.runtimeConfig.MaxConcurrency, a.globalConfig.Spec.TracingSpec, a.runtimeConfig.AppSSL, a.runtimeConfig.MaxRequestBodySize, a.runtimeConfig.ReadBufferSize)
		if err != nil {
			return err
		}
	case HTTPProtocol:
		ch, err = httpChannel.CreateLocalChannel(a.runtimeConfig.ApplicationPort, a.runtimeConfig.MaxConcurrency, a.globalConfig.Spec.TracingSpec, a.runtimeConfig.AppSSL, a.runtimeConfig.MaxRequestBodySize, a.runtimeConfig.ReadBufferSize)
		if err != nil {
			return err
		}
		ch.(*httpChannel.Channel).SetAppHealthCheckPath(a.runtimeConfig.AppHealthCheckHTTPPath)
	default:
		return errors.Errorf("cannot create app channel for protocol %s", string(a.runtimeConfig.ApplicationProtocol))
	}

	if a.runtimeConfig.MaxConcurrency > 0 {
		log.Infof("app max concurrency set to %v", a.runtimeConfig.MaxConcurrency)
	}

	// TODO: Remove once feature is finalized
	if a.runtimeConfig.ApplicationProtocol == HTTPProtocol && !config.GetNoDefaultContentType() {
		log.Warn("[DEPRECATION NOTICE] Adding a default content type to incoming service invocation requests is deprecated and will be removed in the future. See https://docs.dapr.io/operations/support/support-preview-features/ for more details. You can opt into the new behavior today by setting the configuration option `ServiceInvocation.NoDefaultContentType` to true.")
	}

	a.appChannel = ch

	return nil
}

func (a *DaprRuntime) appendBuiltinSecretStore() {
	if a.runtimeConfig.DisableBuiltinK8sSecretStore {
		return
	}

	switch a.runtimeConfig.Mode {
	case modes.KubernetesMode:
		// Preload Kubernetes secretstore
		a.pendingComponents <- componentsV1alpha1.Component{
			ObjectMeta: metav1.ObjectMeta{
				Name: secretstoresLoader.BuiltinKubernetesSecretStore,
			},
			Spec: componentsV1alpha1.ComponentSpec{
				Type:    "secretstores.kubernetes",
				Version: components.FirstStableVersion,
			},
		}
	}
}

func (a *DaprRuntime) initSecretStore(c componentsV1alpha1.Component) error {
	secretStore, err := a.secretStoresRegistry.Create(c.Spec.Type, c.Spec.Version)
	if err != nil {
		diag.DefaultMonitoring.ComponentInitFailed(c.Spec.Type, "creation", c.ObjectMeta.Name)
		fName := fmt.Sprintf(componentFormat, c.ObjectMeta.Name, c.Spec.Type, c.Spec.Version)
		return NewInitError(CreateComponentFailure, fName, err)
	}

	err = secretStore.Init(secretstores.Metadata{Base: contribMetadata.Base{
		Properties: a.convertMetadataItemsToProperties(c.Spec.Metadata),
	}})
	if err != nil {
		diag.DefaultMonitoring.ComponentInitFailed(c.Spec.Type, "init", c.ObjectMeta.Name)
		fName := fmt.Sprintf(componentFormat, c.ObjectMeta.Name, c.Spec.Type, c.Spec.Version)
		return NewInitError(InitComponentFailure, fName, err)
	}

	a.secretStores[c.ObjectMeta.Name] = secretStore
	diag.DefaultMonitoring.ComponentInitialized(c.Spec.Type)
	return nil
}

func (a *DaprRuntime) convertMetadataItemsToProperties(items []componentsV1alpha1.MetadataItem) map[string]string {
	properties := map[string]string{}
	for _, c := range items {
		val := c.Value.String()
		for strings.Contains(val, "{uuid}") {
			val = strings.Replace(val, "{uuid}", uuid.New().String(), 1)
		}
		for strings.Contains(val, "{podName}") {
			if a.podName == "" {
				log.Fatalf("failed to parse metadata: property %s refers to {podName} but podName is not set", c.Name)
			}
			val = strings.Replace(val, "{podName}", a.podName, 1)
		}
		for strings.Contains(val, "{namespace}") {
			val = strings.Replace(val, "{namespace}", fmt.Sprintf("%s.%s", a.namespace, a.runtimeConfig.ID), 1)
		}
		properties[c.Name] = val
	}
	return properties
}

func (a *DaprRuntime) getComponent(componentType string, name string) (componentsV1alpha1.Component, bool) {
	a.componentsLock.RLock()
	defer a.componentsLock.RUnlock()

	for i, c := range a.components {
		if c.Spec.Type == componentType && c.ObjectMeta.Name == name {
			return a.components[i], true
		}
	}
	return componentsV1alpha1.Component{}, false
}

func (a *DaprRuntime) getComponents() []componentsV1alpha1.Component {
	a.componentsLock.RLock()
	defer a.componentsLock.RUnlock()

	comps := make([]componentsV1alpha1.Component, len(a.components))
	copy(comps, a.components)
	return comps
}

func (a *DaprRuntime) getComponentsCapabilitesMap() map[string][]string {
	capabilities := make(map[string][]string)
	for key, store := range a.stateStores {
		features := store.Features()
		stateStoreCapabilities := featureTypeToString(features)
		if state.FeatureETag.IsPresent(features) && state.FeatureTransactional.IsPresent(features) {
			stateStoreCapabilities = append(stateStoreCapabilities, "ACTOR")
		}
		capabilities[key] = stateStoreCapabilities
	}
	for key := range a.inputBindings {
		capabilities[key] = []string{"INPUT_BINDING"}
	}
	for key := range a.outputBindings {
		if val, found := capabilities[key]; found {
			capabilities[key] = append(val, "OUTPUT_BINDING")
		} else {
			capabilities[key] = []string{"OUTPUT_BINDING"}
		}
	}
	return capabilities
}

// converts components Features from FeatureType to string
func featureTypeToString(features interface{}) []string {
	featureStr := make([]string, 0)
	switch reflect.TypeOf(features).Kind() {
	case reflect.Slice:
		val := reflect.ValueOf(features)
		for i := 0; i < val.Len(); i++ {
			featureStr = append(featureStr, val.Index(i).String())
		}
	}
	return featureStr
}

func (a *DaprRuntime) establishSecurity(sentryAddress string) error {
	if !a.runtimeConfig.mtlsEnabled {
		log.Info("mTLS is disabled. Skipping certificate request and tls validation")
		return nil
	}
	if sentryAddress == "" {
		return errors.New("sentryAddress cannot be empty")
	}
	log.Info("mTLS enabled. creating sidecar authenticator")

	auth, err := security.GetSidecarAuthenticator(sentryAddress, a.runtimeConfig.CertChain)
	if err != nil {
		return err
	}
	a.authenticator = auth
	a.grpc.SetAuthenticator(auth)

	log.Info("authenticator created")

	diag.DefaultMonitoring.MTLSInitCompleted()
	return nil
}

func componentDependency(compCategory ComponentCategory, name string) string {
	return fmt.Sprintf("%s:%s", compCategory, name)
}

func (a *DaprRuntime) startSubscriptions() {
	// Clean any previous state
	if a.pubsubCancel != nil {
		a.pubsubCancel()
	}

	// PubSub subscribers are stopped via cancellation of the main runtime's context
	a.pubsubCtx, a.pubsubCancel = context.WithCancel(a.ctx)
	a.topicCtxCancels = map[string]context.CancelFunc{}
	for pubsubName := range a.pubSubs {
		if err := a.beginPubSub(pubsubName); err != nil {
			log.Errorf("error occurred while beginning pubsub %s: %s", pubsubName, err)
		}
	}
}

// Stop subscriptions to all topics and cleans the cached topics
func (a *DaprRuntime) stopSubscriptions() {
	// Stop all subscriptions by canceling the subscription context
	if a.pubsubCancel != nil {
		a.pubsubCancel()
	}
	a.pubsubCtx = nil
	a.pubsubCancel = nil

	// Remove all contexts that are specific to each component (which have been canceled already by canceling pubsubCtx)
	a.topicCtxCancels = nil

	// Delete the cached topics and routes
	a.topicRoutes = nil
}

func (a *DaprRuntime) startReadingFromBindings() (err error) {
	if a.appChannel == nil {
		return errors.New("app channel not initialized")
	}

	// Clean any previous state
	if a.inputBindingsCancel != nil {
		a.inputBindingsCancel()
	}

	// Input bindings are stopped via cancellation of the main runtime's context
	a.inputBindingsCtx, a.inputBindingsCancel = context.WithCancel(a.ctx)

	for name, binding := range a.inputBindings {
		if !a.isAppSubscribedToBinding(name) {
			log.Infof("app has not subscribed to binding %s.", name)
			continue
		}

		err = a.readFromBinding(a.inputBindingsCtx, name, binding)
		if err != nil {
			log.Errorf("error reading from input binding %s: %s", name, err)
			continue
		}
	}
	return nil
}

func (a *DaprRuntime) stopReadingFromBindings() {
	if a.inputBindingsCancel != nil {
		a.inputBindingsCancel()
	}

	a.inputBindingsCtx = nil
	a.inputBindingsCancel = nil
}

// Returns "componentName||topicName", which is used as key for some maps
func pubsubTopicKey(componentName, topicName string) string {
	return componentName + "||" + topicName
}<|MERGE_RESOLUTION|>--- conflicted
+++ resolved
@@ -1983,16 +1983,6 @@
 			return nil, err
 		}
 
-<<<<<<< HEAD
-			cloudEvents := make([]map[string]interface{}, 0)
-			routePathBulkMessageMap := make(map[string]pubsubBulkSubscribedMessage, 0)
-			bulkResponses := make([]pubsub.BulkSubscribeResponseEntry, len(msg.Entries))
-			entryIDIndexMap := make(map[string]int)
-			hasAnyError := false
-			for i, message := range msg.Entries {
-				if message.EntryID == "" {
-					log.Warnf("Invalid entry id %v received while processing bulk pub/sub event, won't be able to process it", message.EntryID)
-=======
 		cloudEvents := make([]map[string]interface{}, len(msg.Entries))
 		routePathBulkMessageMap := make(map[string]pubsubBulkSubscribedMessage)
 		bulkResponses := make([]pubsub.BulkSubscribeResponseEntry, len(msg.Entries))
@@ -2011,7 +2001,6 @@
 					bulkResponses[i].EntryID = message.EntryID
 					bulkResponses[i].Error = err
 					hasAnyError = true
->>>>>>> 66673753
 					continue
 				}
 				if !shouldProcess {
@@ -2108,22 +2097,6 @@
 					bulkResponses[i].Error = nil
 					continue
 				}
-<<<<<<< HEAD
-				psm.data = da
-				psm.path = path
-				err = policy(func(ctx context.Context) error {
-					switch a.runtimeConfig.ApplicationProtocol {
-					case HTTPProtocol:
-						psm := psm
-						errPub := a.publishBulkMessageHTTP(ctx, &psm, &bulkResponses, entryIDIndexMap)
-						return errPub
-					case GRPCProtocol:
-						psm := psm
-						errPub := a.publishBulkMessageGRPC(ctx, &psm, &bulkResponses, entryIDIndexMap)
-						return errPub
-					default:
-						return backoff.Permanent(errors.New("invalid application protocol"))
-=======
 				childMessage := runtimePubsub.BulkSubscribeMessageItem{
 					Event:       cloudEvent,
 					Metadata:    message.Metadata,
@@ -2151,7 +2124,6 @@
 						metadata:    msg.Metadata,
 						pubsub:      psName,
 						length:      1,
->>>>>>> 66673753
 					}
 					routePathBulkMessageMap[rPath] = psm
 				}
@@ -2561,13 +2533,8 @@
 }
 
 func (a *DaprRuntime) publishBulkMessageHTTP(ctx context.Context, msg *pubsubBulkSubscribedMessage,
-<<<<<<< HEAD
-	bulkResponses *[]pubsub.BulkSubscribeResponseEntry, entryIDIndexMap map[string]int) error {
-=======
 	bulkResponses *[]pubsub.BulkSubscribeResponseEntry, entryIDIndexMap map[string]int,
 ) error {
-	cloudEvents := msg.cloudEvents
->>>>>>> 66673753
 	spans := make([]trace.Span, 0)
 
 	req := invokev1.NewInvokeMethodRequest(msg.path)
@@ -2635,13 +2602,8 @@
 					(*bulkResponses)[entryID].EntryID = response.EntryID
 					(*bulkResponses)[entryID].Error = nil
 				case pubsub.Drop:
-<<<<<<< HEAD
-					diag.DefaultComponentMonitoring.PubsubIngressEvent(ctx, msg.pubsub, strings.ToLower(string(pubsub.Drop)), msg.topic, elapsed)
-					log.Warnf("DROP status returned from app while processing pub/sub event  for entry id: %v", response.EntryID)
-=======
 					diag.DefaultComponentMonitoring.BulkPubsubIngressEvent(ctx, msg.pubsub, strings.ToLower(string(pubsub.Drop)), msg.topic, elapsed)
-					log.Warnf("DROP status returned from app while processing pub/sub event %v", cloudEvents[i][pubsub.IDField])
->>>>>>> 66673753
+					log.Warnf("DROP status returned from app while processing pub/sub event %v", response.EntryID)
 					(*bulkResponses)[entryID].EntryID = response.EntryID
 					(*bulkResponses)[entryID].Error = nil
 				default:
