/*
Copyright 2021 The Dapr Authors
Licensed under the Apache License, Version 2.0 (the "License");
you may not use this file except in compliance with the License.
You may obtain a copy of the License at
    http://www.apache.org/licenses/LICENSE-2.0
Unless required by applicable law or agreed to in writing, software
distributed under the License is distributed on an "AS IS" BASIS,
WITHOUT WARRANTIES OR CONDITIONS OF ANY KIND, either express or implied.
See the License for the specific language governing permissions and
limitations under the License.
*/

package grpc

import (
	"context"
	"errors"
	"fmt"
	"io"
	"net"
	"strconv"
	"sync"
	"testing"
	"time"

	"github.com/golang/mock/gomock"
	v1 "k8s.io/apiextensions-apiserver/pkg/apis/apiextensions/v1"
	metaV1 "k8s.io/apimachinery/pkg/apis/meta/v1"

	"github.com/dapr/components-contrib/lock"

	grpcMiddleware "github.com/grpc-ecosystem/go-grpc-middleware"
	"github.com/phayes/freeport"
	"github.com/stretchr/testify/assert"
	"github.com/stretchr/testify/mock"
	"go.opentelemetry.io/otel/trace"
	epb "google.golang.org/genproto/googleapis/rpc/errdetails"
	"google.golang.org/grpc"
	"google.golang.org/grpc/codes"
	"google.golang.org/grpc/credentials/insecure"
	grpcMetadata "google.golang.org/grpc/metadata"
	"google.golang.org/grpc/status"
	"google.golang.org/protobuf/proto"
	"google.golang.org/protobuf/types/known/anypb"
	"google.golang.org/protobuf/types/known/emptypb"

	"github.com/dapr/components-contrib/bindings"
	"github.com/dapr/components-contrib/configuration"
	"github.com/dapr/components-contrib/pubsub"
	"github.com/dapr/components-contrib/secretstores"
	"github.com/dapr/components-contrib/state"
	"github.com/dapr/dapr/pkg/actors"
	componentsV1alpha "github.com/dapr/dapr/pkg/apis/components/v1alpha1"
	"github.com/dapr/dapr/pkg/apis/resiliency/v1alpha1"
	channelt "github.com/dapr/dapr/pkg/channel/testing"
	stateLoader "github.com/dapr/dapr/pkg/components/state"
	"github.com/dapr/dapr/pkg/config"
	diag "github.com/dapr/dapr/pkg/diagnostics"
	diagUtils "github.com/dapr/dapr/pkg/diagnostics/utils"
	"github.com/dapr/dapr/pkg/encryption"
	"github.com/dapr/dapr/pkg/expr"
	"github.com/dapr/dapr/pkg/grpc/metadata"
	"github.com/dapr/dapr/pkg/messages"
	invokev1 "github.com/dapr/dapr/pkg/messaging/v1"
	commonv1pb "github.com/dapr/dapr/pkg/proto/common/v1"
	internalv1pb "github.com/dapr/dapr/pkg/proto/internals/v1"
	runtimev1pb "github.com/dapr/dapr/pkg/proto/runtime/v1"
	"github.com/dapr/dapr/pkg/resiliency"
	runtimePubsub "github.com/dapr/dapr/pkg/runtime/pubsub"
	daprt "github.com/dapr/dapr/pkg/testing"
	testtrace "github.com/dapr/dapr/pkg/testing/trace"
	"github.com/dapr/kit/logger"
	"github.com/dapr/kit/ptr"
)

const (
	maxGRPCServerUptime = 100 * time.Millisecond
	goodStoreKey        = "fakeAPI||good-key"
	errorStoreKey       = "fakeAPI||error-key"
	goodKey             = "good-key"
	goodKey2            = "good-key2"
	mockSubscribeID     = "mockId"
)

var testResiliency = &v1alpha1.Resiliency{
	Spec: v1alpha1.ResiliencySpec{
		Policies: v1alpha1.Policies{
			Retries: map[string]v1alpha1.Retry{
				"singleRetry": {
					MaxRetries:  ptr.Of(1),
					MaxInterval: "100ms",
					Policy:      "constant",
					Duration:    "10ms",
				},
				"tenRetries": {
					MaxRetries:  ptr.Of(10),
					MaxInterval: "100ms",
					Policy:      "constant",
					Duration:    "10ms",
				},
			},
			Timeouts: map[string]string{
				"fast": "100ms",
			},
			CircuitBreakers: map[string]v1alpha1.CircuitBreaker{
				"simpleCB": {
					MaxRequests: 1,
					Timeout:     "1s",
					Trip:        "consecutiveFailures > 4",
				},
			},
		},
		Targets: v1alpha1.Targets{
			Apps: map[string]v1alpha1.EndpointPolicyNames{
				"failingApp": {
					Retry:   "singleRetry",
					Timeout: "fast",
				},
				"circuitBreakerApp": {
					Retry:          "tenRetries",
					CircuitBreaker: "simpleCB",
				},
			},
			Components: map[string]v1alpha1.ComponentPolicyNames{
				"failSecret": {
					Outbound: v1alpha1.PolicyNames{
						Retry:   "singleRetry",
						Timeout: "fast",
					},
				},
				"failStore": {
					Outbound: v1alpha1.PolicyNames{
						Retry:   "singleRetry",
						Timeout: "fast",
					},
				},
				"failConfig": {
					Outbound: v1alpha1.PolicyNames{
						Retry:   "singleRetry",
						Timeout: "fast",
					},
				},
			},
		},
	},
}

type mockGRPCAPI struct{}

func (m *mockGRPCAPI) CallLocal(ctx context.Context, in *internalv1pb.InternalInvokeRequest) (*internalv1pb.InternalInvokeResponse, error) {
	resp := invokev1.NewInvokeMethodResponse(0, "", nil)
	resp.WithRawData(ExtractSpanContext(ctx), "text/plains")
	return resp.Proto(), nil
}

func (m *mockGRPCAPI) CallActor(ctx context.Context, in *internalv1pb.InternalInvokeRequest) (*internalv1pb.InternalInvokeResponse, error) {
	resp := invokev1.NewInvokeMethodResponse(0, "", nil)
	resp.WithRawData(ExtractSpanContext(ctx), "text/plains")
	return resp.Proto(), nil
}

func (m *mockGRPCAPI) PublishEvent(ctx context.Context, in *runtimev1pb.PublishEventRequest) (*emptypb.Empty, error) {
	return &emptypb.Empty{}, nil
}

func (m *mockGRPCAPI) BulkPublishEventAlpha1(ctx context.Context, in *runtimev1pb.BulkPublishRequest) (*runtimev1pb.BulkPublishResponse, error) {
	return &runtimev1pb.BulkPublishResponse{}, nil
}

func (m *mockGRPCAPI) InvokeService(ctx context.Context, in *runtimev1pb.InvokeServiceRequest) (*commonv1pb.InvokeResponse, error) {
	return &commonv1pb.InvokeResponse{}, nil
}

func (m *mockGRPCAPI) InvokeBinding(ctx context.Context, in *runtimev1pb.InvokeBindingRequest) (*runtimev1pb.InvokeBindingResponse, error) {
	return &runtimev1pb.InvokeBindingResponse{}, nil
}

func (m *mockGRPCAPI) GetComponentHealthAlpha1(ctx context.Context, in *runtimev1pb.ComponentHealthRequest) (*emptypb.Empty, error) {
	return &emptypb.Empty{}, nil
}

func (m *mockGRPCAPI) GetState(ctx context.Context, in *runtimev1pb.GetStateRequest) (*runtimev1pb.GetStateResponse, error) {
	return &runtimev1pb.GetStateResponse{}, nil
}

func (m *mockGRPCAPI) GetBulkState(ctx context.Context, in *runtimev1pb.GetBulkStateRequest) (*runtimev1pb.GetBulkStateResponse, error) {
	return &runtimev1pb.GetBulkStateResponse{}, nil
}

func (m *mockGRPCAPI) SaveState(ctx context.Context, in *runtimev1pb.SaveStateRequest) (*emptypb.Empty, error) {
	return &emptypb.Empty{}, nil
}

func (m *mockGRPCAPI) QueryStateAlpha1(ctx context.Context, in *runtimev1pb.QueryStateRequest) (*runtimev1pb.QueryStateResponse, error) {
	return &runtimev1pb.QueryStateResponse{}, nil
}

func (m *mockGRPCAPI) DeleteState(ctx context.Context, in *runtimev1pb.DeleteStateRequest) (*emptypb.Empty, error) {
	return &emptypb.Empty{}, nil
}

func (m *mockGRPCAPI) GetSecret(ctx context.Context, in *runtimev1pb.GetSecretRequest) (*runtimev1pb.GetSecretResponse, error) {
	return &runtimev1pb.GetSecretResponse{}, nil
}

func (m *mockGRPCAPI) ExecuteStateTransaction(ctx context.Context, in *runtimev1pb.ExecuteStateTransactionRequest) (*emptypb.Empty, error) {
	return &emptypb.Empty{}, nil
}

func (m *mockGRPCAPI) RegisterActorTimer(ctx context.Context, in *runtimev1pb.RegisterActorTimerRequest) (*emptypb.Empty, error) {
	return &emptypb.Empty{}, nil
}

func ExtractSpanContext(ctx context.Context) []byte {
	span := diagUtils.SpanFromContext(ctx)
	return []byte(SerializeSpanContext(span.SpanContext()))
}

// SerializeSpanContext serializes a span context into a simple string.
func SerializeSpanContext(ctx trace.SpanContext) string {
	return fmt.Sprintf("%s;%s;%d", ctx.SpanID(), ctx.TraceID(), ctx.TraceFlags())
}

func configureTestTraceExporter(buffer *string) {
	exporter := testtrace.NewStringExporter(buffer, logger.NewLogger("fakeLogger"))
	exporter.Register("fakeID")
}

func startTestServerWithTracing(port int) (*grpc.Server, *string) {
	lis, _ := net.Listen("tcp", fmt.Sprintf(":%d", port))

	buffer := ""
	configureTestTraceExporter(&buffer)

	spec := config.TracingSpec{SamplingRate: "1"}
	server := grpc.NewServer(
		grpc.UnaryInterceptor(grpcMiddleware.ChainUnaryServer(diag.GRPCTraceUnaryServerInterceptor("id", spec))),
	)

	go func() {
		internalv1pb.RegisterServiceInvocationServer(server, &mockGRPCAPI{})
		if err := server.Serve(lis); err != nil {
			panic(err)
		}
	}()

	// wait until server starts
	time.Sleep(maxGRPCServerUptime)

	return server, &buffer
}

func startTestServerAPI(port int, srv runtimev1pb.DaprServer) *grpc.Server {
	lis, _ := net.Listen("tcp", fmt.Sprintf(":%d", port))

	server := grpc.NewServer(
		grpc.UnaryInterceptor(metadata.SetMetadataInContextUnary),
	)
	go func() {
		runtimev1pb.RegisterDaprServer(server, srv)
		if err := server.Serve(lis); err != nil {
			panic(err)
		}
	}()

	// wait until server starts
	time.Sleep(maxGRPCServerUptime)

	return server
}

func startInternalServer(port int, testAPIServer *api) *grpc.Server {
	lis, _ := net.Listen("tcp", fmt.Sprintf(":%d", port))

	server := grpc.NewServer()
	go func() {
		internalv1pb.RegisterServiceInvocationServer(server, testAPIServer)
		if err := server.Serve(lis); err != nil {
			panic(err)
		}
	}()

	// wait until server starts
	time.Sleep(maxGRPCServerUptime)

	return server
}

func startDaprAPIServer(port int, testAPIServer *api, token string) *grpc.Server {
	lis, _ := net.Listen("tcp", fmt.Sprintf(":%d", port))

	interceptors := []grpc.UnaryServerInterceptor{
		metadata.SetMetadataInContextUnary,
	}
	if token != "" {
		interceptors = append(interceptors,
			setAPIAuthenticationMiddlewareUnary(token, "dapr-api-token"),
		)
	}
	opts := []grpc.ServerOption{
		grpc.ChainUnaryInterceptor(interceptors...),
		grpc.InTapHandle(metadata.SetMetadataInTapHandle),
	}

	server := grpc.NewServer(opts...)
	go func() {
		runtimev1pb.RegisterDaprServer(server, testAPIServer)
		if err := server.Serve(lis); err != nil {
			panic(err)
		}
	}()

	// wait until server starts
	time.Sleep(maxGRPCServerUptime)

	return server
}

func createTestClient(port int) *grpc.ClientConn {
	conn, err := grpc.Dial(fmt.Sprintf("localhost:%d", port), grpc.WithTransportCredentials(insecure.NewCredentials()))
	if err != nil {
		panic(err)
	}
	return conn
}

func TestCallActorWithTracing(t *testing.T) {
	port, _ := freeport.GetFreePort()

	server, _ := startTestServerWithTracing(port)
	defer server.Stop()

	clientConn := createTestClient(port)
	defer clientConn.Close()

	client := internalv1pb.NewServiceInvocationClient(clientConn)

	request := invokev1.NewInvokeMethodRequest("method")
	request.WithActor("test-actor", "actor-1")

	resp, err := client.CallActor(context.Background(), request.Proto())
	assert.NoError(t, err)
	assert.NotEmpty(t, resp.GetMessage(), "failed to generate trace context with actor call")
}

func TestCallRemoteAppWithTracing(t *testing.T) {
	port, _ := freeport.GetFreePort()

	server, _ := startTestServerWithTracing(port)
	defer server.Stop()

	clientConn := createTestClient(port)
	defer clientConn.Close()

	client := internalv1pb.NewServiceInvocationClient(clientConn)
	request := invokev1.NewInvokeMethodRequest("method").Proto()

	resp, err := client.CallLocal(context.Background(), request)
	assert.NoError(t, err)
	assert.NotEmpty(t, resp.GetMessage(), "failed to generate trace context with app call")
}

func TestCallLocal(t *testing.T) {
	t.Run("appchannel is not ready", func(t *testing.T) {
		port, _ := freeport.GetFreePort()

		fakeAPI := &api{
			id:         "fakeAPI",
			appChannel: nil,
		}
		server := startInternalServer(port, fakeAPI)
		defer server.Stop()
		clientConn := createTestClient(port)
		defer clientConn.Close()

		client := internalv1pb.NewServiceInvocationClient(clientConn)
		request := invokev1.NewInvokeMethodRequest("method").Proto()

		_, err := client.CallLocal(context.Background(), request)
		assert.Equal(t, codes.Internal, status.Code(err))
	})

	t.Run("parsing InternalInvokeRequest is failed", func(t *testing.T) {
		port, _ := freeport.GetFreePort()

		mockAppChannel := new(channelt.MockAppChannel)
		fakeAPI := &api{
			id:         "fakeAPI",
			appChannel: mockAppChannel,
		}
		server := startInternalServer(port, fakeAPI)
		defer server.Stop()
		clientConn := createTestClient(port)
		defer clientConn.Close()

		client := internalv1pb.NewServiceInvocationClient(clientConn)
		request := &internalv1pb.InternalInvokeRequest{
			Message: nil,
		}

		_, err := client.CallLocal(context.Background(), request)
		assert.Equal(t, codes.InvalidArgument, status.Code(err))
	})

	t.Run("invokemethod returns error", func(t *testing.T) {
		port, _ := freeport.GetFreePort()

		mockAppChannel := new(channelt.MockAppChannel)
		mockAppChannel.On("InvokeMethod", mock.AnythingOfType("*context.valueCtx"), mock.AnythingOfType("*v1.InvokeMethodRequest")).Return(nil, status.Error(codes.Unknown, "unknown error"))
		fakeAPI := &api{
			id:         "fakeAPI",
			appChannel: mockAppChannel,
		}
		server := startInternalServer(port, fakeAPI)
		defer server.Stop()
		clientConn := createTestClient(port)
		defer clientConn.Close()

		client := internalv1pb.NewServiceInvocationClient(clientConn)
		request := invokev1.NewInvokeMethodRequest("method").Proto()

		_, err := client.CallLocal(context.Background(), request)
		assert.Equal(t, codes.Internal, status.Code(err))
	})
}

func mustMarshalAny(msg proto.Message) *anypb.Any {
	any, err := anypb.New(msg)
	if err != nil {
		panic(fmt.Sprintf("anypb.New((%+v) failed: %v", msg, err))
	}
	return any
}

func TestAPIToken(t *testing.T) {
	mockDirectMessaging := new(daprt.MockDirectMessaging)

	// Setup Dapr API server
	fakeAPI := &api{
		id:              "fakeAPI",
		directMessaging: mockDirectMessaging,
		resiliency:      resiliency.New(nil),
	}

	t.Run("valid token", func(t *testing.T) {
		token := "1234"

		fakeResp := invokev1.NewInvokeMethodResponse(404, "NotFound", nil)
		fakeResp.WithRawData([]byte("fakeDirectMessageResponse"), "application/json")

		// Set up direct messaging mock
		mockDirectMessaging.Calls = nil // reset call count
		mockDirectMessaging.On("Invoke",
			mock.AnythingOfType("*context.valueCtx"),
			"fakeAppID",
			mock.AnythingOfType("*v1.InvokeMethodRequest")).Return(fakeResp, nil).Once()

		// Run test server
		port, _ := freeport.GetFreePort()
		server := startDaprAPIServer(port, fakeAPI, token)
		defer server.Stop()

		// Create gRPC test client
		clientConn := createTestClient(port)
		defer clientConn.Close()

		// act
		client := runtimev1pb.NewDaprClient(clientConn)
		req := &runtimev1pb.InvokeServiceRequest{
			Id: "fakeAppID",
			Message: &commonv1pb.InvokeRequest{
				Method: "fakeMethod",
				Data:   &anypb.Any{Value: []byte("testData")},
			},
		}
		md := grpcMetadata.Pairs("dapr-api-token", token)
		ctx := grpcMetadata.NewOutgoingContext(context.Background(), md)
		_, err := client.InvokeService(ctx, req)

		// assert
		mockDirectMessaging.AssertNumberOfCalls(t, "Invoke", 1)
		s, ok := status.FromError(err)
		assert.True(t, ok)
		assert.Equal(t, codes.NotFound, s.Code())
		assert.Equal(t, "Not Found", s.Message())

		errInfo := s.Details()[0].(*epb.ErrorInfo)
		assert.Equal(t, 1, len(s.Details()))
		assert.Equal(t, "404", errInfo.Metadata["http.code"])
		assert.Equal(t, "fakeDirectMessageResponse", errInfo.Metadata["http.error_message"])
	})

	t.Run("invalid token", func(t *testing.T) {
		token := "1234"

		fakeResp := invokev1.NewInvokeMethodResponse(404, "NotFound", nil)
		fakeResp.WithRawData([]byte("fakeDirectMessageResponse"), "application/json")

		// Set up direct messaging mock
		mockDirectMessaging.Calls = nil // reset call count
		mockDirectMessaging.On("Invoke",
			mock.AnythingOfType("*context.valueCtx"),
			"fakeAppID",
			mock.AnythingOfType("*v1.InvokeMethodRequest")).Return(fakeResp, nil).Once()

		// Run test server
		port, _ := freeport.GetFreePort()
		server := startDaprAPIServer(port, fakeAPI, token)
		defer server.Stop()

		// Create gRPC test client
		clientConn := createTestClient(port)
		defer clientConn.Close()

		// act
		client := runtimev1pb.NewDaprClient(clientConn)
		req := &runtimev1pb.InvokeServiceRequest{
			Id: "fakeAppID",
			Message: &commonv1pb.InvokeRequest{
				Method: "fakeMethod",
				Data:   &anypb.Any{Value: []byte("testData")},
			},
		}
		md := grpcMetadata.Pairs("dapr-api-token", "4567")
		ctx := grpcMetadata.NewOutgoingContext(context.Background(), md)
		_, err := client.InvokeService(ctx, req)

		// assert
		mockDirectMessaging.AssertNumberOfCalls(t, "Invoke", 0)
		s, ok := status.FromError(err)
		assert.True(t, ok)
		assert.Equal(t, codes.Unauthenticated, s.Code())
	})

	t.Run("missing token", func(t *testing.T) {
		token := "1234"

		fakeResp := invokev1.NewInvokeMethodResponse(404, "NotFound", nil)
		fakeResp.WithRawData([]byte("fakeDirectMessageResponse"), "application/json")

		// Set up direct messaging mock
		mockDirectMessaging.Calls = nil // reset call count
		mockDirectMessaging.On("Invoke",
			mock.AnythingOfType("*context.valueCtx"),
			"fakeAppID",
			mock.AnythingOfType("*v1.InvokeMethodRequest")).Return(fakeResp, nil).Once()

		// Run test server
		port, _ := freeport.GetFreePort()
		server := startDaprAPIServer(port, fakeAPI, token)
		defer server.Stop()

		// Create gRPC test client
		clientConn := createTestClient(port)
		defer clientConn.Close()

		// act
		client := runtimev1pb.NewDaprClient(clientConn)
		req := &runtimev1pb.InvokeServiceRequest{
			Id: "fakeAppID",
			Message: &commonv1pb.InvokeRequest{
				Method: "fakeMethod",
				Data:   &anypb.Any{Value: []byte("testData")},
			},
		}
		_, err := client.InvokeService(context.Background(), req)

		// assert
		mockDirectMessaging.AssertNumberOfCalls(t, "Invoke", 0)
		s, ok := status.FromError(err)
		assert.True(t, ok)
		assert.Equal(t, codes.Unauthenticated, s.Code())
	})
}

func TestInvokeServiceFromHTTPResponse(t *testing.T) {
	mockDirectMessaging := new(daprt.MockDirectMessaging)

	// Setup Dapr API server
	fakeAPI := &api{
		id:              "fakeAPI",
		directMessaging: mockDirectMessaging,
		resiliency:      resiliency.New(nil),
	}

	httpResponseTests := []struct {
		status         int
		statusMessage  string
		grpcStatusCode codes.Code
		grpcMessage    string
		errHTTPCode    string
		errHTTPMessage string
	}{
		{
			status:         200,
			statusMessage:  "OK",
			grpcStatusCode: codes.OK,
			grpcMessage:    "",
			errHTTPCode:    "",
			errHTTPMessage: "",
		},
		{
			status:         201,
			statusMessage:  "Accepted",
			grpcStatusCode: codes.OK,
			grpcMessage:    "",
			errHTTPCode:    "",
			errHTTPMessage: "",
		},
		{
			status:         204,
			statusMessage:  "No Content",
			grpcStatusCode: codes.OK,
			grpcMessage:    "",
			errHTTPCode:    "",
			errHTTPMessage: "",
		},
		{
			status:         404,
			statusMessage:  "NotFound",
			grpcStatusCode: codes.NotFound,
			grpcMessage:    "Not Found",
			errHTTPCode:    "404",
			errHTTPMessage: "fakeDirectMessageResponse",
		},
	}

	for _, tt := range httpResponseTests {
		t.Run(fmt.Sprintf("handle http %d response code", tt.status), func(t *testing.T) {
			fakeResp := invokev1.NewInvokeMethodResponse(int32(tt.status), tt.statusMessage, nil)
			fakeResp.WithRawData([]byte(tt.errHTTPMessage), "application/json")

			// Set up direct messaging mock
			mockDirectMessaging.Calls = nil // reset call count
			mockDirectMessaging.On("Invoke",
				mock.AnythingOfType("*context.valueCtx"),
				"fakeAppID",
				mock.AnythingOfType("*v1.InvokeMethodRequest")).Return(fakeResp, nil).Once()

			// Run test server
			port, _ := freeport.GetFreePort()
			server := startDaprAPIServer(port, fakeAPI, "")
			defer server.Stop()

			// Create gRPC test client
			clientConn := createTestClient(port)
			defer clientConn.Close()

			// act
			client := runtimev1pb.NewDaprClient(clientConn)
			req := &runtimev1pb.InvokeServiceRequest{
				Id: "fakeAppID",
				Message: &commonv1pb.InvokeRequest{
					Method: "fakeMethod",
					Data:   &anypb.Any{Value: []byte("testData")},
				},
			}
			var header grpcMetadata.MD
			_, err := client.InvokeService(context.Background(), req, grpc.Header(&header))

			// assert
			mockDirectMessaging.AssertNumberOfCalls(t, "Invoke", 1)
			s, ok := status.FromError(err)
			assert.True(t, ok)
			statusHeader := header.Get(daprHTTPStatusHeader)
			assert.Equal(t, strconv.Itoa(tt.status), statusHeader[0])
			assert.Equal(t, tt.grpcStatusCode, s.Code())
			assert.Equal(t, tt.grpcMessage, s.Message())

			if tt.errHTTPCode != "" {
				errInfo := s.Details()[0].(*epb.ErrorInfo)
				assert.Equal(t, 1, len(s.Details()))
				assert.Equal(t, tt.errHTTPCode, errInfo.Metadata["http.code"])
				assert.Equal(t, tt.errHTTPMessage, errInfo.Metadata["http.error_message"])
			}
		})
	}
}

func TestInvokeServiceFromGRPCResponse(t *testing.T) {
	mockDirectMessaging := new(daprt.MockDirectMessaging)

	// Setup Dapr API server
	fakeAPI := &api{
		id:              "fakeAPI",
		directMessaging: mockDirectMessaging,
		resiliency:      resiliency.New(nil),
	}

	t.Run("handle grpc response code", func(t *testing.T) {
		fakeResp := invokev1.NewInvokeMethodResponse(
			int32(codes.Unimplemented), "Unimplemented",
			[]*anypb.Any{
				mustMarshalAny(&epb.ResourceInfo{
					ResourceType: "sidecar",
					ResourceName: "invoke/service",
					Owner:        "Dapr",
				}),
			},
		)
		fakeResp.WithRawData([]byte("fakeDirectMessageResponse"), "application/json")

		// Set up direct messaging mock
		mockDirectMessaging.Calls = nil // reset call count
		mockDirectMessaging.On("Invoke",
			mock.AnythingOfType("*context.valueCtx"),
			"fakeAppID",
			mock.AnythingOfType("*v1.InvokeMethodRequest")).Return(fakeResp, nil).Once()

		// Run test server
		port, _ := freeport.GetFreePort()
		server := startDaprAPIServer(port, fakeAPI, "")
		defer server.Stop()

		// Create gRPC test client
		clientConn := createTestClient(port)
		defer clientConn.Close()

		// act
		client := runtimev1pb.NewDaprClient(clientConn)
		req := &runtimev1pb.InvokeServiceRequest{
			Id: "fakeAppID",
			Message: &commonv1pb.InvokeRequest{
				Method: "fakeMethod",
				Data:   &anypb.Any{Value: []byte("testData")},
			},
		}
		_, err := client.InvokeService(context.Background(), req)

		// assert
		mockDirectMessaging.AssertNumberOfCalls(t, "Invoke", 1)
		s, ok := status.FromError(err)
		assert.True(t, ok)
		assert.Equal(t, codes.Unimplemented, s.Code())
		assert.Equal(t, "Unimplemented", s.Message())

		errInfo := s.Details()[0].(*epb.ResourceInfo)
		assert.Equal(t, 1, len(s.Details()))
		assert.Equal(t, "sidecar", errInfo.GetResourceType())
		assert.Equal(t, "invoke/service", errInfo.GetResourceName())
		assert.Equal(t, "Dapr", errInfo.GetOwner())
	})
}

func TestSecretStoreNotConfigured(t *testing.T) {
	port, _ := freeport.GetFreePort()
	server := startDaprAPIServer(port, &api{id: "fakeAPI"}, "")
	defer server.Stop()

	clientConn := createTestClient(port)
	defer clientConn.Close()

	client := runtimev1pb.NewDaprClient(clientConn)
	_, err := client.GetSecret(context.Background(), &runtimev1pb.GetSecretRequest{})
	assert.Equal(t, codes.FailedPrecondition, status.Code(err))
}

func TestGetSecret(t *testing.T) {
	fakeStore := daprt.FakeSecretStore{}
	fakeStores := map[string]secretstores.SecretStore{
		"store1": fakeStore,
		"store2": fakeStore,
		"store3": fakeStore,
		"store4": fakeStore,
	}
	secretsConfiguration := map[string]config.SecretsScope{
		"store1": {
			DefaultAccess: config.AllowAccess,
			DeniedSecrets: []string{"not-allowed"},
		},
		"store2": {
			DefaultAccess:  config.DenyAccess,
			AllowedSecrets: []string{goodKey},
		},
		"store3": {
			DefaultAccess:  config.AllowAccess,
			AllowedSecrets: []string{"error-key", goodKey},
		},
	}
	expectedResponse := "life is good"
	storeName := "store1"
	deniedStoreName := "store2"
	restrictedStore := "store3"
	unrestrictedStore := "store4"     // No configuration defined for the store
	nonExistingStore := "nonexistent" // Non-existing store

	testCases := []struct {
		testName         string
		storeName        string
		key              string
		errorExcepted    bool
		expectedResponse string
		expectedError    codes.Code
	}{
		{
			testName:         "Good Key from unrestricted store",
			storeName:        unrestrictedStore,
			key:              goodKey,
			errorExcepted:    false,
			expectedResponse: expectedResponse,
		},
		{
			testName:         "Good Key default access",
			storeName:        storeName,
			key:              goodKey,
			errorExcepted:    false,
			expectedResponse: expectedResponse,
		},
		{
			testName:         "Good Key restricted store access",
			storeName:        restrictedStore,
			key:              goodKey,
			errorExcepted:    false,
			expectedResponse: expectedResponse,
		},
		{
			testName:         "Error Key restricted store access",
			storeName:        restrictedStore,
			key:              "error-key",
			errorExcepted:    true,
			expectedResponse: "",
			expectedError:    codes.Internal,
		},
		{
			testName:         "Random Key restricted store access",
			storeName:        restrictedStore,
			key:              "random",
			errorExcepted:    true,
			expectedResponse: "",
			expectedError:    codes.PermissionDenied,
		},
		{
			testName:         "Random Key accessing a store denied access by default",
			storeName:        deniedStoreName,
			key:              "random",
			errorExcepted:    true,
			expectedResponse: "",
			expectedError:    codes.PermissionDenied,
		},
		{
			testName:         "Random Key accessing a store denied access by default",
			storeName:        deniedStoreName,
			key:              "random",
			errorExcepted:    true,
			expectedResponse: "",
			expectedError:    codes.PermissionDenied,
		},
		{
			testName:         "Store doesn't exist",
			storeName:        nonExistingStore,
			key:              "key",
			errorExcepted:    true,
			expectedResponse: "",
			expectedError:    codes.InvalidArgument,
		},
	}
	// Setup Dapr API server
	fakeAPI := &api{
		id:                   "fakeAPI",
		secretStores:         fakeStores,
		secretsConfiguration: secretsConfiguration,
		resiliency:           resiliency.New(nil),
	}
	// Run test server
	port, _ := freeport.GetFreePort()
	server := startDaprAPIServer(port, fakeAPI, "")
	defer server.Stop()

	// Create gRPC test client
	clientConn := createTestClient(port)
	defer clientConn.Close()

	// act
	client := runtimev1pb.NewDaprClient(clientConn)

	for _, tt := range testCases {
		t.Run(tt.testName, func(t *testing.T) {
			req := &runtimev1pb.GetSecretRequest{
				StoreName: tt.storeName,
				Key:       tt.key,
			}
			resp, err := client.GetSecret(context.Background(), req)

			if !tt.errorExcepted {
				assert.NoError(t, err, "Expected no error")
				assert.Equal(t, resp.Data[tt.key], tt.expectedResponse, "Expected responses to be same")
			} else {
				assert.Error(t, err, "Expected error")
				assert.Equal(t, tt.expectedError, status.Code(err))
			}
		})
	}
}

func TestGetBulkSecret(t *testing.T) {
	fakeStore := daprt.FakeSecretStore{}
	fakeStores := map[string]secretstores.SecretStore{
		"store1": fakeStore,
	}
	secretsConfiguration := map[string]config.SecretsScope{
		"store1": {
			DefaultAccess: config.AllowAccess,
			DeniedSecrets: []string{"not-allowed"},
		},
	}
	expectedResponse := "life is good"

	testCases := []struct {
		testName         string
		storeName        string
		key              string
		errorExcepted    bool
		expectedResponse string
		expectedError    codes.Code
	}{
		{
			testName:         "Good Key from unrestricted store",
			storeName:        "store1",
			key:              goodKey,
			errorExcepted:    false,
			expectedResponse: expectedResponse,
		},
	}
	// Setup Dapr API server
	fakeAPI := &api{
		id:                   "fakeAPI",
		secretStores:         fakeStores,
		secretsConfiguration: secretsConfiguration,
		resiliency:           resiliency.New(nil),
	}
	// Run test server
	port, _ := freeport.GetFreePort()
	server := startDaprAPIServer(port, fakeAPI, "")
	defer server.Stop()

	// Create gRPC test client
	clientConn := createTestClient(port)
	defer clientConn.Close()

	// act
	client := runtimev1pb.NewDaprClient(clientConn)

	for _, tt := range testCases {
		t.Run(tt.testName, func(t *testing.T) {
			req := &runtimev1pb.GetBulkSecretRequest{
				StoreName: tt.storeName,
			}
			resp, err := client.GetBulkSecret(context.Background(), req)

			if !tt.errorExcepted {
				assert.NoError(t, err, "Expected no error")
				assert.Equal(t, resp.Data[tt.key].Secrets[tt.key], tt.expectedResponse, "Expected responses to be same")
			} else {
				assert.Error(t, err, "Expected error")
				assert.Equal(t, tt.expectedError, status.Code(err))
			}
		})
	}
}

func TestGetStateWhenStoreNotConfigured(t *testing.T) {
	port, _ := freeport.GetFreePort()
	server := startDaprAPIServer(port, &api{id: "fakeAPI", resiliency: resiliency.New(nil)}, "")
	defer server.Stop()

	clientConn := createTestClient(port)
	defer clientConn.Close()

	client := runtimev1pb.NewDaprClient(clientConn)
	_, err := client.GetState(context.Background(), &runtimev1pb.GetStateRequest{})
	assert.Equal(t, codes.FailedPrecondition, status.Code(err))
}

func TestSaveState(t *testing.T) {
	fakeStore := &daprt.MockStateStore{}
	fakeStore.On("BulkSet", mock.MatchedBy(func(reqs []state.SetRequest) bool {
		if len(reqs) == 0 {
			return false
		}
		return reqs[0].Key == goodStoreKey
	})).Return(nil)
	fakeStore.On("BulkSet", mock.MatchedBy(func(reqs []state.SetRequest) bool {
		if len(reqs) == 0 {
			return false
		}
		return reqs[0].Key == errorStoreKey
	})).Return(errors.New("failed to save state with error-key"))

	// Setup dapr api server
	fakeAPI := &api{
		id:          "fakeAPI",
		stateStores: map[string]state.Store{"store1": fakeStore},
		resiliency:  resiliency.New(nil),
	}
	port, _ := freeport.GetFreePort()
	server := startDaprAPIServer(port, fakeAPI, "")
	defer server.Stop()

	// create client
	clientConn := createTestClient(port)
	defer clientConn.Close()

	client := runtimev1pb.NewDaprClient(clientConn)

	testCases := []struct {
		testName      string
		storeName     string
		key           string
		value         string
		errorExcepted bool
		expectedError codes.Code
	}{
		{
			testName:      "save state",
			storeName:     "store1",
			key:           goodKey,
			value:         "value",
			errorExcepted: false,
			expectedError: codes.OK,
		},
		{
			testName:      "save state with non-existing store",
			storeName:     "store2",
			key:           goodKey,
			value:         "value",
			errorExcepted: true,
			expectedError: codes.InvalidArgument,
		},
		{
			testName:      "save state but error occurs",
			storeName:     "store1",
			key:           "error-key",
			value:         "value",
			errorExcepted: true,
			expectedError: codes.Internal,
		},
	}

	// test and assert
	for _, tt := range testCases {
		t.Run(tt.testName, func(t *testing.T) {
			req := &runtimev1pb.SaveStateRequest{
				StoreName: tt.storeName,
				States: []*commonv1pb.StateItem{
					{
						Key:   tt.key,
						Value: []byte(tt.value),
					},
				},
			}

			_, err := client.SaveState(context.Background(), req)
			if !tt.errorExcepted {
				assert.NoError(t, err, "Expected no error")
			} else {
				assert.Error(t, err, "Expected error")
				assert.Equal(t, tt.expectedError, status.Code(err))
			}
		})
	}
}

func TestGetState(t *testing.T) {
	// Setup mock store
	fakeStore := &daprt.MockStateStore{}
	fakeStore.On("Get", mock.MatchedBy(func(req *state.GetRequest) bool {
		return req.Key == goodStoreKey
	})).Return(
		&state.GetResponse{
			Data: []byte("test-data"),
			ETag: ptr.Of("test-etag"),
		}, nil)
	fakeStore.On("Get", mock.MatchedBy(func(req *state.GetRequest) bool {
		return req.Key == errorStoreKey
	})).Return(
		nil,
		errors.New("failed to get state with error-key"))

	fakeAPI := &api{
		id:          "fakeAPI",
		stateStores: map[string]state.Store{"store1": fakeStore},
		resiliency:  resiliency.New(nil),
	}
	port, _ := freeport.GetFreePort()
	server := startDaprAPIServer(port, fakeAPI, "")
	defer server.Stop()

	clientConn := createTestClient(port)
	defer clientConn.Close()

	client := runtimev1pb.NewDaprClient(clientConn)

	testCases := []struct {
		testName         string
		storeName        string
		key              string
		errorExcepted    bool
		expectedResponse *runtimev1pb.GetStateResponse
		expectedError    codes.Code
	}{
		{
			testName:      "get state",
			storeName:     "store1",
			key:           goodKey,
			errorExcepted: false,
			expectedResponse: &runtimev1pb.GetStateResponse{
				Data: []byte("test-data"),
				Etag: "test-etag",
			},
			expectedError: codes.OK,
		},
		{
			testName:         "get store with non-existing store",
			storeName:        "no-store",
			key:              goodKey,
			errorExcepted:    true,
			expectedResponse: &runtimev1pb.GetStateResponse{},
			expectedError:    codes.InvalidArgument,
		},
		{
			testName:         "get store with key but error occurs",
			storeName:        "store1",
			key:              "error-key",
			errorExcepted:    true,
			expectedResponse: &runtimev1pb.GetStateResponse{},
			expectedError:    codes.Internal,
		},
	}

	for _, tt := range testCases {
		t.Run(tt.testName, func(t *testing.T) {
			req := &runtimev1pb.GetStateRequest{
				StoreName: tt.storeName,
				Key:       tt.key,
			}

			resp, err := client.GetState(context.Background(), req)
			if !tt.errorExcepted {
				assert.NoError(t, err, "Expected no error")
				assert.Equal(t, resp.Data, tt.expectedResponse.Data, "Expected response Data to be same")
				assert.Equal(t, resp.Etag, tt.expectedResponse.Etag, "Expected response Etag to be same")
			} else {
				assert.Error(t, err, "Expected error")
				assert.Equal(t, tt.expectedError, status.Code(err))
			}
		})
	}
}

func TestGetConfiguration(t *testing.T) {
	fakeConfigurationStore := &daprt.MockConfigurationStore{}
	fakeConfigurationStore.On("Get",
		mock.AnythingOfType("*context.valueCtx"),
		mock.MatchedBy(func(req *configuration.GetRequest) bool {
			return req.Keys[0] == goodKey
		})).Return(
		&configuration.GetResponse{
			Items: map[string]*configuration.Item{
				goodKey: {
					Value: "test-data",
				},
			},
		}, nil)
	fakeConfigurationStore.On("Get",
		mock.AnythingOfType("*context.valueCtx"),
		mock.MatchedBy(func(req *configuration.GetRequest) bool {
			return req.Keys[0] == "good-key1" && req.Keys[1] == goodKey2 && req.Keys[2] == "good-key3"
		})).Return(
		&configuration.GetResponse{
			Items: map[string]*configuration.Item{
				"good-key1": {
					Value: "test-data",
				},
				goodKey2: {
					Value: "test-data",
				},
				"good-key3": {
					Value: "test-data",
				},
			},
		}, nil)
	fakeConfigurationStore.On("Get",
		mock.AnythingOfType("*context.valueCtx"),
		mock.MatchedBy(func(req *configuration.GetRequest) bool {
			return req.Keys[0] == "error-key"
		})).Return(
		nil,
		errors.New("failed to get state with error-key"))
	fakeAPI := &api{
		id:                  "fakeAPI",
		configurationStores: map[string]configuration.Store{"store1": fakeConfigurationStore},
		resiliency:          resiliency.New(nil),
	}
	port, _ := freeport.GetFreePort()
	server := startDaprAPIServer(port, fakeAPI, "")
	defer server.Stop()

	clientConn := createTestClient(port)
	defer clientConn.Close()

	client := runtimev1pb.NewDaprClient(clientConn)

	testCases := []struct {
		testName         string
		storeName        string
		keys             []string
		errorExcepted    bool
		expectedResponse *runtimev1pb.GetConfigurationResponse
		expectedError    codes.Code
	}{
		{
			testName:      "get state",
			storeName:     "store1",
			keys:          []string{goodKey},
			errorExcepted: false,
			expectedResponse: &runtimev1pb.GetConfigurationResponse{
				Items: map[string]*commonv1pb.ConfigurationItem{
					goodKey: {
						Value: "test-data",
					},
				},
			},
			expectedError: codes.OK,
		},
		{
			testName:      "get state",
			storeName:     "store1",
			keys:          []string{"good-key1", goodKey2, "good-key3"},
			errorExcepted: false,
			expectedResponse: &runtimev1pb.GetConfigurationResponse{
				Items: map[string]*commonv1pb.ConfigurationItem{
					"good-key1": {
						Value: "test-data",
					},
					goodKey2: {
						Value: "test-data",
					},
					"good-key3": {
						Value: "test-data",
					},
				},
			},
			expectedError: codes.OK,
		},
		{
			testName:         "get store with non-existing store",
			storeName:        "no-store",
			keys:             []string{goodKey},
			errorExcepted:    true,
			expectedResponse: &runtimev1pb.GetConfigurationResponse{},
			expectedError:    codes.InvalidArgument,
		},
		{
			testName:         "get store with key but error occurs",
			storeName:        "store1",
			keys:             []string{"error-key"},
			errorExcepted:    true,
			expectedResponse: &runtimev1pb.GetConfigurationResponse{},
			expectedError:    codes.Internal,
		},
	}

	for _, tt := range testCases {
		t.Run(tt.testName, func(t *testing.T) {
			req := &runtimev1pb.GetConfigurationRequest{
				StoreName: tt.storeName,
				Keys:      tt.keys,
			}

			resp, err := client.GetConfigurationAlpha1(context.Background(), req)
			if !tt.errorExcepted {
				assert.NoError(t, err, "Expected no error")
				assert.Equal(t, resp.Items, tt.expectedResponse.Items, "Expected response items to be same")
			} else {
				assert.Error(t, err, "Expected error")
				assert.Equal(t, tt.expectedError, status.Code(err))
			}
		})
	}
}

func TestSubscribeConfiguration(t *testing.T) {
	fakeConfigurationStore := &daprt.MockConfigurationStore{}
	var tempReq *configuration.SubscribeRequest
	fakeConfigurationStore.On("Subscribe",
		mock.AnythingOfType("*context.cancelCtx"),
		mock.MatchedBy(func(req *configuration.SubscribeRequest) bool {
			tempReq = req
			return len(tempReq.Keys) == 1 && tempReq.Keys[0] == goodKey
		}),
		mock.MatchedBy(func(f configuration.UpdateHandler) bool {
			if len(tempReq.Keys) == 1 && tempReq.Keys[0] == goodKey {
				_ = f(context.Background(), &configuration.UpdateEvent{
					Items: map[string]*configuration.Item{
						goodKey: {
							Value: "test-data",
						},
					},
				})
			}
			return true
		})).Return("id", nil)
	fakeConfigurationStore.On("Subscribe",
		mock.AnythingOfType("*context.cancelCtx"),
		mock.MatchedBy(func(req *configuration.SubscribeRequest) bool {
			tempReq = req
			return len(req.Keys) == 2 && req.Keys[0] == goodKey && req.Keys[1] == goodKey2
		}),
		mock.MatchedBy(func(f configuration.UpdateHandler) bool {
			if len(tempReq.Keys) == 2 && tempReq.Keys[0] == goodKey && tempReq.Keys[1] == goodKey2 {
				_ = f(context.Background(), &configuration.UpdateEvent{
					Items: map[string]*configuration.Item{
						goodKey: {
							Value: "test-data",
						},
						goodKey2: {
							Value: "test-data2",
						},
					},
				})
			}
			return true
		})).Return("id", nil)
	fakeConfigurationStore.On("Subscribe",
		mock.AnythingOfType("*context.cancelCtx"),
		mock.MatchedBy(func(req *configuration.SubscribeRequest) bool {
			return req.Keys[0] == "error-key"
		}),
		mock.AnythingOfType("configuration.UpdateHandler")).Return(nil, errors.New("failed to get state with error-key"))

	fakeAPI := &api{
		configurationSubscribe: make(map[string]chan struct{}),
		id:                     "fakeAPI",
		configurationStores:    map[string]configuration.Store{"store1": fakeConfigurationStore},
		resiliency:             resiliency.New(nil),
	}
	port, _ := freeport.GetFreePort()
	server := startDaprAPIServer(port, fakeAPI, "")
	defer server.Stop()

	clientConn := createTestClient(port)
	defer clientConn.Close()

	client := runtimev1pb.NewDaprClient(clientConn)

	testCases := []struct {
		testName         string
		storeName        string
		keys             []string
		errorExcepted    bool
		expectedResponse map[string]*commonv1pb.ConfigurationItem
		expectedError    codes.Code
	}{
		{
			testName:      "get store with single key",
			storeName:     "store1",
			keys:          []string{goodKey},
			errorExcepted: false,
			expectedResponse: map[string]*commonv1pb.ConfigurationItem{
				goodKey: {
					Value: "test-data",
				},
			},
			expectedError: codes.OK,
		},
		{
			testName:         "get store with non-existing store",
			storeName:        "no-store",
			keys:             []string{goodKey},
			errorExcepted:    true,
			expectedResponse: map[string]*commonv1pb.ConfigurationItem{},
			expectedError:    codes.InvalidArgument,
		},
		{
			testName:         "get store with key but error occurs",
			storeName:        "store1",
			keys:             []string{"error-key"},
			errorExcepted:    true,
			expectedResponse: map[string]*commonv1pb.ConfigurationItem{},
			expectedError:    codes.InvalidArgument,
		},
		{
			testName:      "get store with multi keys",
			storeName:     "store1",
			keys:          []string{goodKey, goodKey2},
			errorExcepted: false,
			expectedResponse: map[string]*commonv1pb.ConfigurationItem{
				goodKey: {
					Value: "test-data",
				},
				goodKey2: {
					Value: "test-data2",
				},
			},
			expectedError: codes.OK,
		},
	}

	for _, tt := range testCases {
		t.Run(tt.testName, func(t *testing.T) {
			req := &runtimev1pb.SubscribeConfigurationRequest{
				StoreName: tt.storeName,
				Keys:      tt.keys,
			}

			resp, _ := client.SubscribeConfigurationAlpha1(context.Background(), req)
			if !tt.errorExcepted {
				rsp, err := resp.Recv()
				assert.NoError(t, err, "Expected no error")
				assert.Equal(t, rsp.Items, tt.expectedResponse, "Expected response items to be same")
			} else {
				retry := 3
				count := 0
				_, err := resp.Recv()
				for {
					if err != nil {
						break
					}
					if count > retry {
						break
					}
					count++
					time.Sleep(time.Millisecond * 10)
					_, err = resp.Recv()
				}
				assert.Equal(t, tt.expectedError, status.Code(err))
				assert.Error(t, err, "Expected error")
			}
		})
	}
}

func TestGetComponentHealth(t *testing.T) {
	fakeStore := &daprt.MockStateStore{}
	fakeSecretStore := daprt.FakeSecretStore{}
	fakeSecretStores := map[string]secretstores.SecretStore{
		"secretstore1": fakeSecretStore,
	}
	secretsConfiguration := map[string]config.SecretsScope{
		"secretstore1": {
			DefaultAccess: config.AllowAccess,
			DeniedSecrets: []string{"not-allowed"},
		},
	}

	fakeStore.On("Ping", mock.MatchedBy(func(req *state.GetRequest) bool {
		return req.Key == "fakeAPI||good-key"
	})).Return(
		&state.GetResponse{
			Data: []byte("test-data"),
			ETag: ptr.String("test-etag"),
		}, nil)

	fakeAPI := &api{
		id:                   "fakeAPI",
		stateStores:          map[string]state.Store{"store1": fakeStore},
		secretStores:         fakeSecretStores,
		secretsConfiguration: secretsConfiguration,
		pubsubAdapter: &daprt.MockPubSubAdapter{
			PublishFn: func(req *pubsub.PublishRequest) error {
				return nil
			},
			GetPubSubFn: func(pubsubName string) pubsub.PubSub {
				return &daprt.MockPubSub{}
			},
		},
		getComponentsFn: func() []componentsV1alpha.Component {
			return []componentsV1alpha.Component{
				{
					ObjectMeta: metaV1.ObjectMeta{
						Name: "store1",
					},
					Spec: componentsV1alpha.ComponentSpec{
						Type:    "state.mockType1",
						Version: "v1.0",
						Metadata: []componentsV1alpha.MetadataItem{
							{
								Name: "actorMockComponent1",
								Value: componentsV1alpha.DynamicValue{
									JSON: v1.JSON{Raw: []byte("true")},
								},
							},
						},
					},
				},
				{
					ObjectMeta: metaV1.ObjectMeta{
						Name: "pubsubname",
					},
					Spec: componentsV1alpha.ComponentSpec{
						Type:    "pubsub.mockType2",
						Version: "v1.0",
						Metadata: []componentsV1alpha.MetadataItem{
							{
								Name: "actorMockComponent2",
								Value: componentsV1alpha.DynamicValue{
									JSON: v1.JSON{Raw: []byte("true")},
								},
							},
						},
					},
				},
				{
					ObjectMeta: metaV1.ObjectMeta{
						Name: "secretstore1",
					},
					Spec: componentsV1alpha.ComponentSpec{
						Type:    "secretstores.mockType3",
						Version: "v1.0",
						Metadata: []componentsV1alpha.MetadataItem{
							{
								Name: "actorMockComponent2",
								Value: componentsV1alpha.DynamicValue{
									JSON: v1.JSON{Raw: []byte("true")},
								},
							},
						},
					},
				},
			}
		},
	}
	port, _ := freeport.GetFreePort()
	server := startDaprAPIServer(port, fakeAPI, "")
	defer server.Stop()

	clientConn := createTestClient(port)
	defer clientConn.Close()

	client := runtimev1pb.NewDaprClient(clientConn)

	testCases := []struct {
		testName      string
		componentKind string
		componentName string
		errorExcepted bool
		expectedError codes.Code
	}{
		{
			testName:      "statestore success health check",
			componentName: "store1",
			errorExcepted: false,
			expectedError: codes.OK,
		},
		{
			testName:      "not found store",
			componentName: "no-store",
			errorExcepted: true,
			expectedError: codes.InvalidArgument,
		},
		{
			testName:      "pubsub success health check",
			componentName: "pubsubname",
			errorExcepted: false,
			expectedError: codes.OK,
		},
		{
			testName:      "secretstore success health check",
			componentName: "secretstore1",
			errorExcepted: false,
			expectedError: codes.OK,
		},
	}

	for _, tt := range testCases {
		t.Run(tt.testName, func(t *testing.T) {
			req := &runtimev1pb.ComponentHealthRequest{
				ComponentName: tt.componentName,
			}

			_, err := client.GetComponentHealthAlpha1(context.Background(), req)

			if !tt.errorExcepted {
				assert.NoError(t, err, "Expected no error")
				assert.Nil(t, err)
			} else {
				assert.Error(t, err, "Expected error")
				assert.Equal(t, tt.expectedError, status.Code(err))
			}
		})
	}
}

func TestUnSubscribeConfiguration(t *testing.T) {
	fakeConfigurationStore := &daprt.MockConfigurationStore{}
	stop := make(chan struct{})
	defer close(stop)
	var tempReq *configuration.SubscribeRequest
	fakeConfigurationStore.On("Unsubscribe",
		mock.AnythingOfType("*context.valueCtx"),
		mock.MatchedBy(func(req *configuration.UnsubscribeRequest) bool {
			return true
		})).Return(nil)
	fakeConfigurationStore.On("Subscribe",
		mock.AnythingOfType("*context.cancelCtx"),
		mock.MatchedBy(func(req *configuration.SubscribeRequest) bool {
			tempReq = req
			return len(req.Keys) == 1 && req.Keys[0] == goodKey
		}),
		mock.MatchedBy(func(f configuration.UpdateHandler) bool {
			if !(len(tempReq.Keys) == 1 && tempReq.Keys[0] == goodKey) {
				return true
			}
			go func() {
				for {
					select {
					case <-stop:
						return
					default:
					}
					if err := f(context.Background(), &configuration.UpdateEvent{
						Items: map[string]*configuration.Item{
							goodKey: {
								Value: "test-data",
							},
						},
						ID: mockSubscribeID,
					}); err != nil {
						return
					}
					time.Sleep(time.Millisecond * 10)
				}
			}()
			return true
		})).Return(mockSubscribeID, nil)
	fakeConfigurationStore.On("Subscribe",
		mock.AnythingOfType("*context.cancelCtx"),
		mock.MatchedBy(func(req *configuration.SubscribeRequest) bool {
			tempReq = req
			return len(req.Keys) == 2 && req.Keys[0] == goodKey && req.Keys[1] == goodKey2
		}),
		mock.MatchedBy(func(f configuration.UpdateHandler) bool {
			if !(len(tempReq.Keys) == 2 && tempReq.Keys[0] == goodKey && tempReq.Keys[1] == goodKey2) {
				return true
			}
			go func() {
				for {
					select {
					case <-stop:
						return
					default:
					}
					if err := f(context.Background(), &configuration.UpdateEvent{
						Items: map[string]*configuration.Item{
							goodKey: {
								Value: "test-data",
							},
							goodKey2: {
								Value: "test-data2",
							},
						},
						ID: mockSubscribeID,
					}); err != nil {
						return
					}
					time.Sleep(time.Millisecond * 10)
				}
			}()
			return true
		})).Return(mockSubscribeID, nil)

	fakeAPI := &api{
		configurationSubscribe: make(map[string]chan struct{}),
		id:                     "fakeAPI",
		configurationStores:    map[string]configuration.Store{"store1": fakeConfigurationStore},
		resiliency:             resiliency.New(nil),
	}
	port, _ := freeport.GetFreePort()
	server := startDaprAPIServer(port, fakeAPI, "")
	defer server.Stop()

	clientConn := createTestClient(port)
	defer clientConn.Close()

	client := runtimev1pb.NewDaprClient(clientConn)

	testCases := []struct {
		testName         string
		storeName        string
		keys             []string
		expectedResponse map[string]*commonv1pb.ConfigurationItem
		expectedError    codes.Code
	}{
		{
			testName:  "Test unsubscribe",
			storeName: "store1",
			keys:      []string{goodKey},
			expectedResponse: map[string]*commonv1pb.ConfigurationItem{
				goodKey: {
					Value: "test-data",
				},
			},
			expectedError: codes.OK,
		},
		{
			testName:  "Test unsubscribe with multi keys",
			storeName: "store1",
			keys:      []string{goodKey, goodKey2},
			expectedResponse: map[string]*commonv1pb.ConfigurationItem{
				goodKey: {
					Value: "test-data",
				},
				goodKey2: {
					Value: "test-data2",
				},
			},
			expectedError: codes.OK,
		},
	}

	for _, tt := range testCases {
		t.Run(tt.testName, func(t *testing.T) {
			req := &runtimev1pb.SubscribeConfigurationRequest{
				StoreName: tt.storeName,
				Keys:      tt.keys,
			}

			resp, err := client.SubscribeConfigurationAlpha1(context.Background(), req)
			assert.Nil(t, err, "Error should be nil")
			retry := 3
			count := 0
			var subscribeID string
			for {
				if count > retry {
					break
				}
				count++
				time.Sleep(time.Millisecond * 10)
				rsp, recvErr := resp.Recv()
				assert.NotNil(t, rsp)
				assert.Nil(t, recvErr)
				if rsp.Items != nil {
					assert.Equal(t, tt.expectedResponse, rsp.Items)
				} else {
					assert.Equal(t, mockSubscribeID, rsp.Id)
				}
				subscribeID = rsp.Id
			}
			assert.Nil(t, err, "Error should be nil")
			_, err = client.UnsubscribeConfigurationAlpha1(context.Background(), &runtimev1pb.UnsubscribeConfigurationRequest{
				StoreName: tt.storeName,
				Id:        subscribeID,
			})
			assert.Nil(t, err, "Error should be nil")
			count = 0
			for {
				if err != nil && err.Error() == "EOF" {
					break
				}
				if count > retry {
					break
				}
				count++
				time.Sleep(time.Millisecond * 10)
				_, err = resp.Recv()
			}
			assert.Error(t, err, "Unsubscribed channel should returns EOF")
		})
	}
}

func TestUnsubscribeConfigurationErrScenario(t *testing.T) {
	fakeConfigurationStore := &daprt.MockConfigurationStore{}
	fakeConfigurationStore.On("Unsubscribe",
		mock.AnythingOfType("*context.valueCtx"),
		mock.MatchedBy(func(req *configuration.UnsubscribeRequest) bool {
			return req.ID == mockSubscribeID
		})).Return(nil)

	fakeAPI := &api{
		configurationSubscribe: make(map[string]chan struct{}),
		id:                     "fakeAPI",
		configurationStores:    map[string]configuration.Store{"store1": fakeConfigurationStore},
		resiliency:             resiliency.New(nil),
	}
	port, _ := freeport.GetFreePort()
	server := startDaprAPIServer(port, fakeAPI, "")
	defer server.Stop()

	clientConn := createTestClient(port)
	defer clientConn.Close()

	client := runtimev1pb.NewDaprClient(clientConn)

	testCases := []struct {
		testName         string
		storeName        string
		id               string
		expectedResponse bool
		expectedError    bool
	}{
		{
			testName:         "Test unsubscribe",
			storeName:        "store1",
			id:               "",
			expectedResponse: true,
			expectedError:    false,
		},
		{
			testName:         "Test unsubscribe with incorrect store name",
			storeName:        "no-store",
			id:               mockSubscribeID,
			expectedResponse: false,
			expectedError:    true,
		},
	}

	for _, tt := range testCases {
		t.Run(tt.testName, func(t *testing.T) {
			req := &runtimev1pb.UnsubscribeConfigurationRequest{
				StoreName: tt.storeName,
				Id:        tt.id,
			}

			resp, err := client.UnsubscribeConfigurationAlpha1(context.Background(), req)
			assert.Equal(t, tt.expectedResponse, resp != nil)
			assert.Equal(t, tt.expectedError, err != nil)
		})
	}
}

func TestGetBulkState(t *testing.T) {
	fakeStore := &daprt.MockStateStore{}
	fakeStore.On("Get", mock.MatchedBy(func(req *state.GetRequest) bool {
		return req.Key == goodStoreKey
	})).Return(
		&state.GetResponse{
			Data: []byte("test-data"),
			ETag: ptr.Of("test-etag"),
		}, nil)
	fakeStore.On("Get", mock.MatchedBy(func(req *state.GetRequest) bool {
		return req.Key == errorStoreKey
	})).Return(
		nil,
		errors.New("failed to get state with error-key"))

	fakeAPI := &api{
		id:          "fakeAPI",
		stateStores: map[string]state.Store{"store1": fakeStore},
		resiliency:  resiliency.New(nil),
	}
	port, _ := freeport.GetFreePort()
	server := startDaprAPIServer(port, fakeAPI, "")
	defer server.Stop()

	clientConn := createTestClient(port)
	defer clientConn.Close()

	client := runtimev1pb.NewDaprClient(clientConn)

	testCases := []struct {
		testName         string
		storeName        string
		keys             []string
		errorExcepted    bool
		expectedResponse []*runtimev1pb.BulkStateItem
		expectedError    codes.Code
	}{
		{
			testName:      "get state",
			storeName:     "store1",
			keys:          []string{goodKey, goodKey},
			errorExcepted: false,
			expectedResponse: []*runtimev1pb.BulkStateItem{
				{
					Data: []byte("test-data"),
					Etag: "test-etag",
				},
				{
					Data: []byte("test-data"),
					Etag: "test-etag",
				},
			},
			expectedError: codes.OK,
		},
		{
			testName:         "get store with non-existing store",
			storeName:        "no-store",
			keys:             []string{goodKey, goodKey},
			errorExcepted:    true,
			expectedResponse: []*runtimev1pb.BulkStateItem{},
			expectedError:    codes.InvalidArgument,
		},
		{
			testName:      "get store with key but error occurs",
			storeName:     "store1",
			keys:          []string{"error-key", "error-key"},
			errorExcepted: false,
			expectedResponse: []*runtimev1pb.BulkStateItem{
				{
					Error: "failed to get state with error-key",
				},
				{
					Error: "failed to get state with error-key",
				},
			},
			expectedError: codes.OK,
		},
		{
			testName:         "get store with empty keys",
			storeName:        "store1",
			keys:             []string{},
			errorExcepted:    false,
			expectedResponse: []*runtimev1pb.BulkStateItem{},
			expectedError:    codes.OK,
		},
	}

	for _, tt := range testCases {
		t.Run(tt.testName, func(t *testing.T) {
			req := &runtimev1pb.GetBulkStateRequest{
				StoreName: tt.storeName,
				Keys:      tt.keys,
			}

			resp, err := client.GetBulkState(context.Background(), req)
			if !tt.errorExcepted {
				assert.NoError(t, err, "Expected no error")

				if len(tt.expectedResponse) == 0 {
					assert.Equal(t, len(resp.Items), 0, "Expected response to be empty")
				} else {
					for i := 0; i < len(resp.Items); i++ {
						if tt.expectedResponse[i].Error == "" {
							assert.Equal(t, resp.Items[i].Data, tt.expectedResponse[i].Data, "Expected response Data to be same")
							assert.Equal(t, resp.Items[i].Etag, tt.expectedResponse[i].Etag, "Expected response Etag to be same")
						} else {
							assert.Equal(t, resp.Items[i].Error, tt.expectedResponse[i].Error, "Expected response error to be same")
						}
					}
				}
			} else {
				assert.Error(t, err, "Expected error")
				assert.Equal(t, tt.expectedError, status.Code(err))
			}
		})
	}
}

func TestDeleteState(t *testing.T) {
	fakeStore := &daprt.MockStateStore{}
	fakeStore.On("Delete", mock.MatchedBy(func(req *state.DeleteRequest) bool {
		return req.Key == goodStoreKey
	})).Return(nil)
	fakeStore.On("Delete", mock.MatchedBy(func(req *state.DeleteRequest) bool {
		return req.Key == errorStoreKey
	})).Return(errors.New("failed to delete state with key2"))

	fakeAPI := &api{
		id:          "fakeAPI",
		stateStores: map[string]state.Store{"store1": fakeStore},
		resiliency:  resiliency.New(nil),
	}
	port, _ := freeport.GetFreePort()
	server := startDaprAPIServer(port, fakeAPI, "")
	defer server.Stop()

	clientConn := createTestClient(port)
	defer clientConn.Close()

	client := runtimev1pb.NewDaprClient(clientConn)

	testCases := []struct {
		testName      string
		storeName     string
		key           string
		errorExcepted bool
		expectedError codes.Code
	}{
		{
			testName:      "delete state",
			storeName:     "store1",
			key:           goodKey,
			errorExcepted: false,
			expectedError: codes.OK,
		},
		{
			testName:      "delete store with non-existing store",
			storeName:     "no-store",
			key:           goodKey,
			errorExcepted: true,
			expectedError: codes.InvalidArgument,
		},
		{
			testName:      "delete store with key but error occurs",
			storeName:     "store1",
			key:           "error-key",
			errorExcepted: true,
			expectedError: codes.Internal,
		},
	}

	for _, tt := range testCases {
		t.Run(tt.testName, func(t *testing.T) {
			req := &runtimev1pb.DeleteStateRequest{
				StoreName: tt.storeName,
				Key:       tt.key,
			}

			_, err := client.DeleteState(context.Background(), req)
			if !tt.errorExcepted {
				assert.NoError(t, err, "Expected no error")
			} else {
				assert.Error(t, err, "Expected error")
				assert.Equal(t, tt.expectedError, status.Code(err))
			}
		})
	}
}

func TestPublishTopic(t *testing.T) {
	port, _ := freeport.GetFreePort()

	srv := &api{
		pubsubAdapter: &daprt.MockPubSubAdapter{
			PublishFn: func(req *pubsub.PublishRequest) error {
				if req.Topic == "error-topic" {
					return errors.New("error when publish")
				}

				if req.Topic == "err-not-found" {
					return runtimePubsub.NotFoundError{PubsubName: "errnotfound"}
				}

				if req.Topic == "err-not-allowed" {
					return runtimePubsub.NotAllowedError{Topic: req.Topic, ID: "test"}
				}

				return nil
			},
			GetPubSubFn: func(pubsubName string) pubsub.PubSub {
				mock := daprt.MockPubSub{}
				mock.On("Features").Return([]pubsub.Feature{})
				return &mock
			},
			BulkPublishFn: func(req *pubsub.BulkPublishRequest) (pubsub.BulkPublishResponse, error) {
				switch req.Topic {
				case "error-topic":
					return pubsub.BulkPublishResponse{}, errors.New("error when publish")

				case "err-not-found":
					return pubsub.BulkPublishResponse{}, runtimePubsub.NotFoundError{PubsubName: "errnotfound"}

				case "err-not-allowed":
					return pubsub.BulkPublishResponse{}, runtimePubsub.NotAllowedError{Topic: req.Topic, ID: "test"}
				}
				return pubsub.BulkPublishResponse{}, nil
			},
		},
	}
	server := startTestServerAPI(port, srv)
	defer server.Stop()

	clientConn := createTestClient(port)
	defer clientConn.Close()

	client := runtimev1pb.NewDaprClient(clientConn)

	_, err := client.PublishEvent(context.Background(), &runtimev1pb.PublishEventRequest{})
	assert.Equal(t, codes.InvalidArgument, status.Code(err))

	_, err = client.PublishEvent(context.Background(), &runtimev1pb.PublishEventRequest{
		PubsubName: "pubsub",
	})
	assert.Equal(t, codes.InvalidArgument, status.Code(err))

	_, err = client.PublishEvent(context.Background(), &runtimev1pb.PublishEventRequest{
		PubsubName: "pubsub",
		Topic:      "topic",
	})
	assert.Nil(t, err)

	_, err = client.PublishEvent(context.Background(), &runtimev1pb.PublishEventRequest{
		PubsubName: "pubsub",
		Topic:      "error-topic",
	})
	assert.Equal(t, codes.Internal, status.Code(err))

	_, err = client.PublishEvent(context.Background(), &runtimev1pb.PublishEventRequest{
		PubsubName: "pubsub",
		Topic:      "err-not-found",
	})
	assert.Equal(t, codes.NotFound, status.Code(err))

	_, err = client.PublishEvent(context.Background(), &runtimev1pb.PublishEventRequest{
		PubsubName: "pubsub",
		Topic:      "err-not-allowed",
	})
	assert.Equal(t, codes.PermissionDenied, status.Code(err))

	_, err = client.BulkPublishEventAlpha1(context.Background(), &runtimev1pb.BulkPublishRequest{})
	assert.Equal(t, codes.InvalidArgument, status.Code(err))

	_, err = client.BulkPublishEventAlpha1(context.Background(), &runtimev1pb.BulkPublishRequest{
		PubsubName: "pubsub",
	})
	assert.Equal(t, codes.InvalidArgument, status.Code(err))

	_, err = client.BulkPublishEventAlpha1(context.Background(), &runtimev1pb.BulkPublishRequest{
		PubsubName: "pubsub",
		Topic:      "topic",
	})
	assert.Nil(t, err)

	_, err = client.BulkPublishEventAlpha1(context.Background(), &runtimev1pb.BulkPublishRequest{
		PubsubName: "pubsub",
		Topic:      "error-topic",
	})
	assert.Equal(t, codes.Internal, status.Code(err))

	_, err = client.BulkPublishEventAlpha1(context.Background(), &runtimev1pb.BulkPublishRequest{
		PubsubName: "pubsub",
		Topic:      "err-not-found",
	})
	assert.Equal(t, codes.NotFound, status.Code(err))

	_, err = client.BulkPublishEventAlpha1(context.Background(), &runtimev1pb.BulkPublishRequest{
		PubsubName: "pubsub",
		Topic:      "err-not-allowed",
	})
	assert.Equal(t, codes.PermissionDenied, status.Code(err))
}

func TestBulkPublish(t *testing.T) {
	port, _ := freeport.GetFreePort()

	srv := &api{
		pubsubAdapter: &daprt.MockPubSubAdapter{
			GetPubSubFn: func(pubsubName string) pubsub.PubSub {
				mock := daprt.MockPubSub{}
				mock.On("Features").Return([]pubsub.Feature{})
				return &mock
			},
			BulkPublishFn: func(req *pubsub.BulkPublishRequest) (pubsub.BulkPublishResponse, error) {
				entries := []pubsub.BulkPublishResponseEntry{}

				// Construct sample response from the broker.
				for i, e := range req.Entries {
					entry := pubsub.BulkPublishResponseEntry{
						EntryId: e.EntryId,
					}
					if req.Topic == "error-topic" {
						entry.Error = errors.New("error when publish")
						entry.Status = pubsub.PublishFailed
					} else if req.Topic == "even-error-topic" {
						if i%2 == 0 {
							entry.Error = errors.New("error when publish")
							entry.Status = pubsub.PublishFailed
						} else {
							entry.Status = pubsub.PublishSucceeded
						}
					} else {
						entry.Status = pubsub.PublishSucceeded
					}

					entries = append(entries, entry)
				}

				return pubsub.BulkPublishResponse{Statuses: entries}, nil
			},
		},
	}

	server := startTestServerAPI(port, srv)
	defer server.Stop()

	clientConn := createTestClient(port)
	defer clientConn.Close()

	client := runtimev1pb.NewDaprClient(clientConn)

	sampleEntries := []*runtimev1pb.BulkPublishRequestEntry{
		{EntryId: "1", Event: []byte("data1")},
		{EntryId: "2", Event: []byte("data2")},
		{EntryId: "3", Event: []byte("data3")},
		{EntryId: "4", Event: []byte("data4")},
	}

	res, err := client.BulkPublishEventAlpha1(context.Background(), &runtimev1pb.BulkPublishRequest{
		PubsubName: "pubsub",
		Topic:      "topic",
		Entries:    sampleEntries,
	})
	assert.Nil(t, err)
	assert.Empty(t, res.Statuses)

	res, err = client.BulkPublishEventAlpha1(context.Background(), &runtimev1pb.BulkPublishRequest{
		PubsubName: "pubsub",
		Topic:      "error-topic",
		Entries:    sampleEntries,
	})
	assert.Nil(t, err)
	assert.Equal(t, 4, len(res.Statuses))
	for _, s := range res.Statuses {
		assert.Equal(t, runtimev1pb.BulkPublishResponseEntry_FAILED, s.Status) //nolint:nosnakecase
	}

	res, err = client.BulkPublishEventAlpha1(context.Background(), &runtimev1pb.BulkPublishRequest{
		PubsubName: "pubsub",
		Topic:      "even-error-topic",
		Entries:    sampleEntries,
	})
	assert.Nil(t, err)
	assert.Equal(t, 2, len(res.Statuses))
	for _, s := range res.Statuses {
		assert.Equal(t, runtimev1pb.BulkPublishResponseEntry_FAILED, s.Status) //nolint:nosnakecase
	}
}

func TestShutdownEndpoints(t *testing.T) {
	port, _ := freeport.GetFreePort()

	shutdownCh := make(chan struct{})
	m := mock.Mock{}
	m.On("shutdown", mock.Anything).Return()
	srv := &api{
		shutdown: func() {
			m.MethodCalled("shutdown")
			close(shutdownCh)
		},
	}
	server := startTestServerAPI(port, srv)
	defer server.Stop()

	clientConn := createTestClient(port)
	defer clientConn.Close()

	client := runtimev1pb.NewDaprClient(clientConn)

	t.Run("Shutdown successfully - 204", func(t *testing.T) {
		_, err := client.Shutdown(context.Background(), &emptypb.Empty{})
		assert.NoError(t, err, "Expected no error")
		select {
		case <-time.After(time.Second):
			t.Fatal("Did not shut down within 1 second")
		case <-shutdownCh:
			// All good
		}
		m.AssertCalled(t, "shutdown")
	})
}

func TestInvokeBinding(t *testing.T) {
	port, _ := freeport.GetFreePort()
	srv := &api{
		sendToOutputBindingFn: func(name string, req *bindings.InvokeRequest) (*bindings.InvokeResponse, error) {
			if name == "error-binding" {
				return nil, errors.New("error when invoke binding")
			}
			return &bindings.InvokeResponse{Data: []byte("ok"), Metadata: req.Metadata}, nil
		},
	}
	server := startTestServerAPI(port, srv)
	defer server.Stop()

	clientConn := createTestClient(port)
	defer clientConn.Close()

	client := runtimev1pb.NewDaprClient(clientConn)
	_, err := client.InvokeBinding(context.Background(), &runtimev1pb.InvokeBindingRequest{})
	assert.Nil(t, err)
	_, err = client.InvokeBinding(context.Background(), &runtimev1pb.InvokeBindingRequest{Name: "error-binding"})
	assert.Equal(t, codes.Internal, status.Code(err))

	ctx := grpcMetadata.AppendToOutgoingContext(context.Background(), "traceparent", "Test")
	resp, err := client.InvokeBinding(ctx, &runtimev1pb.InvokeBindingRequest{Metadata: map[string]string{"userMetadata": "val1"}})
	assert.Nil(t, err)
	assert.NotNil(t, resp)
	assert.Contains(t, resp.Metadata, "traceparent")
	assert.Equal(t, resp.Metadata["traceparent"], "Test")
	assert.Contains(t, resp.Metadata, "userMetadata")
	assert.Equal(t, resp.Metadata["userMetadata"], "val1")
}

func TestTransactionStateStoreNotConfigured(t *testing.T) {
	port, _ := freeport.GetFreePort()
	server := startDaprAPIServer(port, &api{id: "fakeAPI"}, "")
	defer server.Stop()

	clientConn := createTestClient(port)
	defer clientConn.Close()

	client := runtimev1pb.NewDaprClient(clientConn)
	_, err := client.ExecuteStateTransaction(context.Background(), &runtimev1pb.ExecuteStateTransactionRequest{})
	assert.Equal(t, codes.FailedPrecondition, status.Code(err))
}

func TestTransactionStateStoreNotImplemented(t *testing.T) {
	fakeStore := &daprt.MockStateStore{}
	port, _ := freeport.GetFreePort()
	server := startDaprAPIServer(port, &api{
		id:          "fakeAPI",
		stateStores: map[string]state.Store{"store1": fakeStore},
	}, "")
	defer server.Stop()

	clientConn := createTestClient(port)
	defer clientConn.Close()

	client := runtimev1pb.NewDaprClient(clientConn)
	_, err := client.ExecuteStateTransaction(context.Background(), &runtimev1pb.ExecuteStateTransactionRequest{
		StoreName: "store1",
	})
	assert.Equal(t, codes.Unimplemented, status.Code(err))
}

func TestExecuteStateTransaction(t *testing.T) {
	fakeStore := &daprt.TransactionalStoreMock{}
	matchKeyFn := func(req *state.TransactionalStateRequest, key string) bool {
		if len(req.Operations) == 1 {
			if rr, ok := req.Operations[0].Request.(state.SetRequest); ok {
				if rr.Key == "fakeAPI||"+key {
					return true
				}
			} else {
				return true
			}
		}
		return false
	}
	fakeStore.On("Multi", mock.MatchedBy(func(req *state.TransactionalStateRequest) bool {
		return matchKeyFn(req, goodKey)
	})).Return(nil)
	fakeStore.On("Multi", mock.MatchedBy(func(req *state.TransactionalStateRequest) bool {
		return matchKeyFn(req, "error-key")
	})).Return(errors.New("error to execute with key2"))

	var fakeTransactionalStore state.TransactionalStore = fakeStore
	fakeAPI := &api{
		id:          "fakeAPI",
		stateStores: map[string]state.Store{"store1": fakeStore},
		transactionalStateStores: map[string]state.TransactionalStore{
			"store1": fakeTransactionalStore,
		},
		resiliency: resiliency.New(nil),
	}
	port, _ := freeport.GetFreePort()
	server := startDaprAPIServer(port, fakeAPI, "")
	defer server.Stop()

	clientConn := createTestClient(port)
	defer clientConn.Close()

	client := runtimev1pb.NewDaprClient(clientConn)

	stateOptions, _ := GenerateStateOptionsTestCase()
	testCases := []struct {
		testName      string
		storeName     string
		operation     state.OperationType
		key           string
		value         []byte
		options       *commonv1pb.StateOptions
		errorExcepted bool
		expectedError codes.Code
	}{
		{
			testName:      "upsert operation",
			storeName:     "store1",
			operation:     state.Upsert,
			key:           goodKey,
			value:         []byte("1"),
			errorExcepted: false,
			expectedError: codes.OK,
		},
		{
			testName:      "delete operation",
			storeName:     "store1",
			operation:     state.Upsert,
			key:           goodKey,
			errorExcepted: false,
			expectedError: codes.OK,
		},
		{
			testName:      "unknown operation",
			storeName:     "store1",
			operation:     state.OperationType("unknown"),
			key:           goodKey,
			errorExcepted: true,
			expectedError: codes.Unimplemented,
		},
		{
			testName:      "error occurs when multi execute",
			storeName:     "store1",
			operation:     state.Upsert,
			key:           "error-key",
			errorExcepted: true,
			expectedError: codes.Internal,
		},
	}

	for _, tt := range testCases {
		t.Run(tt.testName, func(t *testing.T) {
			req := &runtimev1pb.ExecuteStateTransactionRequest{
				StoreName: tt.storeName,
				Operations: []*runtimev1pb.TransactionalStateOperation{
					{
						OperationType: string(tt.operation),
						Request: &commonv1pb.StateItem{
							Key:     tt.key,
							Value:   tt.value,
							Options: stateOptions,
						},
					},
				},
			}

			_, err := client.ExecuteStateTransaction(context.Background(), req)
			if !tt.errorExcepted {
				assert.NoError(t, err, "Expected no error")
			} else {
				assert.Error(t, err, "Expected error")
				assert.Equal(t, tt.expectedError, status.Code(err))
			}
		})
	}
}

func TestGetMetadata(t *testing.T) {
	port, _ := freeport.GetFreePort()
	fakeComponent := componentsV1alpha.Component{}
	fakeComponent.Name = "testComponent"

	mockActors := new(actors.MockActors)
	mockActors.On("GetActiveActorsCount").Return(actors.ActiveActorsCount{
		Count: 10,
		Type:  "abcd",
	})

	fakeAPI := &api{
		id:    "fakeAPI",
		actor: mockActors,
		getComponentsFn: func() []componentsV1alpha.Component {
			return []componentsV1alpha.Component{fakeComponent}
		},
		getComponentsCapabilitesFn: func() map[string][]string {
			capsMap := make(map[string][]string)
			capsMap["testComponent"] = []string{"mock.feat.testComponent"}
			return capsMap
		},
		getSubscriptionsFn: func() ([]runtimePubsub.Subscription, error) {
			return []runtimePubsub.Subscription{
				{
					PubsubName:      "test",
					Topic:           "topic",
					DeadLetterTopic: "dead",
					Metadata:        map[string]string{},
					Rules: []*runtimePubsub.Rule{
						{
							Match: &expr.Expr{},
							Path:  "path",
						},
					},
				},
			}, nil
		},
	}
	fakeAPI.extendedMetadata.Store("testKey", "testValue")
	server := startDaprAPIServer(port, fakeAPI, "")
	defer server.Stop()

	clientConn := createTestClient(port)
	defer clientConn.Close()

	client := runtimev1pb.NewDaprClient(clientConn)
	response, err := client.GetMetadata(context.Background(), &emptypb.Empty{})
	assert.NoError(t, err, "Expected no error")
	assert.Equal(t, response.Id, "fakeAPI")
	assert.Len(t, response.RegisteredComponents, 1, "One component should be returned")
	assert.Equal(t, response.RegisteredComponents[0].Name, "testComponent")
	assert.Contains(t, response.ExtendedMetadata, "testKey")
	assert.Equal(t, response.ExtendedMetadata["testKey"], "testValue")
	assert.Len(t, response.RegisteredComponents[0].Capabilities, 1, "One capabilities should be returned")
	assert.Equal(t, response.RegisteredComponents[0].Capabilities[0], "mock.feat.testComponent")
	assert.Equal(t, response.GetActiveActorsCount()[0].Type, "abcd")
	assert.Equal(t, response.GetActiveActorsCount()[0].Count, int32(10))
	assert.Len(t, response.Subscriptions, 1)
	assert.Equal(t, response.Subscriptions[0].PubsubName, "test")
	assert.Equal(t, response.Subscriptions[0].Topic, "topic")
	assert.Equal(t, response.Subscriptions[0].DeadLetterTopic, "dead")
	assert.Equal(t, response.Subscriptions[0].PubsubName, "test")
	assert.Len(t, response.Subscriptions[0].Rules.Rules, 1)
	assert.Equal(t, fmt.Sprintf("%s", response.Subscriptions[0].Rules.Rules[0].Match), "")
	assert.Equal(t, response.Subscriptions[0].Rules.Rules[0].Path, "path")
}

func TestSetMetadata(t *testing.T) {
	port, _ := freeport.GetFreePort()
	fakeComponent := componentsV1alpha.Component{}
	fakeComponent.Name = "testComponent"
	fakeAPI := &api{
		id: "fakeAPI",
	}
	server := startDaprAPIServer(port, fakeAPI, "")
	defer server.Stop()

	clientConn := createTestClient(port)
	defer clientConn.Close()

	client := runtimev1pb.NewDaprClient(clientConn)
	req := &runtimev1pb.SetMetadataRequest{
		Key:   "testKey",
		Value: "testValue",
	}
	_, err := client.SetMetadata(context.Background(), req)
	assert.NoError(t, err, "Expected no error")
	temp := make(map[string]string)

	// Copy synchronously so it can be serialized to JSON.
	fakeAPI.extendedMetadata.Range(func(key, value interface{}) bool {
		temp[key.(string)] = value.(string)
		return true
	})

	assert.Contains(t, temp, "testKey")
	assert.Equal(t, temp["testKey"], "testValue")
}

func TestStateStoreErrors(t *testing.T) {
	t.Run("save etag mismatch", func(t *testing.T) {
		a := &api{}
		err := state.NewETagError(state.ETagMismatch, errors.New("error"))
		err2 := a.stateErrorResponse(err, messages.ErrStateSave, "a", err.Error())

		assert.Equal(t, "rpc error: code = Aborted desc = failed saving state in state store a: possible etag mismatch. error from state store: error", err2.Error())
	})

	t.Run("save etag invalid", func(t *testing.T) {
		a := &api{}
		err := state.NewETagError(state.ETagInvalid, errors.New("error"))
		err2 := a.stateErrorResponse(err, messages.ErrStateSave, "a", err.Error())

		assert.Equal(t, "rpc error: code = InvalidArgument desc = failed saving state in state store a: invalid etag value: error", err2.Error())
	})

	t.Run("save non etag", func(t *testing.T) {
		a := &api{}
		err := errors.New("error")
		err2 := a.stateErrorResponse(err, messages.ErrStateSave, "a", err.Error())

		assert.Equal(t, "rpc error: code = Internal desc = failed saving state in state store a: error", err2.Error())
	})

	t.Run("delete etag mismatch", func(t *testing.T) {
		a := &api{}
		err := state.NewETagError(state.ETagMismatch, errors.New("error"))
		err2 := a.stateErrorResponse(err, messages.ErrStateDelete, "a", err.Error())

		assert.Equal(t, "rpc error: code = Aborted desc = failed deleting state with key a: possible etag mismatch. error from state store: error", err2.Error())
	})

	t.Run("delete etag invalid", func(t *testing.T) {
		a := &api{}
		err := state.NewETagError(state.ETagInvalid, errors.New("error"))
		err2 := a.stateErrorResponse(err, messages.ErrStateDelete, "a", err.Error())

		assert.Equal(t, "rpc error: code = InvalidArgument desc = failed deleting state with key a: invalid etag value: error", err2.Error())
	})

	t.Run("delete non etag", func(t *testing.T) {
		a := &api{}
		err := errors.New("error")
		err2 := a.stateErrorResponse(err, messages.ErrStateDelete, "a", err.Error())

		assert.Equal(t, "rpc error: code = Internal desc = failed deleting state with key a: error", err2.Error())
	})
}

func TestExtractEtag(t *testing.T) {
	t.Run("no etag present", func(t *testing.T) {
		ok, etag := extractEtag(&commonv1pb.StateItem{})
		assert.False(t, ok)
		assert.Empty(t, etag)
	})

	t.Run("empty etag exists", func(t *testing.T) {
		ok, etag := extractEtag(&commonv1pb.StateItem{
			Etag: &commonv1pb.Etag{},
		})
		assert.True(t, ok)
		assert.Empty(t, etag)
	})

	t.Run("non-empty etag exists", func(t *testing.T) {
		ok, etag := extractEtag(&commonv1pb.StateItem{
			Etag: &commonv1pb.Etag{
				Value: "a",
			},
		})
		assert.True(t, ok)
		assert.Equal(t, "a", etag)
	})
}

//nolint:nosnakecase
func GenerateStateOptionsTestCase() (*commonv1pb.StateOptions, state.SetStateOption) {
	concurrencyOption := commonv1pb.StateOptions_CONCURRENCY_FIRST_WRITE
	consistencyOption := commonv1pb.StateOptions_CONSISTENCY_STRONG

	testOptions := commonv1pb.StateOptions{
		Concurrency: concurrencyOption,
		Consistency: consistencyOption,
	}
	expected := state.SetStateOption{
		Concurrency: "first-write",
		Consistency: "strong",
	}
	return &testOptions, expected
}

type mockStateStoreQuerier struct {
	daprt.MockStateStore
	daprt.MockQuerier
}

const (
	queryTestRequestOK = `{
	"filter": {
		"EQ": { "a": "b" }
	},
	"sort": [
		{ "key": "a" }
	],
	"page": {
		"limit": 2
	}
}`
	queryTestRequestNoRes = `{
	"filter": {
		"EQ": { "a": "b" }
	},
	"page": {
		"limit": 2
	}
}`
	queryTestRequestErr = `{
	"filter": {
		"EQ": { "a": "b" }
	},
	"sort": [
		{ "key": "a" }
	]
}`
	queryTestRequestSyntaxErr = `syntax error`
)

func TestQueryState(t *testing.T) {
	port, err := freeport.GetFreePort()
	assert.NoError(t, err)

	fakeStore := &mockStateStoreQuerier{}
	// simulate full result
	fakeStore.MockQuerier.On("Query", mock.MatchedBy(func(req *state.QueryRequest) bool {
		return len(req.Query.Sort) != 0 && req.Query.Page.Limit != 0
	})).Return(
		&state.QueryResponse{
			Results: []state.QueryItem{
				{
					Key:  "1",
					Data: []byte(`{"a":"b"}`),
				},
			},
		}, nil)
	// simulate empty data
	fakeStore.MockQuerier.On("Query", mock.MatchedBy(func(req *state.QueryRequest) bool {
		return len(req.Query.Sort) == 0 && req.Query.Page.Limit != 0
	})).Return(
		&state.QueryResponse{
			Results: []state.QueryItem{},
		}, nil)
	// simulate error
	fakeStore.MockQuerier.On("Query", mock.MatchedBy(func(req *state.QueryRequest) bool {
		return len(req.Query.Sort) != 0 && req.Query.Page.Limit == 0
	})).Return(nil, errors.New("Query error"))

	server := startTestServerAPI(port, &api{
		id:          "fakeAPI",
		stateStores: map[string]state.Store{"store1": fakeStore},
		resiliency:  resiliency.New(nil),
	})
	defer server.Stop()

	clientConn := createTestClient(port)
	defer clientConn.Close()

	client := runtimev1pb.NewDaprClient(clientConn)

	resp, err := client.QueryStateAlpha1(context.Background(), &runtimev1pb.QueryStateRequest{
		StoreName: "store1",
		Query:     queryTestRequestOK,
	})
	assert.Equal(t, 1, len(resp.Results))
	assert.Equal(t, codes.OK, status.Code(err))
	if len(resp.Results) > 0 {
		assert.NotNil(t, resp.Results[0].Data)
	}

	resp, err = client.QueryStateAlpha1(context.Background(), &runtimev1pb.QueryStateRequest{
		StoreName: "store1",
		Query:     queryTestRequestNoRes,
	})
	assert.Equal(t, 0, len(resp.Results))
	assert.Equal(t, codes.OK, status.Code(err))

	_, err = client.QueryStateAlpha1(context.Background(), &runtimev1pb.QueryStateRequest{
		StoreName: "store1",
		Query:     queryTestRequestErr,
	})
	assert.Equal(t, codes.Internal, status.Code(err))

	_, err = client.QueryStateAlpha1(context.Background(), &runtimev1pb.QueryStateRequest{
		StoreName: "store1",
		Query:     queryTestRequestSyntaxErr,
	})
	assert.Equal(t, codes.InvalidArgument, status.Code(err))
}

func TestStateStoreQuerierNotImplemented(t *testing.T) {
	port, err := freeport.GetFreePort()
	assert.NoError(t, err)

	server := startDaprAPIServer(
		port,
		&api{
			id:          "fakeAPI",
			stateStores: map[string]state.Store{"store1": &daprt.MockStateStore{}},
			resiliency:  resiliency.New(nil),
		},
		"")
	defer server.Stop()

	clientConn := createTestClient(port)
	defer clientConn.Close()

	client := runtimev1pb.NewDaprClient(clientConn)
	_, err = client.QueryStateAlpha1(context.Background(), &runtimev1pb.QueryStateRequest{
		StoreName: "store1",
	})
	assert.Equal(t, codes.Unimplemented, status.Code(err))
}

func TestStateStoreQuerierEncrypted(t *testing.T) {
	port, err := freeport.GetFreePort()
	assert.NoError(t, err)

	storeName := "encrypted-store1"
	encryption.AddEncryptedStateStore(storeName, encryption.ComponentEncryptionKeys{})

	server := startDaprAPIServer(
		port,
		&api{
			id:          "fakeAPI",
			stateStores: map[string]state.Store{storeName: &mockStateStoreQuerier{}},
			resiliency:  resiliency.New(nil),
		},
		"")
	defer server.Stop()

	clientConn := createTestClient(port)
	defer clientConn.Close()

	client := runtimev1pb.NewDaprClient(clientConn)
	_, err = client.QueryStateAlpha1(context.Background(), &runtimev1pb.QueryStateRequest{
		StoreName: storeName,
	})
	assert.Equal(t, codes.Aborted, status.Code(err))
}

func TestGetConfigurationAlpha1(t *testing.T) {
	t.Run("get configuration item", func(t *testing.T) {
		port, err := freeport.GetFreePort()
		assert.NoError(t, err)

		server := startDaprAPIServer(
			port,
			&api{
				id:                  "fakeAPI",
				configurationStores: map[string]configuration.Store{"store1": &mockConfigStore{}},
				resiliency:          resiliency.New(nil),
			},
			"")
		defer server.Stop()

		clientConn := createTestClient(port)
		defer clientConn.Close()

		client := runtimev1pb.NewDaprClient(clientConn)
		r, err := client.GetConfigurationAlpha1(context.TODO(), &runtimev1pb.GetConfigurationRequest{
			StoreName: "store1",
			Keys: []string{
				"key1",
			},
		})

		assert.NoError(t, err)
		assert.NotNil(t, r.Items)
		assert.Len(t, r.Items, 1)
		assert.Equal(t, "val1", r.Items["key1"].Value)
	})
}

func TestSubscribeConfigurationAlpha1(t *testing.T) {
	t.Run("get configuration item", func(t *testing.T) {
		port, err := freeport.GetFreePort()
		assert.NoError(t, err)

		server := startDaprAPIServer(
			port,
			&api{
				id:                         "fakeAPI",
				configurationStores:        map[string]configuration.Store{"store1": &mockConfigStore{}},
				configurationSubscribe:     make(map[string]chan struct{}),
				configurationSubscribeLock: sync.Mutex{},
				resiliency:                 resiliency.New(nil),
			},
			"")
		defer server.Stop()

		clientConn := createTestClient(port)
		defer clientConn.Close()

		ctx := context.TODO()
		client := runtimev1pb.NewDaprClient(clientConn)
		s, err := client.SubscribeConfigurationAlpha1(ctx, &runtimev1pb.SubscribeConfigurationRequest{
			StoreName: "store1",
			Keys: []string{
				"key1",
			},
		})

		assert.NoError(t, err)

		r := &runtimev1pb.SubscribeConfigurationResponse{}

		for {
			update, err := s.Recv()
			if err == io.EOF {
				break
			}

			if update != nil {
				r = update
				break
			}
		}

		assert.NotNil(t, r)
		assert.Len(t, r.Items, 1)
		assert.Equal(t, "val1", r.Items["key1"].Value)
	})

	t.Run("get all configuration item for empty list", func(t *testing.T) {
		port, err := freeport.GetFreePort()
		assert.NoError(t, err)

		server := startDaprAPIServer(
			port,
			&api{
				id:                         "fakeAPI",
				configurationStores:        map[string]configuration.Store{"store1": &mockConfigStore{}},
				configurationSubscribe:     make(map[string]chan struct{}),
				configurationSubscribeLock: sync.Mutex{},
				resiliency:                 resiliency.New(nil),
			},
			"")
		defer server.Stop()

		clientConn := createTestClient(port)
		defer clientConn.Close()

		ctx := context.TODO()
		client := runtimev1pb.NewDaprClient(clientConn)
		s, err := client.SubscribeConfigurationAlpha1(ctx, &runtimev1pb.SubscribeConfigurationRequest{
			StoreName: "store1",
			Keys:      []string{},
		})

		assert.NoError(t, err)

		r := &runtimev1pb.SubscribeConfigurationResponse{}

		for {
			update, err := s.Recv()
			if err == io.EOF {
				break
			}

			if update != nil {
				r = update
				break
			}
		}

		assert.NotNil(t, r)
		assert.Len(t, r.Items, 2)
		assert.Equal(t, "val1", r.Items["key1"].Value)
		assert.Equal(t, "val2", r.Items["key2"].Value)
	})
}

func TestStateAPIWithResiliency(t *testing.T) {
	failingStore := &daprt.FailingStatestore{
		Failure: daprt.NewFailure(
			map[string]int{
				"failingGetKey":        1,
				"failingSetKey":        1,
				"failingDeleteKey":     1,
				"failingBulkGetKey":    1,
				"failingBulkSetKey":    1,
				"failingBulkDeleteKey": 1,
				"failingMultiKey":      1,
				"failingQueryKey":      1,
			},
			map[string]time.Duration{
				"timeoutGetKey":         time.Second * 10,
				"timeoutSetKey":         time.Second * 10,
				"timeoutDeleteKey":      time.Second * 10,
				"timeoutBulkGetKey":     time.Second * 10,
				"timeoutBulkGetKeyBulk": time.Second * 10,
				"timeoutBulkSetKey":     time.Second * 10,
				"timeoutBulkDeleteKey":  time.Second * 10,
				"timeoutMultiKey":       time.Second * 10,
				"timeoutQueryKey":       time.Second * 10,
			},
			map[string]int{},
		),
	}

	stateLoader.SaveStateConfiguration("failStore", map[string]string{"keyPrefix": "none"})

	fakeAPI := &api{
		id:                       "fakeAPI",
		stateStores:              map[string]state.Store{"failStore": failingStore},
		transactionalStateStores: map[string]state.TransactionalStore{"failStore": failingStore},
		resiliency:               resiliency.FromConfigurations(logger.NewLogger("grpc.api.test"), testResiliency),
	}
	port, _ := freeport.GetFreePort()
	server := startDaprAPIServer(port, fakeAPI, "")
	defer server.Stop()

	clientConn := createTestClient(port)
	defer clientConn.Close()

	client := runtimev1pb.NewDaprClient(clientConn)

	t.Run("get state request retries with resiliency", func(t *testing.T) {
		_, err := client.GetState(context.Background(), &runtimev1pb.GetStateRequest{
			StoreName: "failStore",
			Key:       "failingGetKey",
		})
		assert.NoError(t, err)
		assert.Equal(t, 2, failingStore.Failure.CallCount("failingGetKey"))
	})

	t.Run("get state request times out with resiliency", func(t *testing.T) {
		start := time.Now()
		_, err := client.GetState(context.Background(), &runtimev1pb.GetStateRequest{
			StoreName: "failStore",
			Key:       "timeoutGetKey",
		})
		end := time.Now()

		assert.Error(t, err)
		assert.Equal(t, 2, failingStore.Failure.CallCount("timeoutGetKey"))
		assert.Less(t, end.Sub(start), time.Second*10)
	})

	t.Run("set state request retries with resiliency", func(t *testing.T) {
		_, err := client.SaveState(context.Background(), &runtimev1pb.SaveStateRequest{
			StoreName: "failStore",
			States: []*commonv1pb.StateItem{
				{
					Key:   "failingSetKey",
					Value: []byte("TestData"),
				},
			},
		})
		assert.NoError(t, err)
		assert.Equal(t, 2, failingStore.Failure.CallCount("failingSetKey"))
	})

	t.Run("set state request times out with resiliency", func(t *testing.T) {
		start := time.Now()
		_, err := client.SaveState(context.Background(), &runtimev1pb.SaveStateRequest{
			StoreName: "failStore",
			States: []*commonv1pb.StateItem{
				{
					Key:   "timeoutSetKey",
					Value: []byte("TestData"),
				},
			},
		})
		end := time.Now()

		assert.Error(t, err)
		assert.Equal(t, 2, failingStore.Failure.CallCount("timeoutSetKey"))
		assert.Less(t, end.Sub(start), time.Second*10)
	})

	t.Run("delete state request retries with resiliency", func(t *testing.T) {
		_, err := client.DeleteState(context.Background(), &runtimev1pb.DeleteStateRequest{
			StoreName: "failStore",
			Key:       "failingDeleteKey",
		})
		assert.NoError(t, err)
		assert.Equal(t, 2, failingStore.Failure.CallCount("failingDeleteKey"))
	})

	t.Run("delete state request times out with resiliency", func(t *testing.T) {
		start := time.Now()
		_, err := client.DeleteState(context.Background(), &runtimev1pb.DeleteStateRequest{
			StoreName: "failStore",
			Key:       "timeoutDeleteKey",
		})
		end := time.Now()

		assert.Error(t, err)
		assert.Equal(t, 2, failingStore.Failure.CallCount("timeoutDeleteKey"))
		assert.Less(t, end.Sub(start), time.Second*10)
	})

	t.Run("bulk state get can recover from one bad key with resiliency retries", func(t *testing.T) {
		// Adding this will make the bulk operation fail with a timeout, and Dapr should be able to recover nicely
		failingStore.BulkFailKey = "timeoutBulkGetKeyBulk"
		t.Cleanup(func() {
			failingStore.BulkFailKey = ""
		})

		_, err := client.GetBulkState(context.Background(), &runtimev1pb.GetBulkStateRequest{
			StoreName: "failStore",
			Keys:      []string{"failingBulkGetKey", "goodBulkGetKey"},
		})

		assert.NoError(t, err)
		assert.Equal(t, 2, failingStore.Failure.CallCount("failingBulkGetKey"))
		assert.Equal(t, 1, failingStore.Failure.CallCount("goodBulkGetKey"))
	})

	t.Run("bulk state get times out on single with resiliency", func(t *testing.T) {
		start := time.Now()
		resp, err := client.GetBulkState(context.Background(), &runtimev1pb.GetBulkStateRequest{
			StoreName: "failStore",
			Keys:      []string{"timeoutBulkGetKey", "goodTimeoutBulkGetKey", "nilGetKey"},
		})
		end := time.Now()

		assert.NoError(t, err)
		assert.Len(t, resp.Items, 3)
		for _, item := range resp.Items {
			switch item.Key {
			case "timeoutBulkGetKey":
				assert.NotEmpty(t, item.Error)
				assert.Contains(t, item.Error, "context deadline exceeded")
			case "goodTimeoutBulkGetKey":
				assert.Empty(t, item.Error)
			case "nilGetKey":
				assert.Empty(t, item.Error)
				assert.Empty(t, item.Data)
			default:
				t.Fatalf("unexpected key: %s", item.Key)
			}
		}
		assert.Equal(t, 2, failingStore.Failure.CallCount("timeoutBulkGetKey"))
		assert.Equal(t, 1, failingStore.Failure.CallCount("goodTimeoutBulkGetKey"))
		assert.Equal(t, 1, failingStore.Failure.CallCount("nilGetKey"))
		assert.Less(t, end.Sub(start), time.Second*10)
	})

	t.Run("bulk state set recovers from single key failure with resiliency", func(t *testing.T) {
		_, err := client.SaveState(context.Background(), &runtimev1pb.SaveStateRequest{
			StoreName: "failStore",
			States: []*commonv1pb.StateItem{
				{
					Key:   "failingBulkSetKey",
					Value: []byte("TestData"),
				},
				{
					Key:   "goodBulkSetKey",
					Value: []byte("TestData"),
				},
			},
		})

		assert.NoError(t, err)
		assert.Equal(t, 2, failingStore.Failure.CallCount("failingBulkSetKey"))
		assert.Equal(t, 1, failingStore.Failure.CallCount("goodBulkSetKey"))
	})

	t.Run("bulk state set times out with resiliency", func(t *testing.T) {
		start := time.Now()
		_, err := client.SaveState(context.Background(), &runtimev1pb.SaveStateRequest{
			StoreName: "failStore",
			States: []*commonv1pb.StateItem{
				{
					Key:   "timeoutBulkSetKey",
					Value: []byte("TestData"),
				},
				{
					Key:   "goodTimeoutBulkSetKey",
					Value: []byte("TestData"),
				},
			},
		})
		end := time.Now()

		assert.Error(t, err)
		assert.Equal(t, 2, failingStore.Failure.CallCount("timeoutBulkSetKey"))
		assert.Equal(t, 0, failingStore.Failure.CallCount("goodTimeoutBulkSetKey"))
		assert.Less(t, end.Sub(start), time.Second*10)
	})

	t.Run("state transaction passes after retries with resiliency", func(t *testing.T) {
		_, err := client.ExecuteStateTransaction(context.Background(), &runtimev1pb.ExecuteStateTransactionRequest{
			StoreName: "failStore",
			Operations: []*runtimev1pb.TransactionalStateOperation{
				{
					OperationType: string(state.Delete),
					Request: &commonv1pb.StateItem{
						Key: "failingMultiKey",
					},
				},
			},
		})

		assert.NoError(t, err)
		assert.Equal(t, 2, failingStore.Failure.CallCount("failingMultiKey"))
	})

	t.Run("state transaction times out with resiliency", func(t *testing.T) {
		_, err := client.ExecuteStateTransaction(context.Background(), &runtimev1pb.ExecuteStateTransactionRequest{
			StoreName: "failStore",
			Operations: []*runtimev1pb.TransactionalStateOperation{
				{
					OperationType: string(state.Delete),
					Request: &commonv1pb.StateItem{
						Key: "timeoutMultiKey",
					},
				},
			},
		})

		assert.Error(t, err)
		assert.Equal(t, 2, failingStore.Failure.CallCount("timeoutMultiKey"))
	})

	t.Run("state query retries with resiliency", func(t *testing.T) {
		_, err := client.QueryStateAlpha1(context.Background(), &runtimev1pb.QueryStateRequest{
			StoreName: "failStore",
			Query:     queryTestRequestOK,
			Metadata:  map[string]string{"key": "failingQueryKey"},
		})

		assert.NoError(t, err)
		assert.Equal(t, 2, failingStore.Failure.CallCount("failingQueryKey"))
	})

	t.Run("state query times out with resiliency", func(t *testing.T) {
		_, err := client.QueryStateAlpha1(context.Background(), &runtimev1pb.QueryStateRequest{
			StoreName: "failStore",
			Query:     queryTestRequestOK,
			Metadata:  map[string]string{"key": "timeoutQueryKey"},
		})

		assert.Error(t, err)
		assert.Equal(t, 2, failingStore.Failure.CallCount("timeoutQueryKey"))
	})
}

func TestConfigurationAPIWithResiliency(t *testing.T) {
	failingConfigStore := daprt.FailingConfigurationStore{
		Failure: daprt.NewFailure(
			map[string]int{
				"failingGetKey":         1,
				"failingSubscribeKey":   1,
				"failingUnsubscribeKey": 1,
			},
			map[string]time.Duration{
				"timeoutGetKey":         time.Second * 10,
				"timeoutSubscribeKey":   time.Second * 10,
				"timeoutUnsubscribeKey": time.Second * 10,
			},
			map[string]int{},
		),
	}

	fakeAPI := &api{
		id:                     "fakeAPI",
		configurationStores:    map[string]configuration.Store{"failConfig": &failingConfigStore},
		configurationSubscribe: map[string]chan struct{}{},
		resiliency:             resiliency.FromConfigurations(logger.NewLogger("grpc.api.test"), testResiliency),
	}
	port, _ := freeport.GetFreePort()
	server := startDaprAPIServer(port, fakeAPI, "")
	defer server.Stop()

	clientConn := createTestClient(port)
	defer clientConn.Close()

	client := runtimev1pb.NewDaprClient(clientConn)

	t.Run("test get configuration retries with resiliency", func(t *testing.T) {
		_, err := client.GetConfigurationAlpha1(context.Background(), &runtimev1pb.GetConfigurationRequest{
			StoreName: "failConfig",
			Keys:      []string{},
			Metadata:  map[string]string{"key": "failingGetKey"},
		})

		assert.NoError(t, err)
		assert.Equal(t, 2, failingConfigStore.Failure.CallCount("failingGetKey"))
	})

	t.Run("test get configuration fails due to timeout with resiliency", func(t *testing.T) {
		_, err := client.GetConfigurationAlpha1(context.Background(), &runtimev1pb.GetConfigurationRequest{
			StoreName: "failConfig",
			Keys:      []string{},
			Metadata:  map[string]string{"key": "timeoutGetKey"},
		})

		assert.Error(t, err)
		assert.Equal(t, 2, failingConfigStore.Failure.CallCount("timeoutGetKey"))
	})

	t.Run("test subscribe configuration retries with resiliency", func(t *testing.T) {
		resp, err := client.SubscribeConfigurationAlpha1(context.Background(), &runtimev1pb.SubscribeConfigurationRequest{
			StoreName: "failConfig",
			Keys:      []string{},
			Metadata:  map[string]string{"key": "failingSubscribeKey"},
		})
		assert.NoError(t, err)

		_, err = resp.Recv()
		assert.NoError(t, err)

		assert.Equal(t, 2, failingConfigStore.Failure.CallCount("failingSubscribeKey"))
	})

	t.Run("test subscribe configuration fails due to timeout with resiliency", func(t *testing.T) {
		resp, err := client.SubscribeConfigurationAlpha1(context.Background(), &runtimev1pb.SubscribeConfigurationRequest{
			StoreName: "failConfig",
			Keys:      []string{},
			Metadata:  map[string]string{"key": "timeoutSubscribeKey"},
		})
		assert.NoError(t, err)

		_, err = resp.Recv()
		assert.Error(t, err)
		assert.Equal(t, 2, failingConfigStore.Failure.CallCount("timeoutSubscribeKey"))
	})

	t.Run("test unsubscribe configuration retries with resiliency", func(t *testing.T) {
		fakeAPI.configurationSubscribeLock.Lock()
		fakeAPI.configurationSubscribe["failingUnsubscribeKey"] = make(chan struct{})
		fakeAPI.configurationSubscribeLock.Unlock()

		_, err := client.UnsubscribeConfigurationAlpha1(context.Background(), &runtimev1pb.UnsubscribeConfigurationRequest{
			StoreName: "failConfig",
			Id:        "failingUnsubscribeKey",
		})

		assert.NoError(t, err)
		assert.Equal(t, 2, failingConfigStore.Failure.CallCount("failingUnsubscribeKey"))
	})

	t.Run("test unsubscribe configuration fails due to timeout with resiliency", func(t *testing.T) {
		fakeAPI.configurationSubscribeLock.Lock()
		fakeAPI.configurationSubscribe["timeoutUnsubscribeKey"] = make(chan struct{})
		fakeAPI.configurationSubscribeLock.Unlock()

		_, err := client.UnsubscribeConfigurationAlpha1(context.Background(), &runtimev1pb.UnsubscribeConfigurationRequest{
			StoreName: "failConfig",
			Id:        "timeoutUnsubscribeKey",
		})

		assert.Error(t, err)
		assert.Equal(t, 2, failingConfigStore.Failure.CallCount("timeoutUnsubscribeKey"))
	})
}

func TestSecretAPIWithResiliency(t *testing.T) {
	failingStore := daprt.FailingSecretStore{
		Failure: daprt.NewFailure(
			map[string]int{"key": 1, "bulk": 1},
			map[string]time.Duration{"timeout": time.Second * 10, "bulkTimeout": time.Second * 10},
			map[string]int{},
		),
	}

	// Setup Dapr API server
	fakeAPI := &api{
		id:           "fakeAPI",
		secretStores: map[string]secretstores.SecretStore{"failSecret": failingStore},
		resiliency:   resiliency.FromConfigurations(logger.NewLogger("grpc.api.test"), testResiliency),
	}
	// Run test server
	port, _ := freeport.GetFreePort()
	server := startDaprAPIServer(port, fakeAPI, "")
	defer server.Stop()

	// Create gRPC test client
	clientConn := createTestClient(port)
	defer clientConn.Close()

	// act
	client := runtimev1pb.NewDaprClient(clientConn)

	t.Run("Get secret - retries on initial failure with resiliency", func(t *testing.T) {
		_, err := client.GetSecret(context.Background(), &runtimev1pb.GetSecretRequest{
			StoreName: "failSecret",
			Key:       "key",
		})

		assert.NoError(t, err)
		assert.Equal(t, 2, failingStore.Failure.CallCount("key"))
	})

	t.Run("Get secret - timeout before request ends", func(t *testing.T) {
		// Store sleeps for 10 seconds, let's make sure our timeout takes less time than that.
		start := time.Now()
		_, err := client.GetSecret(context.Background(), &runtimev1pb.GetSecretRequest{
			StoreName: "failSecret",
			Key:       "timeout",
		})
		end := time.Now()

		assert.Error(t, err)
		assert.Equal(t, 2, failingStore.Failure.CallCount("timeout"))
		assert.Less(t, end.Sub(start), time.Second*10)
	})

	t.Run("Get bulk secret - retries on initial failure with resiliency", func(t *testing.T) {
		_, err := client.GetBulkSecret(context.Background(), &runtimev1pb.GetBulkSecretRequest{
			StoreName: "failSecret",
			Metadata:  map[string]string{"key": "bulk"},
		})

		assert.NoError(t, err)
		assert.Equal(t, 2, failingStore.Failure.CallCount("bulk"))
	})

	t.Run("Get bulk secret - timeout before request ends", func(t *testing.T) {
		start := time.Now()
		_, err := client.GetBulkSecret(context.Background(), &runtimev1pb.GetBulkSecretRequest{
			StoreName: "failSecret",
			Metadata:  map[string]string{"key": "bulkTimeout"},
		})
		end := time.Now()

		assert.Error(t, err)
		assert.Equal(t, 2, failingStore.Failure.CallCount("bulkTimeout"))
		assert.Less(t, end.Sub(start), time.Second*10)
	})
}

func TestServiceInvocationWithResiliency(t *testing.T) {
	failingDirectMessaging := &daprt.FailingDirectMessaging{
		Failure: daprt.NewFailure(
			map[string]int{
				"failingKey":        1,
				"extraFailingKey":   3,
				"circuitBreakerKey": 10,
			},
			map[string]time.Duration{
				"timeoutKey": time.Second * 10,
			},
			map[string]int{},
		),
	}

	// Setup Dapr API server
	fakeAPI := &api{
		id:              "fakeAPI",
		directMessaging: failingDirectMessaging,
		resiliency:      resiliency.FromConfigurations(logger.NewLogger("grpc.api.test"), testResiliency),
	}

	// Run test server
	port, _ := freeport.GetFreePort()
	server := startDaprAPIServer(port, fakeAPI, "")
	defer server.Stop()

	// Create gRPC test client
	clientConn := createTestClient(port)
	defer clientConn.Close()

	// act
	client := runtimev1pb.NewDaprClient(clientConn)

	t.Run("Test invoke direct message retries with resiliency", func(t *testing.T) {
		_, err := client.InvokeService(context.Background(), &runtimev1pb.InvokeServiceRequest{
			Id: "failingApp",
			Message: &commonv1pb.InvokeRequest{
				Method: "test",
				Data:   &anypb.Any{Value: []byte("failingKey")},
			},
		})

		assert.NoError(t, err)
		assert.Equal(t, 2, failingDirectMessaging.Failure.CallCount("failingKey"))
	})

	t.Run("Test invoke direct message fails with timeout", func(t *testing.T) {
		start := time.Now()
		_, err := client.InvokeService(context.Background(), &runtimev1pb.InvokeServiceRequest{
			Id: "failingApp",
			Message: &commonv1pb.InvokeRequest{
				Method: "test",
				Data:   &anypb.Any{Value: []byte("timeoutKey")},
			},
		})
		end := time.Now()

		assert.Error(t, err)
		assert.Equal(t, 2, failingDirectMessaging.Failure.CallCount("timeoutKey"))
		assert.Less(t, end.Sub(start), time.Second*10)
	})

	t.Run("Test invoke direct messages fails after exhausting retries", func(t *testing.T) {
		_, err := client.InvokeService(context.Background(), &runtimev1pb.InvokeServiceRequest{
			Id: "failingApp",
			Message: &commonv1pb.InvokeRequest{
				Method: "test",
				Data:   &anypb.Any{Value: []byte("extraFailingKey")},
			},
		})

		assert.Error(t, err)
		assert.Equal(t, 2, failingDirectMessaging.Failure.CallCount("extraFailingKey"))
	})

	t.Run("Test invoke direct messages opens circuit breaker after consecutive failures", func(t *testing.T) {
		// Circuit breaker trips on the 5th request, ending the retries.
		_, err := client.InvokeService(context.Background(), &runtimev1pb.InvokeServiceRequest{
			Id: "circuitBreakerApp",
			Message: &commonv1pb.InvokeRequest{
				Method: "test",
				Data:   &anypb.Any{Value: []byte("circuitBreakerKey")},
			},
		})
		assert.Error(t, err)
		assert.Equal(t, 5, failingDirectMessaging.Failure.CallCount("circuitBreakerKey"))

		// Additional requests should fail due to the circuit breaker.
		_, err = client.InvokeService(context.Background(), &runtimev1pb.InvokeServiceRequest{
			Id: "circuitBreakerApp",
			Message: &commonv1pb.InvokeRequest{
				Method: "test",
				Data:   &anypb.Any{Value: []byte("circuitBreakerKey")},
			},
		})
		assert.Error(t, err)
		assert.Contains(t, err.Error(), "circuit breaker is open")
		assert.Equal(t, 5, failingDirectMessaging.Failure.CallCount("circuitBreakerKey"))
	})
}

type mockConfigStore struct{}

func (m *mockConfigStore) Init(metadata configuration.Metadata) error {
	return nil
}

func (m *mockConfigStore) Get(ctx context.Context, req *configuration.GetRequest) (*configuration.GetResponse, error) {
	items := map[string]*configuration.Item{
		"key1": {Value: "val1"},
		"key2": {Value: "val2"},
	}

	res := make(map[string]*configuration.Item)

	if len(req.Keys) == 0 {
		res = items
	} else {
		for _, key := range req.Keys {
			if val, ok := items[key]; ok {
				res[key] = val
			}
		}
	}

	return &configuration.GetResponse{
		Items: res,
	}, nil
}

func (m *mockConfigStore) Subscribe(ctx context.Context, req *configuration.SubscribeRequest, handler configuration.UpdateHandler) (string, error) {
	items := map[string]*configuration.Item{
		"key1": {Value: "val1"},
		"key2": {Value: "val2"},
	}

	res := make(map[string]*configuration.Item)

	if len(req.Keys) == 0 {
		res = items
	} else {
		for _, key := range req.Keys {
			if val, ok := items[key]; ok {
				res[key] = val
			}
		}
	}

	handler(ctx, &configuration.UpdateEvent{
		Items: res,
	})

	return "", nil
}

func (m *mockConfigStore) Unsubscribe(ctx context.Context, req *configuration.UnsubscribeRequest) error {
	return nil
}

func TestTryLockRequestToComponentRequest(t *testing.T) {
	req := TryLockRequestToComponentRequest(&runtimev1pb.TryLockRequest{
		StoreName:       "redis",
		ResourceId:      "resourceId",
		LockOwner:       "owner1",
		ExpiryInSeconds: 1000,
	})
	assert.True(t, req.ResourceID == "resourceId")
	assert.True(t, req.LockOwner == "owner1")
	assert.True(t, req.ExpiryInSeconds == 1000)
	req = TryLockRequestToComponentRequest(nil)
	assert.NotNil(t, req)
}

func TestTryLockResponseToGrpcResponse(t *testing.T) {
	resp := TryLockResponseToGrpcResponse(&lock.TryLockResponse{
		Success: true,
	})
	assert.True(t, resp.Success)
	resp2 := TryLockResponseToGrpcResponse(nil)
	assert.NotNil(t, resp2)
}

func TestUnlockGrpcToComponentRequest(t *testing.T) {
	req := UnlockGrpcToComponentRequest(&runtimev1pb.UnlockRequest{
		StoreName:  "redis",
		ResourceId: "resourceId",
		LockOwner:  "owner1",
	})
	assert.True(t, req.ResourceID == "resourceId")
	assert.True(t, req.LockOwner == "owner1")
	req = UnlockGrpcToComponentRequest(nil)
	assert.NotNil(t, req)
}

//nolint:nosnakecase
func TestUnlockResponseToGrpcResponse(t *testing.T) {
	resp := UnlockResponseToGrpcResponse(&lock.UnlockResponse{Status: lock.Success})
	assert.True(t, resp.Status == runtimev1pb.UnlockResponse_SUCCESS)
	resp2 := UnlockResponseToGrpcResponse(nil)
	assert.NotNil(t, resp2)
}

func TestTryLock(t *testing.T) {
	t.Run("error when lock store not configured", func(t *testing.T) {
<<<<<<< HEAD
		api := NewAPI("", nil, nil, nil, nil, nil, nil, nil, nil, nil, nil, nil, nil, nil, config.TracingSpec{}, nil, "", nil, nil, nil)
=======
		api := NewAPI(APIOpts{
			TracingSpec: config.TracingSpec{},
		})
>>>>>>> ac9256f2
		req := &runtimev1pb.TryLockRequest{
			StoreName: "abc",
		}
		_, err := api.TryLockAlpha1(context.Background(), req)
		assert.Equal(t, "rpc error: code = FailedPrecondition desc = lock store is not configured", err.Error())
	})

	t.Run("InvalidArgument: ResourceID empty", func(t *testing.T) {
		ctl := gomock.NewController(t)
		defer ctl.Finish()

		mockLockStore := daprt.NewMockStore(ctl)
<<<<<<< HEAD
		api := NewAPI("", nil, nil, nil, nil, nil, nil, nil, nil, map[string]lock.Store{"mock": mockLockStore}, nil, nil, nil, nil, config.TracingSpec{}, nil, "", nil, nil, nil)
=======
		api := NewAPI(APIOpts{
			LockStores:  map[string]lock.Store{"mock": mockLockStore},
			TracingSpec: config.TracingSpec{},
		})
>>>>>>> ac9256f2
		req := &runtimev1pb.TryLockRequest{
			StoreName: "abc",
		}
		_, err := api.TryLockAlpha1(context.Background(), req)
		assert.Equal(t, "rpc error: code = InvalidArgument desc = ResourceId is empty in lock store abc", err.Error())
	})

	t.Run("InvalidArgument: LockOwner empty", func(t *testing.T) {
		ctl := gomock.NewController(t)
		defer ctl.Finish()

		mockLockStore := daprt.NewMockStore(ctl)
<<<<<<< HEAD
		api := NewAPI("", nil, nil, nil, nil, nil, nil, nil, nil, map[string]lock.Store{"abc": mockLockStore}, nil, nil, nil, nil, config.TracingSpec{}, nil, "", nil, nil, nil)
=======
		api := NewAPI(APIOpts{
			LockStores:  map[string]lock.Store{"mock": mockLockStore},
			TracingSpec: config.TracingSpec{},
		})
>>>>>>> ac9256f2
		req := &runtimev1pb.TryLockRequest{
			StoreName:  "abc",
			ResourceId: "resource",
		}
		_, err := api.TryLockAlpha1(context.Background(), req)
		assert.Equal(t, "rpc error: code = InvalidArgument desc = LockOwner is empty in lock store abc", err.Error())
	})

	t.Run("InvalidArgument: ExpiryInSeconds is not positive", func(t *testing.T) {
		ctl := gomock.NewController(t)
		defer ctl.Finish()

		mockLockStore := daprt.NewMockStore(ctl)
<<<<<<< HEAD
		api := NewAPI("", nil, nil, nil, nil, nil, nil, nil, nil, map[string]lock.Store{"abc": mockLockStore}, nil, nil, nil, nil, config.TracingSpec{}, nil, "", nil, nil, nil)
=======
		api := NewAPI(APIOpts{
			LockStores:  map[string]lock.Store{"mock": mockLockStore},
			TracingSpec: config.TracingSpec{},
		})
>>>>>>> ac9256f2

		req := &runtimev1pb.TryLockRequest{
			StoreName:  "abc",
			ResourceId: "resource",
			LockOwner:  "owner",
		}
		_, err := api.TryLockAlpha1(context.Background(), req)
		assert.Equal(t, "rpc error: code = InvalidArgument desc = ExpiryInSeconds is not positive in lock store abc", err.Error())
	})

	t.Run("InvalidArgument: lock store not found", func(t *testing.T) {
		ctl := gomock.NewController(t)
		defer ctl.Finish()

		mockLockStore := daprt.NewMockStore(ctl)
<<<<<<< HEAD
		api := NewAPI("", nil, nil, nil, nil, nil, nil, nil, nil, map[string]lock.Store{"mock": mockLockStore}, nil, nil, nil, nil, config.TracingSpec{}, nil, "", nil, nil, nil)
=======
		api := NewAPI(APIOpts{
			LockStores:  map[string]lock.Store{"mock": mockLockStore},
			TracingSpec: config.TracingSpec{},
		})
>>>>>>> ac9256f2

		req := &runtimev1pb.TryLockRequest{
			StoreName:       "abc",
			ResourceId:      "resource",
			LockOwner:       "owner",
			ExpiryInSeconds: 1,
		}
		_, err := api.TryLockAlpha1(context.Background(), req)
		assert.Equal(t, "rpc error: code = InvalidArgument desc = lock store abc not found", err.Error())
	})

	t.Run("Success", func(t *testing.T) {
		ctl := gomock.NewController(t)
		defer ctl.Finish()

		mockLockStore := daprt.NewMockStore(ctl)

		mockLockStore.EXPECT().TryLock(gomock.Any()).DoAndReturn(func(req *lock.TryLockRequest) (*lock.TryLockResponse, error) {
			assert.Equal(t, "lock||resource", req.ResourceID)
			assert.Equal(t, "owner", req.LockOwner)
			assert.Equal(t, int32(1), req.ExpiryInSeconds)
			return &lock.TryLockResponse{
				Success: true,
			}, nil
		})
<<<<<<< HEAD
		api := NewAPI("", nil, nil, nil, nil, nil, nil, nil, nil, map[string]lock.Store{"mock": mockLockStore}, nil, nil, nil, nil, config.TracingSpec{}, nil, "", nil, nil, nil)
=======
		api := NewAPI(APIOpts{
			LockStores:  map[string]lock.Store{"mock": mockLockStore},
			TracingSpec: config.TracingSpec{},
		})
>>>>>>> ac9256f2
		req := &runtimev1pb.TryLockRequest{
			StoreName:       "mock",
			ResourceId:      "resource",
			LockOwner:       "owner",
			ExpiryInSeconds: 1,
		}
		resp, err := api.TryLockAlpha1(context.Background(), req)
		assert.Nil(t, err)
		assert.Equal(t, true, resp.Success)
	})
}

func TestUnlock(t *testing.T) {
	t.Run("error when lock store not configured", func(t *testing.T) {
<<<<<<< HEAD
		api := NewAPI("", nil, nil, nil, nil, nil, nil, nil, nil, nil, nil, nil, nil, nil, config.TracingSpec{}, nil, "", nil, nil, nil)
=======
		api := NewAPI(APIOpts{
			TracingSpec: config.TracingSpec{},
		})
>>>>>>> ac9256f2

		req := &runtimev1pb.UnlockRequest{
			StoreName: "abc",
		}
		_, err := api.UnlockAlpha1(context.Background(), req)
		assert.Equal(t, "rpc error: code = FailedPrecondition desc = lock store is not configured", err.Error())
	})

	t.Run("InvalidArgument: ResourceId empty", func(t *testing.T) {
		ctl := gomock.NewController(t)
		defer ctl.Finish()

		mockLockStore := daprt.NewMockStore(ctl)
<<<<<<< HEAD
		api := NewAPI("", nil, nil, nil, nil, nil, nil, nil, nil, map[string]lock.Store{"mock": mockLockStore}, nil, nil, nil, nil, config.TracingSpec{}, nil, "", nil, nil, nil)
=======
		api := NewAPI(APIOpts{
			LockStores:  map[string]lock.Store{"mock": mockLockStore},
			TracingSpec: config.TracingSpec{},
		})
>>>>>>> ac9256f2

		req := &runtimev1pb.UnlockRequest{
			StoreName: "abc",
		}
		_, err := api.UnlockAlpha1(context.Background(), req)
		assert.Equal(t, "rpc error: code = InvalidArgument desc = ResourceId is empty in lock store abc", err.Error())
	})

	t.Run("InvalidArgument: lock owner empty", func(t *testing.T) {
		ctl := gomock.NewController(t)
		defer ctl.Finish()

		mockLockStore := daprt.NewMockStore(ctl)
<<<<<<< HEAD
		api := NewAPI("", nil, nil, nil, nil, nil, nil, nil, nil, map[string]lock.Store{"mock": mockLockStore}, nil, nil, nil, nil, config.TracingSpec{}, nil, "", nil, nil, nil)
=======
		api := NewAPI(APIOpts{
			LockStores:  map[string]lock.Store{"mock": mockLockStore},
			TracingSpec: config.TracingSpec{},
		})
>>>>>>> ac9256f2
		req := &runtimev1pb.UnlockRequest{
			StoreName:  "abc",
			ResourceId: "resource",
		}
		_, err := api.UnlockAlpha1(context.Background(), req)
		assert.Equal(t, "rpc error: code = InvalidArgument desc = LockOwner is empty in lock store abc", err.Error())
	})

	t.Run("InvalidArgument: lock store not found", func(t *testing.T) {
		ctl := gomock.NewController(t)
		defer ctl.Finish()

		mockLockStore := daprt.NewMockStore(ctl)
<<<<<<< HEAD
		api := NewAPI("", nil, nil, nil, nil, nil, nil, nil, nil, map[string]lock.Store{"mock": mockLockStore}, nil, nil, nil, nil, config.TracingSpec{}, nil, "", nil, nil, nil)
=======
		api := NewAPI(APIOpts{
			LockStores:  map[string]lock.Store{"mock": mockLockStore},
			TracingSpec: config.TracingSpec{},
		})
>>>>>>> ac9256f2

		req := &runtimev1pb.UnlockRequest{
			StoreName:  "abc",
			ResourceId: "resource",
			LockOwner:  "owner",
		}
		_, err := api.UnlockAlpha1(context.Background(), req)
		assert.Equal(t, "rpc error: code = InvalidArgument desc = lock store abc not found", err.Error())
	})

	t.Run("normal", func(t *testing.T) {
		ctl := gomock.NewController(t)
		defer ctl.Finish()

		mockLockStore := daprt.NewMockStore(ctl)

		mockLockStore.EXPECT().Unlock(gomock.Any()).DoAndReturn(func(req *lock.UnlockRequest) (*lock.UnlockResponse, error) {
			assert.Equal(t, "lock||resource", req.ResourceID)
			assert.Equal(t, "owner", req.LockOwner)
			return &lock.UnlockResponse{
				Status: lock.Success,
			}, nil
		})
<<<<<<< HEAD
		api := NewAPI("", nil, nil, nil, nil, nil, nil, nil, nil, map[string]lock.Store{"mock": mockLockStore}, nil, nil, nil, nil, config.TracingSpec{}, nil, "", nil, nil, nil)
=======
		api := NewAPI(APIOpts{
			LockStores:  map[string]lock.Store{"mock": mockLockStore},
			TracingSpec: config.TracingSpec{},
		})
>>>>>>> ac9256f2
		req := &runtimev1pb.UnlockRequest{
			StoreName:  "mock",
			ResourceId: "resource",
			LockOwner:  "owner",
		}
		resp, err := api.UnlockAlpha1(context.Background(), req)
		assert.Nil(t, err)
		assert.Equal(t, runtimev1pb.UnlockResponse_SUCCESS, resp.Status) //nolint:nosnakecase
	})
}<|MERGE_RESOLUTION|>--- conflicted
+++ resolved
@@ -3557,13 +3557,9 @@
 
 func TestTryLock(t *testing.T) {
 	t.Run("error when lock store not configured", func(t *testing.T) {
-<<<<<<< HEAD
-		api := NewAPI("", nil, nil, nil, nil, nil, nil, nil, nil, nil, nil, nil, nil, nil, config.TracingSpec{}, nil, "", nil, nil, nil)
-=======
 		api := NewAPI(APIOpts{
 			TracingSpec: config.TracingSpec{},
 		})
->>>>>>> ac9256f2
 		req := &runtimev1pb.TryLockRequest{
 			StoreName: "abc",
 		}
@@ -3576,14 +3572,10 @@
 		defer ctl.Finish()
 
 		mockLockStore := daprt.NewMockStore(ctl)
-<<<<<<< HEAD
-		api := NewAPI("", nil, nil, nil, nil, nil, nil, nil, nil, map[string]lock.Store{"mock": mockLockStore}, nil, nil, nil, nil, config.TracingSpec{}, nil, "", nil, nil, nil)
-=======
 		api := NewAPI(APIOpts{
 			LockStores:  map[string]lock.Store{"mock": mockLockStore},
 			TracingSpec: config.TracingSpec{},
 		})
->>>>>>> ac9256f2
 		req := &runtimev1pb.TryLockRequest{
 			StoreName: "abc",
 		}
@@ -3596,14 +3588,10 @@
 		defer ctl.Finish()
 
 		mockLockStore := daprt.NewMockStore(ctl)
-<<<<<<< HEAD
-		api := NewAPI("", nil, nil, nil, nil, nil, nil, nil, nil, map[string]lock.Store{"abc": mockLockStore}, nil, nil, nil, nil, config.TracingSpec{}, nil, "", nil, nil, nil)
-=======
 		api := NewAPI(APIOpts{
 			LockStores:  map[string]lock.Store{"mock": mockLockStore},
 			TracingSpec: config.TracingSpec{},
 		})
->>>>>>> ac9256f2
 		req := &runtimev1pb.TryLockRequest{
 			StoreName:  "abc",
 			ResourceId: "resource",
@@ -3617,14 +3605,10 @@
 		defer ctl.Finish()
 
 		mockLockStore := daprt.NewMockStore(ctl)
-<<<<<<< HEAD
-		api := NewAPI("", nil, nil, nil, nil, nil, nil, nil, nil, map[string]lock.Store{"abc": mockLockStore}, nil, nil, nil, nil, config.TracingSpec{}, nil, "", nil, nil, nil)
-=======
 		api := NewAPI(APIOpts{
 			LockStores:  map[string]lock.Store{"mock": mockLockStore},
 			TracingSpec: config.TracingSpec{},
 		})
->>>>>>> ac9256f2
 
 		req := &runtimev1pb.TryLockRequest{
 			StoreName:  "abc",
@@ -3640,14 +3624,10 @@
 		defer ctl.Finish()
 
 		mockLockStore := daprt.NewMockStore(ctl)
-<<<<<<< HEAD
-		api := NewAPI("", nil, nil, nil, nil, nil, nil, nil, nil, map[string]lock.Store{"mock": mockLockStore}, nil, nil, nil, nil, config.TracingSpec{}, nil, "", nil, nil, nil)
-=======
 		api := NewAPI(APIOpts{
 			LockStores:  map[string]lock.Store{"mock": mockLockStore},
 			TracingSpec: config.TracingSpec{},
 		})
->>>>>>> ac9256f2
 
 		req := &runtimev1pb.TryLockRequest{
 			StoreName:       "abc",
@@ -3673,14 +3653,10 @@
 				Success: true,
 			}, nil
 		})
-<<<<<<< HEAD
-		api := NewAPI("", nil, nil, nil, nil, nil, nil, nil, nil, map[string]lock.Store{"mock": mockLockStore}, nil, nil, nil, nil, config.TracingSpec{}, nil, "", nil, nil, nil)
-=======
 		api := NewAPI(APIOpts{
 			LockStores:  map[string]lock.Store{"mock": mockLockStore},
 			TracingSpec: config.TracingSpec{},
 		})
->>>>>>> ac9256f2
 		req := &runtimev1pb.TryLockRequest{
 			StoreName:       "mock",
 			ResourceId:      "resource",
@@ -3695,13 +3671,9 @@
 
 func TestUnlock(t *testing.T) {
 	t.Run("error when lock store not configured", func(t *testing.T) {
-<<<<<<< HEAD
-		api := NewAPI("", nil, nil, nil, nil, nil, nil, nil, nil, nil, nil, nil, nil, nil, config.TracingSpec{}, nil, "", nil, nil, nil)
-=======
 		api := NewAPI(APIOpts{
 			TracingSpec: config.TracingSpec{},
 		})
->>>>>>> ac9256f2
 
 		req := &runtimev1pb.UnlockRequest{
 			StoreName: "abc",
@@ -3715,14 +3687,10 @@
 		defer ctl.Finish()
 
 		mockLockStore := daprt.NewMockStore(ctl)
-<<<<<<< HEAD
-		api := NewAPI("", nil, nil, nil, nil, nil, nil, nil, nil, map[string]lock.Store{"mock": mockLockStore}, nil, nil, nil, nil, config.TracingSpec{}, nil, "", nil, nil, nil)
-=======
 		api := NewAPI(APIOpts{
 			LockStores:  map[string]lock.Store{"mock": mockLockStore},
 			TracingSpec: config.TracingSpec{},
 		})
->>>>>>> ac9256f2
 
 		req := &runtimev1pb.UnlockRequest{
 			StoreName: "abc",
@@ -3736,14 +3704,10 @@
 		defer ctl.Finish()
 
 		mockLockStore := daprt.NewMockStore(ctl)
-<<<<<<< HEAD
-		api := NewAPI("", nil, nil, nil, nil, nil, nil, nil, nil, map[string]lock.Store{"mock": mockLockStore}, nil, nil, nil, nil, config.TracingSpec{}, nil, "", nil, nil, nil)
-=======
 		api := NewAPI(APIOpts{
 			LockStores:  map[string]lock.Store{"mock": mockLockStore},
 			TracingSpec: config.TracingSpec{},
 		})
->>>>>>> ac9256f2
 		req := &runtimev1pb.UnlockRequest{
 			StoreName:  "abc",
 			ResourceId: "resource",
@@ -3757,14 +3721,10 @@
 		defer ctl.Finish()
 
 		mockLockStore := daprt.NewMockStore(ctl)
-<<<<<<< HEAD
-		api := NewAPI("", nil, nil, nil, nil, nil, nil, nil, nil, map[string]lock.Store{"mock": mockLockStore}, nil, nil, nil, nil, config.TracingSpec{}, nil, "", nil, nil, nil)
-=======
 		api := NewAPI(APIOpts{
 			LockStores:  map[string]lock.Store{"mock": mockLockStore},
 			TracingSpec: config.TracingSpec{},
 		})
->>>>>>> ac9256f2
 
 		req := &runtimev1pb.UnlockRequest{
 			StoreName:  "abc",
@@ -3788,14 +3748,10 @@
 				Status: lock.Success,
 			}, nil
 		})
-<<<<<<< HEAD
-		api := NewAPI("", nil, nil, nil, nil, nil, nil, nil, nil, map[string]lock.Store{"mock": mockLockStore}, nil, nil, nil, nil, config.TracingSpec{}, nil, "", nil, nil, nil)
-=======
 		api := NewAPI(APIOpts{
 			LockStores:  map[string]lock.Store{"mock": mockLockStore},
 			TracingSpec: config.TracingSpec{},
 		})
->>>>>>> ac9256f2
 		req := &runtimev1pb.UnlockRequest{
 			StoreName:  "mock",
 			ResourceId: "resource",
