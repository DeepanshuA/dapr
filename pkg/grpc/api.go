/*
Copyright 2021 The Dapr Authors
Licensed under the Apache License, Version 2.0 (the "License");
you may not use this file except in compliance with the License.
You may obtain a copy of the License at
    http://www.apache.org/licenses/LICENSE-2.0
Unless required by applicable law or agreed to in writing, software
distributed under the License is distributed on an "AS IS" BASIS,
WITHOUT WARRANTIES OR CONDITIONS OF ANY KIND, either express or implied.
See the License for the specific language governing permissions and
limitations under the License.
*/

package grpc

import (
	"context"
	"encoding/json"
	"errors"
	"fmt"
	"sort"
	"strconv"
	"strings"
	"sync"
	"time"

	"github.com/dapr/components-contrib/lock"
	lockLoader "github.com/dapr/dapr/pkg/components/lock"
	"github.com/dapr/dapr/pkg/version"

	"github.com/dapr/components-contrib/configuration"

	"google.golang.org/grpc"
	"google.golang.org/grpc/codes"
	"google.golang.org/grpc/metadata"
	"google.golang.org/grpc/status"
	"google.golang.org/protobuf/types/known/emptypb"

	"github.com/dapr/components-contrib/bindings"
	"github.com/dapr/components-contrib/contenttype"
<<<<<<< HEAD
	"github.com/dapr/components-contrib/health"
	contrib_metadata "github.com/dapr/components-contrib/metadata"
=======
	contribMetadata "github.com/dapr/components-contrib/metadata"
>>>>>>> f0dd0f5b
	"github.com/dapr/components-contrib/pubsub"
	"github.com/dapr/components-contrib/secretstores"
	"github.com/dapr/components-contrib/state"
	"github.com/dapr/dapr/pkg/acl"
	"github.com/dapr/dapr/pkg/actors"
	componentsV1alpha "github.com/dapr/dapr/pkg/apis/components/v1alpha1"
	"github.com/dapr/dapr/pkg/channel"
	stateLoader "github.com/dapr/dapr/pkg/components/state"
	"github.com/dapr/dapr/pkg/concurrency"
	"github.com/dapr/dapr/pkg/config"
	diag "github.com/dapr/dapr/pkg/diagnostics"
	diagUtils "github.com/dapr/dapr/pkg/diagnostics/utils"
	"github.com/dapr/dapr/pkg/encryption"
	"github.com/dapr/dapr/pkg/messages"
	"github.com/dapr/dapr/pkg/messaging"
	invokev1 "github.com/dapr/dapr/pkg/messaging/v1"
	commonv1pb "github.com/dapr/dapr/pkg/proto/common/v1"
	internalv1pb "github.com/dapr/dapr/pkg/proto/internals/v1"
	runtimev1pb "github.com/dapr/dapr/pkg/proto/runtime/v1"
	"github.com/dapr/dapr/pkg/resiliency"
	"github.com/dapr/dapr/pkg/resiliency/breaker"
	runtimePubsub "github.com/dapr/dapr/pkg/runtime/pubsub"
)

const (
	daprHTTPStatusHeader  = "dapr-http-status"
	daprRuntimeVersionKey = "daprRuntimeVersion"
)

// API is the gRPC interface for the Dapr gRPC API. It implements both the internal and external proto definitions.
//
//nolint:nosnakecase
type API interface {
	// DaprInternal Service methods
	CallActor(ctx context.Context, in *internalv1pb.InternalInvokeRequest) (*internalv1pb.InternalInvokeResponse, error)
	CallLocal(ctx context.Context, in *internalv1pb.InternalInvokeRequest) (*internalv1pb.InternalInvokeResponse, error)

	// Dapr Service methods
	PublishEvent(ctx context.Context, in *runtimev1pb.PublishEventRequest) (*emptypb.Empty, error)
	InvokeService(ctx context.Context, in *runtimev1pb.InvokeServiceRequest) (*commonv1pb.InvokeResponse, error)
	InvokeBinding(ctx context.Context, in *runtimev1pb.InvokeBindingRequest) (*runtimev1pb.InvokeBindingResponse, error)
	CheckAllComponentsHealthAlpha1(ctx context.Context, in *runtimev1pb.CheckAllComponentsHealthRequest) (*runtimev1pb.CheckAllComponentsHealthResponse, error)
	CheckHealthAlpha1(ctx context.Context, in *runtimev1pb.CheckHealthRequest) (*emptypb.Empty, error)
	GetState(ctx context.Context, in *runtimev1pb.GetStateRequest) (*runtimev1pb.GetStateResponse, error)
	GetBulkState(ctx context.Context, in *runtimev1pb.GetBulkStateRequest) (*runtimev1pb.GetBulkStateResponse, error)
	GetSecret(ctx context.Context, in *runtimev1pb.GetSecretRequest) (*runtimev1pb.GetSecretResponse, error)
	GetBulkSecret(ctx context.Context, in *runtimev1pb.GetBulkSecretRequest) (*runtimev1pb.GetBulkSecretResponse, error)
	GetConfigurationAlpha1(ctx context.Context, in *runtimev1pb.GetConfigurationRequest) (*runtimev1pb.GetConfigurationResponse, error)
	SubscribeConfigurationAlpha1(request *runtimev1pb.SubscribeConfigurationRequest, configurationServer runtimev1pb.Dapr_SubscribeConfigurationAlpha1Server) error
	UnsubscribeConfigurationAlpha1(ctx context.Context, request *runtimev1pb.UnsubscribeConfigurationRequest) (*runtimev1pb.UnsubscribeConfigurationResponse, error)
	SaveState(ctx context.Context, in *runtimev1pb.SaveStateRequest) (*emptypb.Empty, error)
	QueryStateAlpha1(ctx context.Context, in *runtimev1pb.QueryStateRequest) (*runtimev1pb.QueryStateResponse, error)
	DeleteState(ctx context.Context, in *runtimev1pb.DeleteStateRequest) (*emptypb.Empty, error)
	DeleteBulkState(ctx context.Context, in *runtimev1pb.DeleteBulkStateRequest) (*emptypb.Empty, error)
	ExecuteStateTransaction(ctx context.Context, in *runtimev1pb.ExecuteStateTransactionRequest) (*emptypb.Empty, error)
	SetAppChannel(appChannel channel.AppChannel)
	SetDirectMessaging(directMessaging messaging.DirectMessaging)
	SetActorRuntime(actor actors.Actors)
	RegisterActorTimer(ctx context.Context, in *runtimev1pb.RegisterActorTimerRequest) (*emptypb.Empty, error)
	UnregisterActorTimer(ctx context.Context, in *runtimev1pb.UnregisterActorTimerRequest) (*emptypb.Empty, error)
	RegisterActorReminder(ctx context.Context, in *runtimev1pb.RegisterActorReminderRequest) (*emptypb.Empty, error)
	UnregisterActorReminder(ctx context.Context, in *runtimev1pb.UnregisterActorReminderRequest) (*emptypb.Empty, error)
	RenameActorReminder(ctx context.Context, in *runtimev1pb.RenameActorReminderRequest) (*emptypb.Empty, error)
	GetActorState(ctx context.Context, in *runtimev1pb.GetActorStateRequest) (*runtimev1pb.GetActorStateResponse, error)
	ExecuteActorStateTransaction(ctx context.Context, in *runtimev1pb.ExecuteActorStateTransactionRequest) (*emptypb.Empty, error)
	InvokeActor(ctx context.Context, in *runtimev1pb.InvokeActorRequest) (*runtimev1pb.InvokeActorResponse, error)
	TryLockAlpha1(ctx context.Context, in *runtimev1pb.TryLockRequest) (*runtimev1pb.TryLockResponse, error)
	UnlockAlpha1(ctx context.Context, in *runtimev1pb.UnlockRequest) (*runtimev1pb.UnlockResponse, error)
	// Gets metadata of the sidecar
	GetMetadata(ctx context.Context, in *emptypb.Empty) (*runtimev1pb.GetMetadataResponse, error)
	// Sets value in extended metadata of the sidecar
	SetMetadata(ctx context.Context, in *runtimev1pb.SetMetadataRequest) (*emptypb.Empty, error)
	// Shutdown the sidecar
	Shutdown(ctx context.Context, in *emptypb.Empty) (*emptypb.Empty, error)
}

type api struct {
	actor                      actors.Actors
	directMessaging            messaging.DirectMessaging
	appChannel                 channel.AppChannel
	resiliency                 resiliency.Provider
	stateStores                map[string]state.Store
	transactionalStateStores   map[string]state.TransactionalStore
	secretStores               map[string]secretstores.SecretStore
	inputBindings              map[string]bindings.InputBinding
	outputBindings             map[string]bindings.OutputBinding
	secretsConfiguration       map[string]config.SecretsScope
	configurationStores        map[string]configuration.Store
	configurationSubscribe     map[string]chan struct{} // store map[storeName||key1,key2] -> stopChan
	configurationSubscribeLock sync.Mutex
	lockStores                 map[string]lock.Store
	pubsubAdapter              runtimePubsub.Adapter
	id                         string
	sendToOutputBindingFn      func(name string, req *bindings.InvokeRequest) (*bindings.InvokeResponse, error)
	tracingSpec                config.TracingSpec
	accessControlList          *config.AccessControlList
	appProtocol                string
	extendedMetadata           sync.Map
<<<<<<< HEAD
	components                 []components_v1alpha.Component
	getComponentsFn            func() []components_v1alpha.Component
=======
>>>>>>> f0dd0f5b
	shutdown                   func()
	getComponentsFn            func() []componentsV1alpha.Component
	getComponentsCapabilitesFn func() map[string][]string
	daprRunTimeVersion         string
}

func (a *api) TryLockAlpha1(ctx context.Context, req *runtimev1pb.TryLockRequest) (*runtimev1pb.TryLockResponse, error) {
	// 1. validate
	if a.lockStores == nil || len(a.lockStores) == 0 {
		err := status.Error(codes.FailedPrecondition, messages.ErrLockStoresNotConfigured)
		apiServerLogger.Debug(err)
		return &runtimev1pb.TryLockResponse{}, err
	}
	if req.ResourceId == "" {
		err := status.Errorf(codes.InvalidArgument, messages.ErrResourceIDEmpty, req.StoreName)
		return &runtimev1pb.TryLockResponse{}, err
	}
	if req.LockOwner == "" {
		err := status.Errorf(codes.InvalidArgument, messages.ErrLockOwnerEmpty, req.StoreName)
		return &runtimev1pb.TryLockResponse{}, err
	}
	if req.ExpiryInSeconds <= 0 {
		err := status.Errorf(codes.InvalidArgument, messages.ErrExpiryInSecondsNotPositive, req.StoreName)
		return &runtimev1pb.TryLockResponse{}, err
	}
	// 2. find lock component
	store, ok := a.lockStores[req.StoreName]
	if !ok {
		return &runtimev1pb.TryLockResponse{}, status.Errorf(codes.InvalidArgument, messages.ErrLockStoreNotFound, req.StoreName)
	}
	// 3. convert request
	compReq := TryLockRequestToComponentRequest(req)
	// modify key
	var err error
	compReq.ResourceID, err = lockLoader.GetModifiedLockKey(compReq.ResourceID, req.StoreName, a.id)
	if err != nil {
		apiServerLogger.Debug(err)
		return &runtimev1pb.TryLockResponse{}, err
	}
	// 4. delegate to the component
	compResp, err := store.TryLock(compReq)
	if err != nil {
		apiServerLogger.Debug(err)
		return &runtimev1pb.TryLockResponse{}, err
	}
	// 5. convert response
	resp := TryLockResponseToGrpcResponse(compResp)
	return resp, nil
}

func (a *api) UnlockAlpha1(ctx context.Context, req *runtimev1pb.UnlockRequest) (*runtimev1pb.UnlockResponse, error) {
	// 1. validate
	if a.lockStores == nil || len(a.lockStores) == 0 {
		err := status.Error(codes.FailedPrecondition, messages.ErrLockStoresNotConfigured)
		apiServerLogger.Debug(err)
		return newInternalErrorUnlockResponse(), err
	}
	if req.ResourceId == "" {
		err := status.Errorf(codes.InvalidArgument, messages.ErrResourceIDEmpty, req.StoreName)
		return newInternalErrorUnlockResponse(), err
	}
	if req.LockOwner == "" {
		err := status.Errorf(codes.InvalidArgument, messages.ErrLockOwnerEmpty, req.StoreName)
		return newInternalErrorUnlockResponse(), err
	}
	// 2. find store component
	store, ok := a.lockStores[req.StoreName]
	if !ok {
		return newInternalErrorUnlockResponse(), status.Errorf(codes.InvalidArgument, messages.ErrLockStoreNotFound, req.StoreName)
	}
	// 3. convert request
	compReq := UnlockGrpcToComponentRequest(req)
	// modify key
	var err error
	compReq.ResourceID, err = lockLoader.GetModifiedLockKey(compReq.ResourceID, req.StoreName, a.id)
	if err != nil {
		apiServerLogger.Debug(err)
		return newInternalErrorUnlockResponse(), err
	}
	// 4. delegate to the component
	compResp, err := store.Unlock(compReq)
	if err != nil {
		apiServerLogger.Debug(err)
		return newInternalErrorUnlockResponse(), err
	}
	// 5. convert response
	resp := UnlockResponseToGrpcResponse(compResp)
	return resp, nil
}

func newInternalErrorUnlockResponse() *runtimev1pb.UnlockResponse {
	return &runtimev1pb.UnlockResponse{
		Status: runtimev1pb.UnlockResponse_INTERNAL_ERROR, //nolint:nosnakecase
	}
}

func TryLockRequestToComponentRequest(req *runtimev1pb.TryLockRequest) *lock.TryLockRequest {
	result := &lock.TryLockRequest{}
	if req == nil {
		return result
	}
	result.ResourceID = req.ResourceId
	result.LockOwner = req.LockOwner
	result.ExpiryInSeconds = req.ExpiryInSeconds
	return result
}

func TryLockResponseToGrpcResponse(compResponse *lock.TryLockResponse) *runtimev1pb.TryLockResponse {
	result := &runtimev1pb.TryLockResponse{}
	if compResponse == nil {
		return result
	}
	result.Success = compResponse.Success
	return result
}

func UnlockGrpcToComponentRequest(req *runtimev1pb.UnlockRequest) *lock.UnlockRequest {
	result := &lock.UnlockRequest{}
	if req == nil {
		return result
	}
	result.ResourceID = req.ResourceId
	result.LockOwner = req.LockOwner
	return result
}

func UnlockResponseToGrpcResponse(compResp *lock.UnlockResponse) *runtimev1pb.UnlockResponse {
	result := &runtimev1pb.UnlockResponse{}
	if compResp == nil {
		return result
	}
	result.Status = runtimev1pb.UnlockResponse_Status(compResp.Status) //nolint:nosnakecase
	return result
}

// NewAPI returns a new gRPC API.
func NewAPI(
	appID string, appChannel channel.AppChannel,
	resiliency resiliency.Provider,
	stateStores map[string]state.Store,
	secretStores map[string]secretstores.SecretStore,
	inputBindings map[string]bindings.InputBinding,
	outputBindings map[string]bindings.OutputBinding,
	secretsConfiguration map[string]config.SecretsScope,
	configurationStores map[string]configuration.Store,
	lockStores map[string]lock.Store,
	pubsubAdapter runtimePubsub.Adapter,
	directMessaging messaging.DirectMessaging,
	actor actors.Actors,
	sendToOutputBindingFn func(name string, req *bindings.InvokeRequest) (*bindings.InvokeResponse, error),
	tracingSpec config.TracingSpec,
	accessControlList *config.AccessControlList,
	appProtocol string,
	getComponentsFn func() []componentsV1alpha.Component,
	shutdown func(),
	getComponentsCapabilitiesFn func() map[string][]string,
) API {
	transactionalStateStores := map[string]state.TransactionalStore{}
	for key, store := range stateStores {
		if state.FeatureTransactional.IsPresent(store.Features()) {
			transactionalStateStores[key] = store.(state.TransactionalStore)
		}
	}
	return &api{
		directMessaging:            directMessaging,
		actor:                      actor,
		id:                         appID,
		resiliency:                 resiliency,
		appChannel:                 appChannel,
		pubsubAdapter:              pubsubAdapter,
		stateStores:                stateStores,
		inputBindings:              inputBindings,
		outputBindings:             outputBindings,
		transactionalStateStores:   transactionalStateStores,
		secretStores:               secretStores,
		configurationStores:        configurationStores,
		configurationSubscribe:     make(map[string]chan struct{}),
		lockStores:                 lockStores,
		secretsConfiguration:       secretsConfiguration,
		sendToOutputBindingFn:      sendToOutputBindingFn,
		tracingSpec:                tracingSpec,
		accessControlList:          accessControlList,
		appProtocol:                appProtocol,
		getComponentsFn:            getComponentsFn,
		shutdown:                   shutdown,
		getComponentsFn:            getComponentsFn,
		getComponentsCapabilitesFn: getComponentsCapabilitiesFn,
		daprRunTimeVersion:         version.Version(),
	}
}

// CallLocal is used for internal dapr to dapr calls. It is invoked by another Dapr instance with a request to the local app.
func (a *api) CallLocal(ctx context.Context, in *internalv1pb.InternalInvokeRequest) (*internalv1pb.InternalInvokeResponse, error) {
	if a.appChannel == nil {
		return nil, status.Error(codes.Internal, messages.ErrChannelNotFound)
	}

	req, err := invokev1.InternalInvokeRequest(in)
	if err != nil {
		return nil, status.Errorf(codes.InvalidArgument, messages.ErrInternalInvokeRequest, err.Error())
	}

	if a.accessControlList != nil {
		// An access control policy has been specified for the app. Apply the policies.
		operation := req.Message().Method
		var httpVerb commonv1pb.HTTPExtension_Verb //nolint:nosnakecase
		// Get the http verb in case the application protocol is http
		if a.appProtocol == config.HTTPProtocol && req.Metadata() != nil && len(req.Metadata()) > 0 {
			httpExt := req.Message().GetHttpExtension()
			if httpExt != nil {
				httpVerb = httpExt.GetVerb()
			}
		}
		callAllowed, errMsg := acl.ApplyAccessControlPolicies(ctx, operation, httpVerb, a.appProtocol, a.accessControlList)

		if !callAllowed {
			return nil, status.Errorf(codes.PermissionDenied, errMsg)
		}
	}

	resp, err := a.appChannel.InvokeMethod(ctx, req)
	if err != nil {
		err = status.Errorf(codes.Internal, messages.ErrChannelInvoke, err)
		return nil, err
	}
	return resp.Proto(), err
}

// CallActor invokes a virtual actor.
func (a *api) CallActor(ctx context.Context, in *internalv1pb.InternalInvokeRequest) (*internalv1pb.InternalInvokeResponse, error) {
	req, err := invokev1.InternalInvokeRequest(in)
	if err != nil {
		return nil, status.Errorf(codes.InvalidArgument, messages.ErrInternalInvokeRequest, err.Error())
	}

	// We don't do resiliency here as it is handled in the API layer. See InvokeActor().
	resp, err := a.actor.Call(ctx, req)
	if err != nil {
		// We have to remove the error to keep the body, so callers must re-inspect for the header in the actual response.
		if errors.Is(err, actors.ErrDaprResponseHeader) {
			return resp.Proto(), nil
		}

		err = status.Errorf(codes.Internal, messages.ErrActorInvoke, err)
		return nil, err
	}
	return resp.Proto(), nil
}

func (a *api) PublishEvent(ctx context.Context, in *runtimev1pb.PublishEventRequest) (*emptypb.Empty, error) {
	if a.pubsubAdapter == nil {
		err := status.Error(codes.FailedPrecondition, messages.ErrPubsubNotConfigured)
		apiServerLogger.Debug(err)
		return &emptypb.Empty{}, err
	}

	pubsubName := in.PubsubName
	if pubsubName == "" {
		err := status.Error(codes.InvalidArgument, messages.ErrPubsubEmpty)
		apiServerLogger.Debug(err)
		return &emptypb.Empty{}, err
	}

	thepubsub := a.pubsubAdapter.GetPubSub(pubsubName)
	if thepubsub == nil {
		err := status.Errorf(codes.InvalidArgument, messages.ErrPubsubNotFound, pubsubName)
		apiServerLogger.Debug(err)
		return &emptypb.Empty{}, err
	}

	topic := in.Topic
	if topic == "" {
		err := status.Errorf(codes.InvalidArgument, messages.ErrTopicEmpty, pubsubName)
		apiServerLogger.Debug(err)
		return &emptypb.Empty{}, err
	}

	rawPayload, metaErr := contribMetadata.IsRawPayload(in.Metadata)
	if metaErr != nil {
		err := status.Errorf(codes.InvalidArgument, messages.ErrMetadataGet, metaErr.Error())
		apiServerLogger.Debug(err)
		return &emptypb.Empty{}, err
	}

	span := diagUtils.SpanFromContext(ctx)
	// Populate W3C traceparent to cloudevent envelope
	corID := diag.SpanContextToW3CString(span.SpanContext())
	// Populate W3C tracestate to cloudevent envelope
	traceState := diag.TraceStateToW3CString(span.SpanContext())

	body := []byte{}
	if in.Data != nil {
		body = in.Data
	}

	data := body

	if !rawPayload {
		envelope, err := runtimePubsub.NewCloudEvent(&runtimePubsub.CloudEvent{
			ID:              a.id,
			Topic:           in.Topic,
			DataContentType: in.DataContentType,
			Data:            body,
			TraceID:         corID,
			TraceState:      traceState,
			Pubsub:          in.PubsubName,
		})
		if err != nil {
			err = status.Errorf(codes.InvalidArgument, messages.ErrPubsubCloudEventCreation, err.Error())
			apiServerLogger.Debug(err)
			return &emptypb.Empty{}, err
		}

		features := thepubsub.Features()
		pubsub.ApplyMetadata(envelope, features, in.Metadata)

		data, err = json.Marshal(envelope)
		if err != nil {
			err = status.Errorf(codes.InvalidArgument, messages.ErrPubsubCloudEventsSer, topic, pubsubName, err.Error())
			apiServerLogger.Debug(err)
			return &emptypb.Empty{}, err
		}
	}

	req := pubsub.PublishRequest{
		PubsubName: pubsubName,
		Topic:      topic,
		Data:       data,
		Metadata:   in.Metadata,
	}

	start := time.Now()
	err := a.pubsubAdapter.Publish(&req)
	elapsed := diag.ElapsedSince(start)

	diag.DefaultComponentMonitoring.PubsubEgressEvent(context.Background(), pubsubName, topic, err == nil, elapsed)

	if err != nil {
		nerr := status.Errorf(codes.Internal, messages.ErrPubsubPublishMessage, topic, pubsubName, err.Error())
		if errors.As(err, &runtimePubsub.NotAllowedError{}) {
			nerr = status.Errorf(codes.PermissionDenied, err.Error())
		}

		if errors.As(err, &runtimePubsub.NotFoundError{}) {
			nerr = status.Errorf(codes.NotFound, err.Error())
		}
		apiServerLogger.Debug(nerr)
		return &emptypb.Empty{}, nerr
	}

	return &emptypb.Empty{}, nil
}

func (a *api) InvokeService(ctx context.Context, in *runtimev1pb.InvokeServiceRequest) (*commonv1pb.InvokeResponse, error) {
	req := invokev1.FromInvokeRequestMessage(in.GetMessage())

	if incomingMD, ok := metadata.FromIncomingContext(ctx); ok {
		req.WithMetadata(incomingMD)
	}

	if a.directMessaging == nil {
		return nil, status.Errorf(codes.Internal, messages.ErrDirectInvokeNotReady)
	}

	policy := a.resiliency.EndpointPolicy(ctx, in.Id, fmt.Sprintf("%s:%s", in.Id, req.Message().Method))
	var resp *invokev1.InvokeMethodResponse
	var requestErr bool
	respError := policy(func(ctx context.Context) (rErr error) {
		requestErr = false
		resp, rErr = a.directMessaging.Invoke(ctx, in.Id, req)

		if rErr != nil {
			requestErr = true
			rErr = status.Errorf(codes.Internal, messages.ErrDirectInvoke, in.Id, rErr)
			return rErr
		}

		headerMD := invokev1.InternalMetadataToGrpcMetadata(ctx, resp.Headers(), true)

		// If the status is OK, respError will be nil.
		var respError error
		if resp.IsHTTPResponse() {
			errorMessage := []byte("")
			if resp != nil {
				_, errorMessage = resp.RawData()
			}
			respError = invokev1.ErrorFromHTTPResponseCode(int(resp.Status().Code), string(errorMessage))
			// Populate http status code to header
			headerMD.Set(daprHTTPStatusHeader, strconv.Itoa(int(resp.Status().Code)))
		} else {
			respError = invokev1.ErrorFromInternalStatus(resp.Status())
			// ignore trailer if appchannel uses HTTP
			grpc.SetTrailer(ctx, invokev1.InternalMetadataToGrpcMetadata(ctx, resp.Trailers(), false))
		}

		grpc.SetHeader(ctx, headerMD)

		return respError
	})

	// In this case, there was an error with the actual request or a resiliency policy stopped the request.
	if requestErr || (errors.Is(respError, context.DeadlineExceeded) || breaker.IsErrorPermanent(respError)) {
		return nil, respError
	}
	return resp.Message(), respError
}

func (a *api) InvokeBinding(ctx context.Context, in *runtimev1pb.InvokeBindingRequest) (*runtimev1pb.InvokeBindingResponse, error) {
	req := &bindings.InvokeRequest{
		Metadata:  make(map[string]string),
		Operation: bindings.OperationKind(in.Operation),
	}
	for key, val := range in.Metadata {
		req.Metadata[key] = val
	}

	// Allow for distributed tracing by passing context metadata.
	if incomingMD, ok := metadata.FromIncomingContext(ctx); ok {
		for key, val := range incomingMD {
			req.Metadata[key] = val[0]
		}
	}

	if in.Data != nil {
		req.Data = in.Data
	}

	r := &runtimev1pb.InvokeBindingResponse{}
	start := time.Now()
	resp, err := a.sendToOutputBindingFn(in.Name, req)
	elapsed := diag.ElapsedSince(start)

	diag.DefaultComponentMonitoring.OutputBindingEvent(context.Background(), in.Name, in.Operation, err == nil, elapsed)

	if err != nil {
		err = status.Errorf(codes.Internal, messages.ErrInvokeOutputBinding, in.Name, err.Error())
		apiServerLogger.Debug(err)
		return r, err
	}

	if resp != nil {
		r.Data = resp.Data
		r.Metadata = resp.Metadata
	}
	return r, nil
}

func (a *api) GetBulkState(ctx context.Context, in *runtimev1pb.GetBulkStateRequest) (*runtimev1pb.GetBulkStateResponse, error) {
	store, err := a.getStateStore(in.StoreName)
	if err != nil {
		apiServerLogger.Debug(err)
		return &runtimev1pb.GetBulkStateResponse{}, err
	}

	bulkResp := &runtimev1pb.GetBulkStateResponse{}
	if len(in.Keys) == 0 {
		return bulkResp, nil
	}

	// try bulk get first
	reqs := make([]state.GetRequest, len(in.Keys))
	for i, k := range in.Keys {
		key, err1 := stateLoader.GetModifiedStateKey(k, in.StoreName, a.id)
		if err1 != nil {
			return &runtimev1pb.GetBulkStateResponse{}, err1
		}
		r := state.GetRequest{
			Key:      key,
			Metadata: in.Metadata,
		}
		reqs[i] = r
	}

	start := time.Now()
	var bulkGet bool
	var responses []state.BulkGetResponse
	policy := a.resiliency.ComponentOutboundPolicy(ctx, in.StoreName, resiliency.Statestore)
	err = policy(func(ctx context.Context) (rErr error) {
		bulkGet, responses, rErr = store.BulkGet(reqs)
		return rErr
	})
	elapsed := diag.ElapsedSince(start)

	diag.DefaultComponentMonitoring.StateInvoked(ctx, in.StoreName, diag.BulkGet, err == nil, elapsed)

	// if store supports bulk get
	if bulkGet {
		if err != nil {
			return bulkResp, err
		}
		for i := 0; i < len(responses); i++ {
			item := &runtimev1pb.BulkStateItem{
				Key:      stateLoader.GetOriginalStateKey(responses[i].Key),
				Data:     responses[i].Data,
				Etag:     stringValueOrEmpty(responses[i].ETag),
				Metadata: responses[i].Metadata,
				Error:    responses[i].Error,
			}
			bulkResp.Items = append(bulkResp.Items, item)
		}
		return bulkResp, nil
	}

	// if store doesn't support bulk get, fallback to call get() method one by one
	limiter := concurrency.NewLimiter(int(in.Parallelism))
	n := len(reqs)
	resultCh := make(chan *runtimev1pb.BulkStateItem, n)
	for i := 0; i < n; i++ {
		fn := func(param interface{}) {
			req := param.(*state.GetRequest)
			var r *state.GetResponse
			err = policy(func(ctx context.Context) (rErr error) {
				r, rErr = store.Get(req)
				return rErr
			})

			item := &runtimev1pb.BulkStateItem{
				Key: stateLoader.GetOriginalStateKey(req.Key),
			}
			if err != nil {
				item.Error = err.Error()
			} else if r != nil {
				item.Data = r.Data
				item.Etag = stringValueOrEmpty(r.ETag)
				item.Metadata = r.Metadata
			}
			resultCh <- item
		}
		limiter.Execute(fn, &reqs[i])
	}
	limiter.Wait()
	// collect result
	resultLen := len(resultCh)
	for i := 0; i < resultLen; i++ {
		item := <-resultCh

		if encryption.EncryptedStateStore(in.StoreName) {
			val, err := encryption.TryDecryptValue(in.StoreName, item.Data)
			if err != nil {
				item.Error = err.Error()
				apiServerLogger.Debug(err)

				continue
			}

			item.Data = val
		}

		bulkResp.Items = append(bulkResp.Items, item)
	}
	return bulkResp, nil
}

func (a *api) getStateStore(name string) (state.Store, error) {
	if a.stateStores == nil || len(a.stateStores) == 0 {
		return nil, status.Error(codes.FailedPrecondition, messages.ErrStateStoresNotConfigured)
	}

	if a.stateStores[name] == nil {
		return nil, status.Errorf(codes.InvalidArgument, messages.ErrStateStoreNotFound, name)
	}
	return a.stateStores[name], nil
}

func (a *api) getComponent(componentKind string, componentName string) (component interface{}) {
	switch componentKind {
	case "state":
		if statestore := a.stateStores[componentName]; statestore != nil {
			component = statestore
		}
	case "pubsub":
		if pubsub := a.pubsubAdapter.GetPubSub(componentName); pubsub != nil {
			component = pubsub
		}
	case "secretstores":
		if secretstore := a.secretStores[componentName]; secretstore != nil {
			component = secretstore
		}
	case "bindings":
		if inputbinding := a.inputBindings[componentName]; inputbinding != nil {
			component = inputbinding
		} else if outputbinding := a.outputBindings[componentName]; outputbinding != nil {
			component = outputbinding
		}
	}
	return
}

func (a *api) CheckAllComponentsHealthAlpha1(ctx context.Context, in *runtimev1pb.CheckAllComponentsHealthRequest) (*runtimev1pb.CheckAllComponentsHealthResponse, error) {
	i := 0
	components := a.getComponentsFn()
	hresp := &runtimev1pb.CheckAllComponentsHealthResponse{
		Results: make([]*runtimev1pb.CheckAllComponentsHealthItem, len(components)),
	}
	for _, comp := range components {
		a.allComponentsHealthResponePopulator(strings.Split(comp.Spec.Type, ".")[0], hresp, i, comp.Name)
		i++
	}
	// b, _ := json.Marshal(hresp)
	return hresp, nil
}

func (a *api) allComponentsHealthResponePopulator(componentType string, hresp *runtimev1pb.CheckAllComponentsHealthResponse, ind int, name string) {
	status, err := a.CheckHealthUtil(componentType, name)

	hresp.Results[ind] = &runtimev1pb.CheckAllComponentsHealthItem{
		ComponentName: name,
		Type:          componentType,
		Status:        status,
	}
	if err != nil {
		hresp.Results[ind].Error = err.Error()
	}
}

func (a *api) CheckHealthAlpha1(ctx context.Context, in *runtimev1pb.CheckHealthRequest) (*emptypb.Empty, error) {
	componentName := in.ComponentName
	components := a.getComponentsFn()
	for _, comp := range components {
		if componentName == comp.Name {
			_, err := a.CheckHealthUtil(strings.Split(comp.Spec.Type, ".")[0], comp.Name)
			return &emptypb.Empty{}, err
		}
	}
	err := status.Errorf(codes.InvalidArgument, messages.ErrComponentWitNameNotFound, in.ComponentName)
	apiServerLogger.Debug(err)

	return &emptypb.Empty{}, err
}

func (a *api) CheckHealthUtil(componentKind string, componentName string) (out string, err error) {
	component := a.getComponent(componentKind, componentName)

	if component == nil {
		err := status.Errorf(codes.InvalidArgument, messages.ErrComponentNotFound, componentKind, componentName)
		apiServerLogger.Debug(err)

		return "undefined", err
	}

	if pinger, ok := component.(health.Pinger); ok {
		err := pinger.Ping()
		if err != nil {
			apiServerLogger.Debug(err)

			return "not_ok", err
		}
	} else {
		err := status.Errorf(codes.Unimplemented, messages.ErrComponentNotImplemented, componentName)
		return "undefined", err
	}

	return "ok", nil
}

func (a *api) GetState(ctx context.Context, in *runtimev1pb.GetStateRequest) (*runtimev1pb.GetStateResponse, error) {
	store, err := a.getStateStore(in.StoreName)
	if err != nil {
		apiServerLogger.Debug(err)
		return &runtimev1pb.GetStateResponse{}, err
	}
	key, err := stateLoader.GetModifiedStateKey(in.Key, in.StoreName, a.id)
	if err != nil {
		return &runtimev1pb.GetStateResponse{}, err
	}
	req := state.GetRequest{
		Key:      key,
		Metadata: in.Metadata,
		Options: state.GetStateOption{
			Consistency: stateConsistencyToString(in.Consistency),
		},
	}

	start := time.Now()
	policy := a.resiliency.ComponentOutboundPolicy(ctx, in.StoreName, resiliency.Statestore)
	var getResponse *state.GetResponse
	err = policy(func(ctx context.Context) (rErr error) {
		getResponse, rErr = store.Get(&req)
		return rErr
	})
	elapsed := diag.ElapsedSince(start)

	diag.DefaultComponentMonitoring.StateInvoked(ctx, in.StoreName, diag.Get, err == nil, elapsed)

	if err != nil {
		err = status.Errorf(codes.Internal, messages.ErrStateGet, in.Key, in.StoreName, err.Error())
		apiServerLogger.Debug(err)
		return &runtimev1pb.GetStateResponse{}, err
	}

	if encryption.EncryptedStateStore(in.StoreName) {
		val, err := encryption.TryDecryptValue(in.StoreName, getResponse.Data)
		if err != nil {
			err = status.Errorf(codes.Internal, messages.ErrStateGet, in.Key, in.StoreName, err.Error())
			apiServerLogger.Debug(err)
			return &runtimev1pb.GetStateResponse{}, err
		}

		getResponse.Data = val
	}

	response := &runtimev1pb.GetStateResponse{}
	if getResponse != nil {
		response.Etag = stringValueOrEmpty(getResponse.ETag)
		response.Data = getResponse.Data
		response.Metadata = getResponse.Metadata
	}
	return response, nil
}

func (a *api) SaveState(ctx context.Context, in *runtimev1pb.SaveStateRequest) (*emptypb.Empty, error) {
	store, err := a.getStateStore(in.StoreName)
	if err != nil {
		apiServerLogger.Debug(err)
		return &emptypb.Empty{}, err
	}

	reqs := []state.SetRequest{}
	for _, s := range in.States {
		key, err1 := stateLoader.GetModifiedStateKey(s.Key, in.StoreName, a.id)
		if err1 != nil {
			return &emptypb.Empty{}, err1
		}
		req := state.SetRequest{
			Key:      key,
			Metadata: s.Metadata,
		}

		if contentType, ok := req.Metadata[contribMetadata.ContentType]; ok && contentType == contenttype.JSONContentType {
			if err1 = json.Unmarshal(s.Value, &req.Value); err1 != nil {
				return &emptypb.Empty{}, err1
			}
		} else {
			req.Value = s.Value
		}

		if s.Etag != nil {
			req.ETag = &s.Etag.Value
		}
		if s.Options != nil {
			req.Options = state.SetStateOption{
				Consistency: stateConsistencyToString(s.Options.Consistency),
				Concurrency: stateConcurrencyToString(s.Options.Concurrency),
			}
		}
		if encryption.EncryptedStateStore(in.StoreName) {
			val, encErr := encryption.TryEncryptValue(in.StoreName, s.Value)
			if encErr != nil {
				apiServerLogger.Debug(encErr)
				return &emptypb.Empty{}, encErr
			}

			req.Value = val
		}

		reqs = append(reqs, req)
	}

	start := time.Now()
	policy := a.resiliency.ComponentOutboundPolicy(ctx, in.StoreName, resiliency.Statestore)
	err = policy(func(ctx context.Context) error {
		return store.BulkSet(reqs)
	})
	elapsed := diag.ElapsedSince(start)

	diag.DefaultComponentMonitoring.StateInvoked(ctx, in.StoreName, diag.Set, err == nil, elapsed)

	if err != nil {
		err = a.stateErrorResponse(err, messages.ErrStateSave, in.StoreName, err.Error())
		apiServerLogger.Debug(err)
		return &emptypb.Empty{}, err
	}
	return &emptypb.Empty{}, nil
}

func (a *api) QueryStateAlpha1(ctx context.Context, in *runtimev1pb.QueryStateRequest) (*runtimev1pb.QueryStateResponse, error) {
	ret := &runtimev1pb.QueryStateResponse{}

	store, err := a.getStateStore(in.StoreName)
	if err != nil {
		apiServerLogger.Debug(err)
		return ret, err
	}

	querier, ok := store.(state.Querier)
	if !ok {
		err = status.Errorf(codes.Unimplemented, messages.ErrNotFound, "Query")
		apiServerLogger.Debug(err)
		return ret, err
	}

	if encryption.EncryptedStateStore(in.StoreName) {
		err = status.Errorf(codes.Aborted, messages.ErrStateQuery, in.GetStoreName(), "cannot query encrypted store")
		apiServerLogger.Debug(err)
		return ret, err
	}

	var req state.QueryRequest
	if err = json.Unmarshal([]byte(in.GetQuery()), &req.Query); err != nil {
		err = status.Errorf(codes.InvalidArgument, messages.ErrMalformedRequest, err.Error())
		apiServerLogger.Debug(err)
		return ret, err
	}
	req.Metadata = in.GetMetadata()

	start := time.Now()
	policy := a.resiliency.ComponentOutboundPolicy(ctx, in.StoreName, resiliency.Statestore)
	var resp *state.QueryResponse
	err = policy(func(ctx context.Context) (rErr error) {
		resp, rErr = querier.Query(&req)
		return rErr
	})
	elapsed := diag.ElapsedSince(start)

	diag.DefaultComponentMonitoring.StateInvoked(ctx, in.StoreName, diag.StateQuery, err == nil, elapsed)

	if err != nil {
		err = status.Errorf(codes.Internal, messages.ErrStateQuery, in.GetStoreName(), err.Error())
		apiServerLogger.Debug(err)
		return ret, err
	}
	if resp == nil || len(resp.Results) == 0 {
		return ret, nil
	}

	ret.Results = make([]*runtimev1pb.QueryStateItem, len(resp.Results))
	ret.Token = resp.Token
	ret.Metadata = resp.Metadata

	for i := range resp.Results {
		ret.Results[i] = &runtimev1pb.QueryStateItem{
			Key:  stateLoader.GetOriginalStateKey(resp.Results[i].Key),
			Data: resp.Results[i].Data,
		}
	}

	return ret, nil
}

// stateErrorResponse takes a state store error, format and args and returns a status code encoded gRPC error.
func (a *api) stateErrorResponse(err error, format string, args ...interface{}) error {
	e, ok := err.(*state.ETagError)
	if !ok {
		return status.Errorf(codes.Internal, format, args...)
	}
	switch e.Kind() {
	case state.ETagMismatch:
		return status.Errorf(codes.Aborted, format, args...)
	case state.ETagInvalid:
		return status.Errorf(codes.InvalidArgument, format, args...)
	}

	return status.Errorf(codes.Internal, format, args...)
}

func (a *api) DeleteState(ctx context.Context, in *runtimev1pb.DeleteStateRequest) (*emptypb.Empty, error) {
	store, err := a.getStateStore(in.StoreName)
	if err != nil {
		apiServerLogger.Debug(err)
		return &emptypb.Empty{}, err
	}

	key, err := stateLoader.GetModifiedStateKey(in.Key, in.StoreName, a.id)
	if err != nil {
		return &emptypb.Empty{}, err
	}
	req := state.DeleteRequest{
		Key:      key,
		Metadata: in.Metadata,
	}
	if in.Etag != nil {
		req.ETag = &in.Etag.Value
	}
	if in.Options != nil {
		req.Options = state.DeleteStateOption{
			Concurrency: stateConcurrencyToString(in.Options.Concurrency),
			Consistency: stateConsistencyToString(in.Options.Consistency),
		}
	}

	start := time.Now()
	policy := a.resiliency.ComponentOutboundPolicy(ctx, in.StoreName, resiliency.Statestore)
	err = policy(func(ctx context.Context) error {
		return store.Delete(&req)
	})
	elapsed := diag.ElapsedSince(start)

	diag.DefaultComponentMonitoring.StateInvoked(ctx, in.StoreName, diag.Delete, err == nil, elapsed)

	if err != nil {
		err = a.stateErrorResponse(err, messages.ErrStateDelete, in.Key, err.Error())
		apiServerLogger.Debug(err)
		return &emptypb.Empty{}, err
	}
	return &emptypb.Empty{}, nil
}

func (a *api) DeleteBulkState(ctx context.Context, in *runtimev1pb.DeleteBulkStateRequest) (*emptypb.Empty, error) {
	store, err := a.getStateStore(in.StoreName)
	if err != nil {
		apiServerLogger.Debug(err)
		return &emptypb.Empty{}, err
	}

	reqs := make([]state.DeleteRequest, 0, len(in.States))
	for _, item := range in.States {
		key, err1 := stateLoader.GetModifiedStateKey(item.Key, in.StoreName, a.id)
		if err1 != nil {
			return &emptypb.Empty{}, err1
		}
		req := state.DeleteRequest{
			Key:      key,
			Metadata: item.Metadata,
		}
		if item.Etag != nil {
			req.ETag = &item.Etag.Value
		}
		if item.Options != nil {
			req.Options = state.DeleteStateOption{
				Concurrency: stateConcurrencyToString(item.Options.Concurrency),
				Consistency: stateConsistencyToString(item.Options.Consistency),
			}
		}
		reqs = append(reqs, req)
	}

	start := time.Now()
	policy := a.resiliency.ComponentOutboundPolicy(ctx, in.StoreName, resiliency.Statestore)
	err = policy(func(ctx context.Context) error {
		return store.BulkDelete(reqs)
	})
	elapsed := diag.ElapsedSince(start)

	diag.DefaultComponentMonitoring.StateInvoked(ctx, in.StoreName, diag.BulkDelete, err == nil, elapsed)

	if err != nil {
		apiServerLogger.Debug(err)
		return &emptypb.Empty{}, err
	}
	return &emptypb.Empty{}, nil
}

func (a *api) GetSecret(ctx context.Context, in *runtimev1pb.GetSecretRequest) (*runtimev1pb.GetSecretResponse, error) {
	if a.secretStores == nil || len(a.secretStores) == 0 {
		err := status.Error(codes.FailedPrecondition, messages.ErrSecretStoreNotConfigured)
		apiServerLogger.Debug(err)
		return &runtimev1pb.GetSecretResponse{}, err
	}

	secretStoreName := in.StoreName

	if a.secretStores[secretStoreName] == nil {
		err := status.Errorf(codes.InvalidArgument, messages.ErrSecretStoreNotFound, secretStoreName)
		apiServerLogger.Debug(err)
		return &runtimev1pb.GetSecretResponse{}, err
	}

	if !a.isSecretAllowed(in.StoreName, in.Key) {
		err := status.Errorf(codes.PermissionDenied, messages.ErrPermissionDenied, in.Key, in.StoreName)
		apiServerLogger.Debug(err)
		return &runtimev1pb.GetSecretResponse{}, err
	}

	req := secretstores.GetSecretRequest{
		Name:     in.Key,
		Metadata: in.Metadata,
	}

	start := time.Now()
	policy := a.resiliency.ComponentOutboundPolicy(ctx, secretStoreName, resiliency.Secretstore)
	var getResponse secretstores.GetSecretResponse
	err := policy(func(ctx context.Context) (rErr error) {
		getResponse, rErr = a.secretStores[secretStoreName].GetSecret(req)
		return rErr
	})
	elapsed := diag.ElapsedSince(start)

	diag.DefaultComponentMonitoring.SecretInvoked(ctx, in.StoreName, diag.Get, err == nil, elapsed)

	if err != nil {
		err = status.Errorf(codes.Internal, messages.ErrSecretGet, req.Name, secretStoreName, err.Error())
		apiServerLogger.Debug(err)
		return &runtimev1pb.GetSecretResponse{}, err
	}

	response := &runtimev1pb.GetSecretResponse{}
	if getResponse.Data != nil {
		response.Data = getResponse.Data
	}
	return response, nil
}

func (a *api) GetBulkSecret(ctx context.Context, in *runtimev1pb.GetBulkSecretRequest) (*runtimev1pb.GetBulkSecretResponse, error) {
	if a.secretStores == nil || len(a.secretStores) == 0 {
		err := status.Error(codes.FailedPrecondition, messages.ErrSecretStoreNotConfigured)
		apiServerLogger.Debug(err)
		return &runtimev1pb.GetBulkSecretResponse{}, err
	}

	secretStoreName := in.StoreName

	if a.secretStores[secretStoreName] == nil {
		err := status.Errorf(codes.InvalidArgument, messages.ErrSecretStoreNotFound, secretStoreName)
		apiServerLogger.Debug(err)
		return &runtimev1pb.GetBulkSecretResponse{}, err
	}

	req := secretstores.BulkGetSecretRequest{
		Metadata: in.Metadata,
	}

	start := time.Now()
	policy := a.resiliency.ComponentOutboundPolicy(ctx, secretStoreName, resiliency.Secretstore)
	var getResponse secretstores.BulkGetSecretResponse
	err := policy(func(ctx context.Context) (rErr error) {
		getResponse, rErr = a.secretStores[secretStoreName].BulkGetSecret(req)
		return rErr
	})
	elapsed := diag.ElapsedSince(start)

	diag.DefaultComponentMonitoring.SecretInvoked(ctx, in.StoreName, diag.BulkGet, err == nil, elapsed)

	if err != nil {
		err = status.Errorf(codes.Internal, messages.ErrBulkSecretGet, secretStoreName, err.Error())
		apiServerLogger.Debug(err)
		return &runtimev1pb.GetBulkSecretResponse{}, err
	}

	filteredSecrets := map[string]map[string]string{}
	for key, v := range getResponse.Data {
		if a.isSecretAllowed(secretStoreName, key) {
			filteredSecrets[key] = v
		} else {
			apiServerLogger.Debugf(messages.ErrPermissionDenied, key, in.StoreName)
		}
	}

	response := &runtimev1pb.GetBulkSecretResponse{}
	if getResponse.Data != nil {
		response.Data = map[string]*runtimev1pb.SecretResponse{}
		for key, v := range filteredSecrets {
			response.Data[key] = &runtimev1pb.SecretResponse{Secrets: v}
		}
	}
	return response, nil
}

func extractEtag(req *commonv1pb.StateItem) (bool, string) {
	if req.Etag != nil {
		return true, req.Etag.Value
	}
	return false, ""
}

func (a *api) ExecuteStateTransaction(ctx context.Context, in *runtimev1pb.ExecuteStateTransactionRequest) (*emptypb.Empty, error) {
	if a.stateStores == nil || len(a.stateStores) == 0 {
		err := status.Error(codes.FailedPrecondition, messages.ErrStateStoresNotConfigured)
		apiServerLogger.Debug(err)
		return &emptypb.Empty{}, err
	}

	storeName := in.StoreName

	if a.stateStores[storeName] == nil {
		err := status.Errorf(codes.InvalidArgument, messages.ErrStateStoreNotFound, storeName)
		apiServerLogger.Debug(err)
		return &emptypb.Empty{}, err
	}

	transactionalStore, ok := a.transactionalStateStores[storeName]
	if !ok {
		err := status.Errorf(codes.Unimplemented, messages.ErrStateStoreNotSupported, storeName)
		apiServerLogger.Debug(err)
		return &emptypb.Empty{}, err
	}

	operations := []state.TransactionalStateOperation{}
	for _, inputReq := range in.Operations {
		var operation state.TransactionalStateOperation
		req := inputReq.Request

		hasEtag, etag := extractEtag(req)
		key, err := stateLoader.GetModifiedStateKey(req.Key, in.StoreName, a.id)
		if err != nil {
			return &emptypb.Empty{}, err
		}
		switch state.OperationType(inputReq.OperationType) {
		case state.Upsert:
			setReq := state.SetRequest{
				Key: key,
				// Limitation:
				// components that cannot handle byte array need to deserialize/serialize in
				// component specific way in components-contrib repo.
				Value:    req.Value,
				Metadata: req.Metadata,
			}

			if hasEtag {
				setReq.ETag = &etag
			}
			if req.Options != nil {
				setReq.Options = state.SetStateOption{
					Concurrency: stateConcurrencyToString(req.Options.Concurrency),
					Consistency: stateConsistencyToString(req.Options.Consistency),
				}
			}

			operation = state.TransactionalStateOperation{
				Operation: state.Upsert,
				Request:   setReq,
			}

		case state.Delete:
			delReq := state.DeleteRequest{
				Key:      key,
				Metadata: req.Metadata,
			}

			if hasEtag {
				delReq.ETag = &etag
			}
			if req.Options != nil {
				delReq.Options = state.DeleteStateOption{
					Concurrency: stateConcurrencyToString(req.Options.Concurrency),
					Consistency: stateConsistencyToString(req.Options.Consistency),
				}
			}

			operation = state.TransactionalStateOperation{
				Operation: state.Delete,
				Request:   delReq,
			}

		default:
			err := status.Errorf(codes.Unimplemented, messages.ErrNotSupportedStateOperation, inputReq.OperationType)
			apiServerLogger.Debug(err)
			return &emptypb.Empty{}, err
		}

		operations = append(operations, operation)
	}

	if encryption.EncryptedStateStore(storeName) {
		for i, op := range operations {
			if op.Operation == state.Upsert {
				req := op.Request.(*state.SetRequest)
				data := []byte(fmt.Sprintf("%v", req.Value))
				val, err := encryption.TryEncryptValue(storeName, data)
				if err != nil {
					err = status.Errorf(codes.Internal, messages.ErrStateTransaction, err.Error())
					apiServerLogger.Debug(err)
					return &emptypb.Empty{}, err
				}

				req.Value = val
				operations[i].Request = req
			}
		}
	}

	start := time.Now()
	policy := a.resiliency.ComponentOutboundPolicy(ctx, in.StoreName, resiliency.Statestore)
	err := policy(func(ctx context.Context) error {
		return transactionalStore.Multi(&state.TransactionalStateRequest{
			Operations: operations,
			Metadata:   in.Metadata,
		})
	})
	elapsed := diag.ElapsedSince(start)

	diag.DefaultComponentMonitoring.StateInvoked(ctx, in.StoreName, diag.StateTransaction, err == nil, elapsed)

	if err != nil {
		err = status.Errorf(codes.Internal, messages.ErrStateTransaction, err.Error())
		apiServerLogger.Debug(err)
		return &emptypb.Empty{}, err
	}
	return &emptypb.Empty{}, nil
}

func (a *api) RegisterActorTimer(ctx context.Context, in *runtimev1pb.RegisterActorTimerRequest) (*emptypb.Empty, error) {
	if a.actor == nil {
		err := status.Errorf(codes.Internal, messages.ErrActorRuntimeNotFound)
		apiServerLogger.Debug(err)
		return &emptypb.Empty{}, err
	}

	req := &actors.CreateTimerRequest{
		Name:      in.Name,
		ActorID:   in.ActorId,
		ActorType: in.ActorType,
		DueTime:   in.DueTime,
		Period:    in.Period,
		TTL:       in.Ttl,
		Callback:  in.Callback,
	}

	if in.Data != nil {
		req.Data = in.Data
	}
	err := a.actor.CreateTimer(ctx, req)
	return &emptypb.Empty{}, err
}

func (a *api) UnregisterActorTimer(ctx context.Context, in *runtimev1pb.UnregisterActorTimerRequest) (*emptypb.Empty, error) {
	if a.actor == nil {
		err := status.Errorf(codes.Internal, messages.ErrActorRuntimeNotFound)
		apiServerLogger.Debug(err)
		return &emptypb.Empty{}, err
	}

	req := &actors.DeleteTimerRequest{
		Name:      in.Name,
		ActorID:   in.ActorId,
		ActorType: in.ActorType,
	}

	err := a.actor.DeleteTimer(ctx, req)
	return &emptypb.Empty{}, err
}

func (a *api) RegisterActorReminder(ctx context.Context, in *runtimev1pb.RegisterActorReminderRequest) (*emptypb.Empty, error) {
	if a.actor == nil {
		err := status.Errorf(codes.Internal, messages.ErrActorRuntimeNotFound)
		apiServerLogger.Debug(err)
		return &emptypb.Empty{}, err
	}

	req := &actors.CreateReminderRequest{
		Name:      in.Name,
		ActorID:   in.ActorId,
		ActorType: in.ActorType,
		DueTime:   in.DueTime,
		Period:    in.Period,
		TTL:       in.Ttl,
	}

	if in.Data != nil {
		req.Data = in.Data
	}
	err := a.actor.CreateReminder(ctx, req)
	return &emptypb.Empty{}, err
}

func (a *api) UnregisterActorReminder(ctx context.Context, in *runtimev1pb.UnregisterActorReminderRequest) (*emptypb.Empty, error) {
	if a.actor == nil {
		err := status.Errorf(codes.Internal, messages.ErrActorRuntimeNotFound)
		apiServerLogger.Debug(err)
		return &emptypb.Empty{}, err
	}

	req := &actors.DeleteReminderRequest{
		Name:      in.Name,
		ActorID:   in.ActorId,
		ActorType: in.ActorType,
	}

	err := a.actor.DeleteReminder(ctx, req)
	return &emptypb.Empty{}, err
}

func (a *api) RenameActorReminder(ctx context.Context, in *runtimev1pb.RenameActorReminderRequest) (*emptypb.Empty, error) {
	if a.actor == nil {
		err := status.Errorf(codes.Internal, messages.ErrActorRuntimeNotFound)
		apiServerLogger.Debug(err)
		return &emptypb.Empty{}, err
	}

	req := &actors.RenameReminderRequest{
		OldName:   in.OldName,
		ActorID:   in.ActorId,
		ActorType: in.ActorType,
		NewName:   in.NewName,
	}

	err := a.actor.RenameReminder(ctx, req)
	return &emptypb.Empty{}, err
}

func (a *api) GetActorState(ctx context.Context, in *runtimev1pb.GetActorStateRequest) (*runtimev1pb.GetActorStateResponse, error) {
	if a.actor == nil {
		err := status.Errorf(codes.Internal, messages.ErrActorRuntimeNotFound)
		apiServerLogger.Debug(err)
		return nil, err
	}

	actorType := in.ActorType
	actorID := in.ActorId
	key := in.Key

	hosted := a.actor.IsActorHosted(ctx, &actors.ActorHostedRequest{
		ActorType: actorType,
		ActorID:   actorID,
	})

	if !hosted {
		err := status.Errorf(codes.Internal, messages.ErrActorInstanceMissing)
		apiServerLogger.Debug(err)
		return nil, err
	}

	req := actors.GetStateRequest{
		ActorType: actorType,
		ActorID:   actorID,
		Key:       key,
	}

	resp, err := a.actor.GetState(ctx, &req)
	if err != nil {
		err = status.Errorf(codes.Internal, fmt.Sprintf(messages.ErrActorStateGet, err))
		apiServerLogger.Debug(err)
		return nil, err
	}

	return &runtimev1pb.GetActorStateResponse{
		Data: resp.Data,
	}, nil
}

func (a *api) ExecuteActorStateTransaction(ctx context.Context, in *runtimev1pb.ExecuteActorStateTransactionRequest) (*emptypb.Empty, error) {
	if a.actor == nil {
		err := status.Errorf(codes.Internal, messages.ErrActorRuntimeNotFound)
		apiServerLogger.Debug(err)
		return &emptypb.Empty{}, err
	}

	actorType := in.ActorType
	actorID := in.ActorId
	actorOps := []actors.TransactionalOperation{}

	for _, op := range in.Operations {
		var actorOp actors.TransactionalOperation
		switch state.OperationType(op.OperationType) {
		case state.Upsert:
			setReq := map[string]interface{}{
				"key":   op.Key,
				"value": op.Value.Value,
				// Actor state do not user other attributes from state request.
			}

			actorOp = actors.TransactionalOperation{
				Operation: actors.Upsert,
				Request:   setReq,
			}
		case state.Delete:
			delReq := map[string]interface{}{
				"key": op.Key,
				// Actor state do not user other attributes from state request.
			}

			actorOp = actors.TransactionalOperation{
				Operation: actors.Delete,
				Request:   delReq,
			}

		default:
			err := status.Errorf(codes.Unimplemented, messages.ErrNotSupportedStateOperation, op.OperationType)
			apiServerLogger.Debug(err)
			return &emptypb.Empty{}, err
		}

		actorOps = append(actorOps, actorOp)
	}

	hosted := a.actor.IsActorHosted(ctx, &actors.ActorHostedRequest{
		ActorType: actorType,
		ActorID:   actorID,
	})

	if !hosted {
		err := status.Errorf(codes.Internal, messages.ErrActorInstanceMissing)
		apiServerLogger.Debug(err)
		return &emptypb.Empty{}, err
	}

	req := actors.TransactionalRequest{
		ActorID:    actorID,
		ActorType:  actorType,
		Operations: actorOps,
	}

	err := a.actor.TransactionalStateOperation(ctx, &req)
	if err != nil {
		err = status.Errorf(codes.Internal, fmt.Sprintf(messages.ErrActorStateTransactionSave, err))
		apiServerLogger.Debug(err)
		return &emptypb.Empty{}, err
	}

	return &emptypb.Empty{}, nil
}

func (a *api) InvokeActor(ctx context.Context, in *runtimev1pb.InvokeActorRequest) (*runtimev1pb.InvokeActorResponse, error) {
	if a.actor == nil {
		err := status.Errorf(codes.Internal, messages.ErrActorRuntimeNotFound)
		apiServerLogger.Debug(err)
		return &runtimev1pb.InvokeActorResponse{}, err
	}

	req := invokev1.NewInvokeMethodRequest(in.Method)
	req.WithActor(in.ActorType, in.ActorId)
	req.WithRawData(in.Data, "")

	// Unlike other actor calls, resiliency is handled here for invocation.
	// This is due to actor invocation involving a lookup for the host.
	// Having the retry here allows us to capture that and be resilient to host failure.
	// Additionally, we don't perform timeouts at this level. This is because an actor
	// should technically wait forever on the locking mechanism. If we timeout while
	// waiting for the lock, we can also create a queue of calls that will try and continue
	// after the timeout.
	resp := invokev1.NewInvokeMethodResponse(500, "Blank request", nil)
	policy := a.resiliency.ActorPreLockPolicy(ctx, in.ActorType, in.ActorId)
	err := policy(func(ctx context.Context) (rErr error) {
		resp, rErr = a.actor.Call(ctx, req)
		return rErr
	})
	if err != nil && !errors.Is(err, actors.ErrDaprResponseHeader) {
		err = status.Errorf(codes.Internal, messages.ErrActorInvoke, err)
		apiServerLogger.Debug(err)
		return &runtimev1pb.InvokeActorResponse{}, err
	}

	_, body := resp.RawData()
	return &runtimev1pb.InvokeActorResponse{
		Data: body,
	}, nil
}

func (a *api) isSecretAllowed(storeName, key string) bool {
	if config, ok := a.secretsConfiguration[storeName]; ok {
		return config.IsSecretAllowed(key)
	}
	// By default, if a configuration is not defined for a secret store, return true.
	return true
}

func (a *api) SetAppChannel(appChannel channel.AppChannel) {
	a.appChannel = appChannel
}

func (a *api) SetDirectMessaging(directMessaging messaging.DirectMessaging) {
	a.directMessaging = directMessaging
}

func (a *api) SetActorRuntime(actor actors.Actors) {
	a.actor = actor
}

func (a *api) GetMetadata(ctx context.Context, in *emptypb.Empty) (*runtimev1pb.GetMetadataResponse, error) {
	extendedMetadata := make(map[string]string)
	// Copy synchronously so it can be serialized to JSON.
	a.extendedMetadata.Range(func(key, value interface{}) bool {
		extendedMetadata[key.(string)] = value.(string)
		return true
	})
	extendedMetadata[daprRuntimeVersionKey] = a.daprRunTimeVersion

	activeActorsCount := []*runtimev1pb.ActiveActorsCount{}
	if a.actor != nil {
		for _, actorTypeCount := range a.actor.GetActiveActorsCount(ctx) {
			activeActorsCount = append(activeActorsCount, &runtimev1pb.ActiveActorsCount{
				Type:  actorTypeCount.Type,
				Count: int32(actorTypeCount.Count),
			})
		}
	}

	components := a.getComponentsFn()
	registeredComponents := make([]*runtimev1pb.RegisteredComponents, 0, len(components))
	componentsCapabilities := a.getComponentsCapabilitesFn()
	for _, comp := range components {
		registeredComp := &runtimev1pb.RegisteredComponents{
			Name:         comp.Name,
			Version:      comp.Spec.Version,
			Type:         comp.Spec.Type,
			Capabilities: getOrDefaultCapabilities(componentsCapabilities, comp.Name),
		}
		registeredComponents = append(registeredComponents, registeredComp)
	}

	response := &runtimev1pb.GetMetadataResponse{
		Id:                   a.id,
		ExtendedMetadata:     extendedMetadata,
		RegisteredComponents: registeredComponents,
		ActiveActorsCount:    activeActorsCount,
	}

	return response, nil
}

func getOrDefaultCapabilities(dict map[string][]string, key string) []string {
	if val, ok := dict[key]; ok {
		return val
	}
	return make([]string, 0)
}

// SetMetadata Sets value in extended metadata of the sidecar.
func (a *api) SetMetadata(ctx context.Context, in *runtimev1pb.SetMetadataRequest) (*emptypb.Empty, error) {
	a.extendedMetadata.Store(in.Key, in.Value)
	return &emptypb.Empty{}, nil
}

// Shutdown the sidecar.
func (a *api) Shutdown(ctx context.Context, in *emptypb.Empty) (*emptypb.Empty, error) {
	go func() {
		<-ctx.Done()
		a.shutdown()
	}()
	return &emptypb.Empty{}, nil
}

func stringValueOrEmpty(value *string) string {
	if value == nil {
		return ""
	}

	return *value
}

func (a *api) getConfigurationStore(name string) (configuration.Store, error) {
	if a.configurationStores == nil || len(a.configurationStores) == 0 {
		return nil, status.Error(codes.FailedPrecondition, messages.ErrConfigurationStoresNotConfigured)
	}

	if a.configurationStores[name] == nil {
		return nil, status.Errorf(codes.InvalidArgument, messages.ErrConfigurationStoreNotFound, name)
	}
	return a.configurationStores[name], nil
}

func (a *api) GetConfigurationAlpha1(ctx context.Context, in *runtimev1pb.GetConfigurationRequest) (*runtimev1pb.GetConfigurationResponse, error) {
	store, err := a.getConfigurationStore(in.StoreName)
	if err != nil {
		apiServerLogger.Debug(err)
		return &runtimev1pb.GetConfigurationResponse{}, err
	}

	req := configuration.GetRequest{
		Keys:     in.Keys,
		Metadata: in.Metadata,
	}

	start := time.Now()
	policy := a.resiliency.ComponentOutboundPolicy(ctx, in.StoreName, resiliency.Configuration)
	var getResponse *configuration.GetResponse
	err = policy(func(ctx context.Context) (rErr error) {
		getResponse, rErr = store.Get(ctx, &req)
		return rErr
	})
	elapsed := diag.ElapsedSince(start)

	diag.DefaultComponentMonitoring.ConfigurationInvoked(ctx, in.StoreName, diag.Get, err == nil, elapsed)

	if err != nil {
		err = status.Errorf(codes.Internal, messages.ErrConfigurationGet, req.Keys, in.StoreName, err.Error())
		apiServerLogger.Debug(err)
		return &runtimev1pb.GetConfigurationResponse{}, err
	}

	cachedItems := make(map[string]*commonv1pb.ConfigurationItem, len(getResponse.Items))
	for k, v := range getResponse.Items {
		cachedItems[k] = &commonv1pb.ConfigurationItem{
			Metadata: v.Metadata,
			Value:    v.Value,
			Version:  v.Version,
		}
	}

	response := &runtimev1pb.GetConfigurationResponse{
		Items: cachedItems,
	}

	return response, nil
}

type configurationEventHandler struct {
	api          *api
	storeName    string
	serverStream runtimev1pb.Dapr_SubscribeConfigurationAlpha1Server //nolint:nosnakecase
}

func (h *configurationEventHandler) updateEventHandler(ctx context.Context, e *configuration.UpdateEvent) error {
	items := make(map[string]*commonv1pb.ConfigurationItem, len(e.Items))
	for k, v := range e.Items {
		items[k] = &commonv1pb.ConfigurationItem{
			Value:    v.Value,
			Version:  v.Version,
			Metadata: v.Metadata,
		}
	}

	if err := h.serverStream.Send(&runtimev1pb.SubscribeConfigurationResponse{
		Items: items,
		Id:    e.ID,
	}); err != nil {
		apiServerLogger.Debug(err)
	}
	return nil
}

func (a *api) SubscribeConfigurationAlpha1(request *runtimev1pb.SubscribeConfigurationRequest, configurationServer runtimev1pb.Dapr_SubscribeConfigurationAlpha1Server) error { //nolint:nosnakecase
	store, err := a.getConfigurationStore(request.StoreName)
	if err != nil {
		apiServerLogger.Debug(err)
		return err
	}
	sort.Slice(request.Keys, func(i, j int) bool {
		return request.Keys[i] < request.Keys[j]
	})

	subscribeKeys := make([]string, 0)

	// TODO(@halspang) provide a switch to use just resiliency or this.
	newCtx, cancel := context.WithCancel(context.Background())
	defer cancel()

	// empty list means subscribing to all configuration keys
	if len(request.Keys) == 0 {
		getConfigurationReq := &runtimev1pb.GetConfigurationRequest{
			StoreName: request.StoreName,
			Keys:      []string{},
			Metadata:  request.GetMetadata(),
		}
		resp, err2 := a.GetConfigurationAlpha1(newCtx, getConfigurationReq)
		if err2 != nil {
			err2 = status.Errorf(codes.Internal, fmt.Sprintf(messages.ErrConfigurationGet, request.Keys, request.StoreName, err2))
			apiServerLogger.Debug(err2)
			return err2
		}

		items := resp.GetItems()
		for key := range items {
			if _, ok := a.configurationSubscribe[fmt.Sprintf("%s||%s", request.StoreName, key)]; !ok {
				subscribeKeys = append(subscribeKeys, key)
			}
		}
	} else {
		subscribeKeys = append(subscribeKeys, request.Keys...)
	}

	req := &configuration.SubscribeRequest{
		Keys:     subscribeKeys,
		Metadata: request.GetMetadata(),
	}

	handler := &configurationEventHandler{
		api:          a,
		storeName:    request.StoreName,
		serverStream: configurationServer,
	}

	// TODO(@laurence) deal with failed subscription and retires
	start := time.Now()
	policy := a.resiliency.ComponentOutboundPolicy(newCtx, request.StoreName, resiliency.Configuration)
	var id string
	err = policy(func(ctx context.Context) (rErr error) {
		id, rErr = store.Subscribe(ctx, req, handler.updateEventHandler)
		return rErr
	})
	elapsed := diag.ElapsedSince(start)

	diag.DefaultComponentMonitoring.ConfigurationInvoked(context.Background(), request.StoreName, diag.ConfigurationSubscribe, err == nil, elapsed)

	if err != nil {
		err = status.Errorf(codes.InvalidArgument, messages.ErrConfigurationSubscribe, req.Keys, request.StoreName, err.Error())
		apiServerLogger.Debug(err)
		return err
	}
	if err := handler.serverStream.Send(&runtimev1pb.SubscribeConfigurationResponse{
		Id: id,
	}); err != nil {
		apiServerLogger.Debug(err)
		return err
	}
	stop := make(chan struct{})
	a.configurationSubscribeLock.Lock()
	a.configurationSubscribe[id] = stop
	a.configurationSubscribeLock.Unlock()
	<-stop
	return nil
}

func (a *api) UnsubscribeConfigurationAlpha1(ctx context.Context, request *runtimev1pb.UnsubscribeConfigurationRequest) (*runtimev1pb.UnsubscribeConfigurationResponse, error) {
	store, err := a.getConfigurationStore(request.GetStoreName())
	if err != nil {
		apiServerLogger.Debug(err)
		return &runtimev1pb.UnsubscribeConfigurationResponse{
			Ok:      false,
			Message: err.Error(),
		}, err
	}

	a.configurationSubscribeLock.Lock()
	defer a.configurationSubscribeLock.Unlock()

	subscribeID := request.GetId()

	stop, ok := a.configurationSubscribe[subscribeID]
	if !ok {
		return &runtimev1pb.UnsubscribeConfigurationResponse{
			Ok: true,
		}, nil
	}
	delete(a.configurationSubscribe, subscribeID)
	close(stop)

	policy := a.resiliency.ComponentOutboundPolicy(ctx, request.StoreName, resiliency.Configuration)

	start := time.Now()
	err = policy(func(ctx context.Context) error {
		return store.Unsubscribe(ctx, &configuration.UnsubscribeRequest{
			ID: subscribeID,
		})
	})
	elapsed := diag.ElapsedSince(start)

	diag.DefaultComponentMonitoring.ConfigurationInvoked(context.Background(), request.StoreName, diag.ConfigurationUnsubscribe, err == nil, elapsed)

	if err != nil {
		return &runtimev1pb.UnsubscribeConfigurationResponse{
			Ok:      false,
			Message: err.Error(),
		}, err
	}
	return &runtimev1pb.UnsubscribeConfigurationResponse{
		Ok: true,
	}, nil
}<|MERGE_RESOLUTION|>--- conflicted
+++ resolved
@@ -38,12 +38,8 @@
 
 	"github.com/dapr/components-contrib/bindings"
 	"github.com/dapr/components-contrib/contenttype"
-<<<<<<< HEAD
 	"github.com/dapr/components-contrib/health"
-	contrib_metadata "github.com/dapr/components-contrib/metadata"
-=======
 	contribMetadata "github.com/dapr/components-contrib/metadata"
->>>>>>> f0dd0f5b
 	"github.com/dapr/components-contrib/pubsub"
 	"github.com/dapr/components-contrib/secretstores"
 	"github.com/dapr/components-contrib/state"
@@ -142,11 +138,6 @@
 	accessControlList          *config.AccessControlList
 	appProtocol                string
 	extendedMetadata           sync.Map
-<<<<<<< HEAD
-	components                 []components_v1alpha.Component
-	getComponentsFn            func() []components_v1alpha.Component
-=======
->>>>>>> f0dd0f5b
 	shutdown                   func()
 	getComponentsFn            func() []componentsV1alpha.Component
 	getComponentsCapabilitesFn func() map[string][]string
@@ -330,7 +321,6 @@
 		tracingSpec:                tracingSpec,
 		accessControlList:          accessControlList,
 		appProtocol:                appProtocol,
-		getComponentsFn:            getComponentsFn,
 		shutdown:                   shutdown,
 		getComponentsFn:            getComponentsFn,
 		getComponentsCapabilitesFn: getComponentsCapabilitiesFn,
