--- conflicted
+++ resolved
@@ -62,9 +62,14 @@
 	errStateStoreNotConfigured = `actors: state store does not exist or incorrectly configured. Have you set the property '{"name": "actorStateStore", "value": "true"}' in your state store component file?`
 )
 
-var log = logger.NewLogger("dapr.runtime.actor")
-
-var ErrReminderCanceled = internal.ErrReminderCanceled
+var (
+	log = logger.NewLogger("dapr.runtime.actor")
+
+	ErrIncompatibleStateStore   = errors.New("actor state store does not exist, or does not support transactions which are required to save state - please see https://docs.dapr.io/operations/components/setup-state-store/supported-state-stores/")
+	ErrDaprResponseHeader       = errors.New("error indicated via actor header response")
+	ErrReminderOpActorNotHosted = errors.New("operations on actor reminders are only possible on hosted actor types")
+	ErrReminderCanceled         = internal.ErrReminderCanceled
+)
 
 // Actors allow calling into virtual actors as well as actor state management.
 //
@@ -122,38 +127,6 @@
 	stateTTLEnabled bool
 }
 
-<<<<<<< HEAD
-var ErrIncompatibleStateStore = errors.New("actor state store does not exist, or does not support transactions which are required to save state - please see https://docs.dapr.io/operations/components/setup-state-store/supported-state-stores/")
-
-var ErrDaprResponseHeader = errors.New("error indicated via actor header response")
-=======
-// ActorMetadata represents information about the actor type.
-type ActorMetadata struct {
-	ID                string                 `json:"id"`
-	RemindersMetadata ActorRemindersMetadata `json:"actorRemindersMetadata"`
-	Etag              *string                `json:"-"`
-}
-
-// ActorRemindersMetadata represents information about actor's reminders.
-type ActorRemindersMetadata struct {
-	PartitionCount int                `json:"partitionCount"`
-	partitionsEtag map[uint32]*string `json:"-"`
-}
-
-type actorReminderReference struct {
-	actorMetadataID           string
-	actorRemindersPartitionID uint32
-	reminder                  reminders.Reminder
-}
-
-var (
-	ErrIncompatibleStateStore   = errors.New("actor state store does not exist, or does not support transactions which are required to save state - please see https://docs.dapr.io/operations/components/setup-state-store/supported-state-stores/")
-	ErrDaprResponseHeader       = errors.New("error indicated via actor header response")
-	ErrReminderCanceled         = errors.New("reminder has been canceled")
-	ErrReminderOpActorNotHosted = errors.New("operations on actor reminders are only possible on hosted actor types")
-)
->>>>>>> 7b274957
-
 // ActorsOpts contains options for NewActors.
 type ActorsOpts struct {
 	AppChannel       channel.AppChannel
@@ -265,16 +238,11 @@
 	appHealthFn := func() bool { return a.appHealthy.Load() }
 
 	if a.placement == nil {
-<<<<<<< HEAD
 		a.placement = placement.NewActorPlacement(
 			a.actorsConfig.Config.PlacementAddresses, a.certChain,
-			a.actorsConfig.Config.AppID, hostname, a.actorsConfig.Config.PodName, a.actorsConfig.Config.HostedActorTypes,
-=======
-		a.placement = internal.NewActorPlacement(
-			a.config.PlacementAddresses, a.certChain,
-			a.config.AppID, hostname, a.config.PodName,
-			a.config.HostedActorTypes.ListActorTypes(),
->>>>>>> 7b274957
+			a.actorsConfig.Config.AppID, hostname,
+			a.actorsConfig.Config.PodName,
+			a.actorsConfig.Config.HostedActorTypes.ListActorTypes(),
 			appHealthFn,
 			afterTableUpdateFn,
 		)
@@ -780,94 +748,12 @@
 	wg.Wait()
 }
 
-<<<<<<< HEAD
 // executeTimer implements timers.ExecuteTimerFn.
 func (a *actorsRuntime) executeTimer(reminder *internal.Reminder) bool {
 	_, exists := a.actorsTable.Load(reminder.ActorKey())
 	if !exists {
 		log.Errorf("Could not find active timer %s", reminder.Key())
 		return false
-=======
-func (a *actorsRuntime) evaluateReminders(ctx context.Context) {
-	a.evaluationLock.Lock()
-	defer a.evaluationLock.Unlock()
-
-	a.evaluationChan <- struct{}{}
-
-	var wg sync.WaitGroup
-	for t := range a.config.HostedActorTypes {
-		vals, _, err := a.getRemindersForActorType(ctx, t, true)
-		if err != nil {
-			log.Errorf("Error getting reminders for actor type %s: %s", t, err)
-			continue
-		}
-
-		log.Debugf("Loaded %d reminders for actor type %s", len(vals), t)
-		a.remindersLock.Lock()
-		a.reminders[t] = vals
-		a.remindersLock.Unlock()
-
-		wg.Add(1)
-		go func() {
-			defer wg.Done()
-
-			for i := range vals {
-				rmd := vals[i].reminder
-				reminderKey := rmd.Key()
-				targetActorAddress, _ := a.placement.LookupActor(rmd.ActorType, rmd.ActorID)
-				if targetActorAddress == "" {
-					log.Warn("Did not find address for actor for reminder " + reminderKey)
-					continue
-				}
-
-				if a.isActorLocal(targetActorAddress, a.config.HostAddress, a.config.Port) {
-					_, exists := a.activeReminders.Load(reminderKey)
-
-					if !exists {
-						stop := make(chan struct{})
-						a.activeReminders.Store(reminderKey, stop)
-						err := a.startReminder(&rmd, stop)
-						if err != nil {
-							log.Errorf("Error starting reminder %s: %v", reminderKey, err)
-						} else {
-							log.Debug("Started reminder " + reminderKey)
-						}
-					} else {
-						log.Debug("Reminder " + reminderKey + " already exists")
-					}
-				} else {
-					stopChan, exists := a.activeReminders.Load(reminderKey)
-					if exists {
-						log.Debugf("Stopping reminder %s on %s as it's active on host %s", reminderKey, a.config.HostAddress, targetActorAddress)
-						close(stopChan.(chan struct{}))
-						a.activeReminders.Delete(reminderKey)
-					}
-				}
-			}
-		}()
-	}
-	wg.Wait()
-	<-a.evaluationChan
-}
-
-func (a *actorsRuntime) getReminderTrack(ctx context.Context, key string) (*reminders.ReminderTrack, error) {
-	store, err := a.stateStore()
-	if err != nil {
-		return nil, err
-	}
-
-	policyRunner := resiliency.NewRunner[*state.GetResponse](ctx,
-		a.resiliency.ComponentOutboundPolicy(a.storeName, resiliency.Statestore),
-	)
-	storeReq := &state.GetRequest{
-		Key: key,
-	}
-	resp, err := policyRunner(func(ctx context.Context) (*state.GetResponse, error) {
-		return store.Get(ctx, storeReq)
-	})
-	if err != nil {
-		return nil, err
->>>>>>> 7b274957
 	}
 
 	err := a.doExecuteReminderOrTimer(reminder, true)
@@ -953,18 +839,10 @@
 }
 
 func (a *actorsRuntime) CreateReminder(ctx context.Context, req *CreateReminderRequest) error {
-<<<<<<< HEAD
-=======
-	if !a.config.HostedActorTypes.IsActorTypeHosted(req.ActorType) {
+	if !a.actorsConfig.Config.HostedActorTypes.IsActorTypeHosted(req.ActorType) {
 		return ErrReminderOpActorNotHosted
 	}
 
-	store, err := a.stateStore()
-	if err != nil {
-		return err
-	}
-
->>>>>>> 7b274957
 	// Create the new reminder object
 	reminder, err := req.NewReminder(a.clock.Now())
 	if err != nil {
@@ -988,267 +866,29 @@
 }
 
 func (a *actorsRuntime) DeleteReminder(ctx context.Context, req *DeleteReminderRequest) error {
-<<<<<<< HEAD
+	if !a.actorsConfig.Config.HostedActorTypes.IsActorTypeHosted(req.ActorType) {
+		return ErrReminderOpActorNotHosted
+	}
+
 	return a.actorsReminders.DeleteReminder(ctx, *req)
-=======
-	if !a.config.HostedActorTypes.IsActorTypeHosted(req.ActorType) {
-		return ErrReminderOpActorNotHosted
-	}
-
-	if !a.waitForEvaluationChan() {
-		return errors.New("error deleting reminder: timed out after 5s")
-	}
-
-	a.remindersStoringLock.Lock()
-	defer a.remindersStoringLock.Unlock()
-
-	return a.doDeleteReminder(ctx, req.ActorType, req.ActorID, req.Name)
-}
-
-func (a *actorsRuntime) doDeleteReminder(ctx context.Context, actorType, actorID, name string) error {
-	store, err := a.stateStore()
-	if err != nil {
-		return err
-	}
-
-	reminderKey := constructCompositeKey(actorType, actorID, name)
-
-	stop, exists := a.activeReminders.Load(reminderKey)
-	if exists {
-		log.Debugf("Found reminder with key: %s. Deleting reminder", reminderKey)
-		close(stop.(chan struct{}))
-		a.activeReminders.Delete(reminderKey)
-	}
-
-	var policyDef *resiliency.PolicyDefinition
-	if !a.resiliency.PolicyDefined(a.storeName, resiliency.ComponentOutboundPolicy) {
-		// If there is no policy defined, wrap the whole logic in the built-in.
-		policyDef = a.resiliency.BuiltInPolicy(resiliency.BuiltInActorReminderRetries)
-	} else {
-		// Else, we can rely on the underlying operations all being covered by resiliency.
-		noOp := resiliency.NoOp{}
-		policyDef = noOp.EndpointPolicy("", "")
-	}
-	policyRunner := resiliency.NewRunner[bool](ctx, policyDef)
-	found, err := policyRunner(func(ctx context.Context) (bool, error) {
-		reminders, actorMetadata, rErr := a.getRemindersForActorType(ctx, actorType, false)
-		if rErr != nil {
-			return false, fmt.Errorf("error obtaining reminders for actor type %s: %w", actorType, rErr)
-		}
-
-		// Remove from partition first
-		found, remindersInPartition, stateKey, etag := actorMetadata.removeReminderFromPartition(reminders, actorType, actorID, name)
-
-		// If the reminder doesn't exist, stop here
-		if !found {
-			return false, nil
-		}
-
-		// Now, we can remove from the "global" list.
-		n := 0
-		for _, v := range reminders {
-			if v.reminder.ActorType != actorType ||
-				v.reminder.ActorID != actorID || v.reminder.Name != name {
-				reminders[n] = v
-				n++
-			}
-		}
-		reminders = reminders[:n]
-
-		// Get the database partiton key (needed for CosmosDB)
-		databasePartitionKey := actorMetadata.calculateDatabasePartitionKey(stateKey)
-
-		// Check if context is still valid
-		rErr = ctx.Err()
-		if rErr != nil {
-			return false, fmt.Errorf("context error before saving reminders: %w", rErr)
-		}
-
-		// Save the partition in the database, in a transaction where we also save the metadata.
-		// Saving the metadata too avoids a race condition between an update and repartitioning.
-		stateMetadata := map[string]string{
-			metadataPartitionKey: databasePartitionKey,
-		}
-		stateOperations := []state.TransactionalStateOperation{
-			a.saveRemindersInPartitionRequest(stateKey, remindersInPartition, etag, stateMetadata),
-			a.saveActorTypeMetadataRequest(actorType, actorMetadata, stateMetadata),
-		}
-		rErr = a.executeStateStoreTransaction(ctx, store, stateOperations, stateMetadata)
-		if rErr != nil {
-			return false, fmt.Errorf("error saving reminders partition and metadata: %w", rErr)
-		}
-
-		a.remindersLock.Lock()
-		diag.DefaultMonitoring.ActorReminders(actorType, int64(len(reminders)))
-		a.reminders[actorType] = reminders
-		a.remindersLock.Unlock()
-		return true, nil
-	})
-	if err != nil {
-		return err
-	}
-	if !found {
-		// Reminder was not found, so nothing to do here
-		return nil
-	}
-
-	deletePolicyRunner := resiliency.NewRunner[struct{}](ctx,
-		a.resiliency.ComponentOutboundPolicy(a.storeName, resiliency.Statestore),
-	)
-	deleteReq := &state.DeleteRequest{
-		Key: reminderKey,
-	}
-	_, err = deletePolicyRunner(func(ctx context.Context) (struct{}, error) {
-		return struct{}{}, store.Delete(ctx, deleteReq)
-	})
-	return err
->>>>>>> 7b274957
 }
 
 // Deprecated: Currently RenameReminder renames by deleting-then-inserting-again.
 // This implementation is not fault-tolerant, as a failed insert after deletion would result in no reminder
 func (a *actorsRuntime) RenameReminder(ctx context.Context, req *RenameReminderRequest) error {
-<<<<<<< HEAD
+	if !a.actorsConfig.Config.HostedActorTypes.IsActorTypeHosted(req.ActorType) {
+		return ErrReminderOpActorNotHosted
+	}
+
 	return a.actorsReminders.RenameReminder(ctx, req)
 }
 
 func (a *actorsRuntime) GetReminder(ctx context.Context, req *GetReminderRequest) (*internal.Reminder, error) {
+	if !a.actorsConfig.Config.HostedActorTypes.IsActorTypeHosted(req.ActorType) {
+		return nil, ErrReminderOpActorNotHosted
+	}
+
 	return a.actorsReminders.GetReminder(ctx, req)
-=======
-	log.Warn("[DEPRECATION NOTICE] Currently RenameReminder renames by deleting-then-inserting-again. This implementation is not fault-tolerant, as a failed insert after deletion would result in no reminder")
-
-	if !a.config.HostedActorTypes.IsActorTypeHosted(req.ActorType) {
-		return ErrReminderOpActorNotHosted
-	}
-
-	store, err := a.stateStore()
-	if err != nil {
-		return err
-	}
-
-	if !a.waitForEvaluationChan() {
-		return errors.New("error renaming reminder: timed out after 5s")
-	}
-
-	a.remindersStoringLock.Lock()
-	defer a.remindersStoringLock.Unlock()
-
-	oldReminder, exists := a.getReminder(req.OldName, req.ActorType, req.ActorID)
-	if !exists {
-		return nil
-	}
-
-	// delete old reminder
-	err = a.doDeleteReminder(ctx, req.ActorType, req.ActorID, req.OldName)
-	if err != nil {
-		return err
-	}
-
-	reminder := &reminders.Reminder{
-		ActorID:        req.ActorID,
-		ActorType:      req.ActorType,
-		Name:           req.NewName,
-		Data:           oldReminder.Data,
-		Period:         oldReminder.Period,
-		RegisteredTime: oldReminder.RegisteredTime,
-		DueTime:        oldReminder.DueTime,
-		ExpirationTime: oldReminder.ExpirationTime,
-	}
-
-	stop := make(chan struct{})
-
-	err = a.storeReminder(ctx, store, reminder, stop)
-	if err != nil {
-		return err
-	}
-
-	return a.startReminder(reminder, stop)
-}
-
-func (a *actorsRuntime) storeReminder(ctx context.Context, store transactionalStateStore, reminder *reminders.Reminder, stopChannel chan struct{}) error {
-	// Store the reminder in active reminders list
-	reminderKey := reminder.Key()
-
-	a.activeReminders.Store(reminderKey, stopChannel)
-
-	var policyDef *resiliency.PolicyDefinition
-	if !a.resiliency.PolicyDefined(a.storeName, resiliency.ComponentOutboundPolicy) {
-		// If there is no policy defined, wrap the whole logic in the built-in.
-		policyDef = a.resiliency.BuiltInPolicy(resiliency.BuiltInActorReminderRetries)
-	} else {
-		// Else, we can rely on the underlying operations all being covered by resiliency.
-		noOp := resiliency.NoOp{}
-		policyDef = noOp.EndpointPolicy("", "")
-	}
-	policyRunner := resiliency.NewRunner[struct{}](ctx, policyDef)
-	_, err := policyRunner(func(ctx context.Context) (struct{}, error) {
-		reminders, actorMetadata, rErr := a.getRemindersForActorType(ctx, reminder.ActorType, false)
-		if rErr != nil {
-			return struct{}{}, fmt.Errorf("error obtaining reminders for actor type %s: %w", reminder.ActorType, rErr)
-		}
-
-		// First we add it to the partition list.
-		remindersInPartition, reminderRef, stateKey, etag := actorMetadata.insertReminderInPartition(reminders, *reminder)
-
-		// Get the database partition key (needed for CosmosDB)
-		databasePartitionKey := actorMetadata.calculateDatabasePartitionKey(stateKey)
-
-		// Now we can add it to the "global" list.
-		reminders = append(reminders, reminderRef)
-
-		// Check if context is still valid
-		rErr = ctx.Err()
-		if rErr != nil {
-			return struct{}{}, fmt.Errorf("context error before saving reminders: %w", rErr)
-		}
-
-		// Save the partition in the database, in a transaction where we also save the metadata.
-		// Saving the metadata too avoids a race condition between an update and repartitioning.
-		stateMetadata := map[string]string{
-			metadataPartitionKey: databasePartitionKey,
-		}
-		stateOperations := []state.TransactionalStateOperation{
-			a.saveRemindersInPartitionRequest(stateKey, remindersInPartition, etag, stateMetadata),
-			a.saveActorTypeMetadataRequest(reminder.ActorType, actorMetadata, stateMetadata),
-		}
-		rErr = a.executeStateStoreTransaction(ctx, store, stateOperations, stateMetadata)
-		if rErr != nil {
-			return struct{}{}, fmt.Errorf("error saving reminders partition and metadata: %w", rErr)
-		}
-
-		a.remindersLock.Lock()
-		diag.DefaultMonitoring.ActorReminders(reminder.ActorType, int64(len(reminders)))
-		a.reminders[reminder.ActorType] = reminders
-		a.remindersLock.Unlock()
-		return struct{}{}, nil
-	})
-	if err != nil {
-		return err
-	}
-	return nil
-}
-
-func (a *actorsRuntime) GetReminder(ctx context.Context, req *GetReminderRequest) (*reminders.Reminder, error) {
-	if !a.config.HostedActorTypes.IsActorTypeHosted(req.ActorType) {
-		return nil, ErrReminderOpActorNotHosted
-	}
-
-	list, _, err := a.getRemindersForActorType(ctx, req.ActorType, false)
-	if err != nil {
-		return nil, err
-	}
-
-	for _, r := range list {
-		if r.reminder.ActorID == req.ActorID && r.reminder.Name == req.Name {
-			return &reminders.Reminder{
-				Data:    r.reminder.Data,
-				DueTime: r.reminder.DueTime,
-				Period:  r.reminder.Period,
-			}, nil
-		}
-	}
-	return nil, nil
->>>>>>> 7b274957
 }
 
 func (a *actorsRuntime) DeleteTimer(ctx context.Context, req *DeleteTimerRequest) error {
@@ -1270,11 +910,7 @@
 
 		log.Debugf("registering internal actor type: %s", actorType)
 		actor.SetActorRuntime(a)
-<<<<<<< HEAD
-		a.actorsConfig.Config.HostedActorTypes = append(a.actorsConfig.Config.HostedActorTypes, actorType)
-=======
-		a.config.HostedActorTypes.AddActorType(actorType)
->>>>>>> 7b274957
+		a.actorsConfig.Config.HostedActorTypes.AddActorType(actorType)
 		if a.placement != nil {
 			if err := a.placement.AddHostedActorType(actorType); err != nil {
 				return fmt.Errorf("error updating hosted actor types: %s", err)
@@ -1285,13 +921,8 @@
 }
 
 func (a *actorsRuntime) GetActiveActorsCount(ctx context.Context) []*runtimev1pb.ActiveActorsCount {
-<<<<<<< HEAD
 	actorCountMap := make(map[string]int32, len(a.actorsConfig.Config.HostedActorTypes))
-	for _, actorType := range a.actorsConfig.Config.HostedActorTypes {
-=======
-	actorCountMap := make(map[string]int32, len(a.config.HostedActorTypes))
-	for actorType := range a.config.HostedActorTypes {
->>>>>>> 7b274957
+	for actorType := range a.actorsConfig.Config.HostedActorTypes {
 		if !isInternalActor(actorType) {
 			actorCountMap[actorType] = 0
 		}
