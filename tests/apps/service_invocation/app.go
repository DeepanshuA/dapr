--- conflicted
+++ resolved
@@ -726,22 +726,6 @@
 
 	fmt.Printf("grpcToGrpcTest - target app: %s\n", commandBody.RemoteApp)
 
-<<<<<<< HEAD
-	daprPort := 50001
-	daprAddress := fmt.Sprintf("localhost:%s", strconv.Itoa(daprPort))
-
-	fmt.Printf("dapr address is %s\n", daprAddress)
-	conn, err := grpc.Dial(daprAddress, grpc.WithInsecure())
-	if err != nil {
-		fmt.Println(err)
-	}
-	defer conn.Close()
-
-	// Create the client
-	client := runtimev1pb.NewDaprClient(conn)
-
-=======
->>>>>>> 4f200b3d
 	testMessage := guuid.New().String()
 	b, err := json.Marshal(testMessage)
 	if err != nil {
@@ -752,14 +736,9 @@
 
 	fmt.Printf("grpcToGrpcTest calling with message %s\n", string(b))
 
-<<<<<<< HEAD
-	req := constructRequest(commandBody.RemoteApp, "grpcToGrpcTest", "", b)
-	resp, err := client.InvokeService(context.Background(), req)
-=======
 	var req = constructRequest(commandBody.RemoteApp, "grpcToGrpcTest", "", b)
 	resp, err := daprClient.InvokeService(context.Background(), req)
 
->>>>>>> 4f200b3d
 	if err != nil {
 		logAndSetResponse(w, http.StatusInternalServerError, "grpc call failed with "+err.Error())
 		return
