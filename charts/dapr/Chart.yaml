--- conflicted
+++ resolved
@@ -1,25 +1,4 @@
 apiVersion: v1
-<<<<<<< HEAD
-appVersion: "1.5.0"
-description: A Helm chart for Dapr on Kubernetes
-name: dapr
-version: 1.5.0
-dependencies:
-  - name: dapr_rbac
-    version: "1.5.0"
-    repository: "file://dapr_rbac"
-  - name: dapr_operator
-    version: "1.5.0"
-    repository: "file://dapr_operator"
-  - name: dapr_placement
-    version: "1.5.0"
-    repository: "file://dapr_placement"
-  - name: dapr_sidecar_injector
-    version: "1.5.0"
-    repository: "file://dapr_sidecar_injector"
-  - name: dapr_sentry
-    version: "1.5.0"
-=======
 appVersion: "1.5.1"
 description: A Helm chart for Dapr on Kubernetes
 name: dapr
@@ -39,7 +18,6 @@
     repository: "file://dapr_sidecar_injector"
   - name: dapr_sentry
     version: "1.5.1"
->>>>>>> 7c44c95c
     repository: "file://dapr_sentry"
   - name: dapr_dashboard
     version: "0.9.0"
