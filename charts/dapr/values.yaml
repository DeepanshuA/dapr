global:
  registry: docker.io/daprio
<<<<<<< HEAD
  tag: "1.4.0-rc.3"
=======
  tag: "1.4.3"
>>>>>>> 4f200b3d
  dnsSuffix: ".cluster.local"
  logAsJson: false
  imagePullPolicy: IfNotPresent
  imagePullSecrets: ""
  nodeSelector: {}
  tolerations: []
  ha:
    enabled: false
    replicaCount: 3
    disruption:
      minimumAvailable: ""
      maximumUnavailable: "25%"
  prometheus:
    enabled: true
    port: 9090
  mtls:
    enabled: true
    workloadCertTTL: 24h
    allowedClockSkew: 15m
  daprControlPlaneOs: linux
  labels: {}<|MERGE_RESOLUTION|>--- conflicted
+++ resolved
@@ -1,10 +1,6 @@
 global:
   registry: docker.io/daprio
-<<<<<<< HEAD
-  tag: "1.4.0-rc.3"
-=======
   tag: "1.4.3"
->>>>>>> 4f200b3d
   dnsSuffix: ".cluster.local"
   logAsJson: false
   imagePullPolicy: IfNotPresent
