--- conflicted
+++ resolved
@@ -179,11 +179,7 @@
 DEV_CONTAINER_VERSION_TAG?=0.1.5
 
 # Use this to pin a specific version of the Dapr CLI to a devcontainer
-<<<<<<< HEAD
-DEV_CONTAINER_CLI_TAG?=1.5.0
-=======
 DEV_CONTAINER_CLI_TAG?=1.5.1
->>>>>>> 7c44c95c
 
 # Dapr container image name
 DEV_CONTAINER_IMAGE_NAME=dapr-dev
